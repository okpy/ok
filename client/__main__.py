import sys
sys.path.append('.')

<<<<<<< HEAD
=======
# List of unsupported in (Major, Minor, Micro) form. 
# unsupported_versions = [(1,2,2)]

>>>>>>> 8328f59a
# Basic Version Checking
if sys.version_info[0] < 3:
	sys.exit("ok requires Python 3. \nFor more info: http://www-inst.eecs.berkeley.edu/~cs61a/fa14/lab/lab01/#installing-python")

<<<<<<< HEAD
# TODO: List of unsupported in (Major, Minor, Micro) form. 
# unsupported_versions = [(1,2,2)]

=======
try: 
	import ssl
except Exception as e:
	print(e)
	sys.exit("Please run ok with the --local flag \n i.e. python3 ok -u --local")

import ok
>>>>>>> 8328f59a
def main():
	import ok
	args = ok.parse_input()
	if not args.local:
		try:
			import ssl
		except: 
			sys.exit("SSL Bindings are not installed. Try to enable python3 ssl support. \nPlease try another OS or contact staff")
	ok.ok_main(args)

if __name__ == '__main__':
    main()<|MERGE_RESOLUTION|>--- conflicted
+++ resolved
@@ -1,29 +1,16 @@
 import sys
 sys.path.append('.')
 
-<<<<<<< HEAD
-=======
 # List of unsupported in (Major, Minor, Micro) form. 
 # unsupported_versions = [(1,2,2)]
 
->>>>>>> 8328f59a
 # Basic Version Checking
 if sys.version_info[0] < 3:
 	sys.exit("ok requires Python 3. \nFor more info: http://www-inst.eecs.berkeley.edu/~cs61a/fa14/lab/lab01/#installing-python")
 
-<<<<<<< HEAD
 # TODO: List of unsupported in (Major, Minor, Micro) form. 
 # unsupported_versions = [(1,2,2)]
 
-=======
-try: 
-	import ssl
-except Exception as e:
-	print(e)
-	sys.exit("Please run ok with the --local flag \n i.e. python3 ok -u --local")
-
-import ok
->>>>>>> 8328f59a
 def main():
 	import ok
 	args = ok.parse_input()
