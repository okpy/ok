import sys
sys.path.append('.')

<<<<<<< HEAD
# List of unsupported in (Major, Minor, Micro) form. 
# unsupported_versions = [(1,2,2)]

# Basic Version Checking
if sys.version_info[0] < 3:
	sys.exit("ok requires Python 3. \nFor more info: http://www-inst.eecs.berkeley.edu/~cs61a/fa14/lab/lab01/#installing-python")

try: 
	import ssl
except Exception as e:
	print(e)
	sys.exit("Please run ok with the --local flag \n i.e. python3 ok -u --local")

import ok
ok.ok_main(ok.parse_input())
=======
def main():
    ok.ok_main(ok.parse_input())

if __name__ == '__main__':
    main()
>>>>>>> 06514626
<|MERGE_RESOLUTION|>--- conflicted
+++ resolved
@@ -1,7 +1,6 @@
 import sys
 sys.path.append('.')
 
-<<<<<<< HEAD
 # List of unsupported in (Major, Minor, Micro) form. 
 # unsupported_versions = [(1,2,2)]
 
@@ -16,11 +15,8 @@
 	sys.exit("Please run ok with the --local flag \n i.e. python3 ok -u --local")
 
 import ok
-ok.ok_main(ok.parse_input())
-=======
 def main():
     ok.ok_main(ok.parse_input())
 
 if __name__ == '__main__':
     main()
->>>>>>> 06514626
