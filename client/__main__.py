import sys
sys.path.append('.')

<<<<<<< HEAD
# List of unsupported in (Major, Minor, Micro) form. 
# unsupported_versions = [(1,2,2)]

# Basic Version Checking
if sys.version_info[0] < 3:
	sys.exit("ok requires Python 3. \nFor more info: http://www-inst.eecs.berkeley.edu/~cs61a/fa14/lab/lab01/#installing-python")

import ok
args = ok.parse_input()

if not args.local:
	try:
		import ssl
	except: 
		sys.exit("SSL Bindings are not installed. Try to enable python3 ssl support. \n Please try another OS or contact staff")

ok.ok_main(args)
=======
def main():
    ok.ok_main(ok.parse_input())

if __name__ == '__main__':
    main()
>>>>>>> 06514626
<|MERGE_RESOLUTION|>--- conflicted
+++ resolved
@@ -1,28 +1,22 @@
 import sys
 sys.path.append('.')
-
-<<<<<<< HEAD
-# List of unsupported in (Major, Minor, Micro) form. 
-# unsupported_versions = [(1,2,2)]
 
 # Basic Version Checking
 if sys.version_info[0] < 3:
 	sys.exit("ok requires Python 3. \nFor more info: http://www-inst.eecs.berkeley.edu/~cs61a/fa14/lab/lab01/#installing-python")
 
-import ok
-args = ok.parse_input()
+# TODO: List of unsupported in (Major, Minor, Micro) form. 
+# unsupported_versions = [(1,2,2)]
 
-if not args.local:
-	try:
-		import ssl
-	except: 
-		sys.exit("SSL Bindings are not installed. Try to enable python3 ssl support. \n Please try another OS or contact staff")
-
-ok.ok_main(args)
-=======
 def main():
-    ok.ok_main(ok.parse_input())
+	import ok
+	args = ok.parse_input()
+	if not args.local:
+		try:
+			import ssl
+		except: 
+			sys.exit("SSL Bindings are not installed. Try to enable python3 ssl support. \nPlease try another OS or contact staff")
+	ok.ok_main(args)
 
 if __name__ == '__main__':
-    main()
->>>>>>> 06514626
+    main()