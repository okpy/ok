--- conflicted
+++ resolved
@@ -47,66 +47,10 @@
 import multiprocessing
 import pickle
 import sys
-<<<<<<< HEAD
-import time
 import logging
 
 BACKUP_FILE = ".ok_messages"
 LOGGING_FORMAT = '%(levelname)-10s | pid %(process)d | %(filename)s, line %(lineno)d: %(message)s'
-
-
-def send_to_server(access_token, messages, name, server, log, insecure=False):
-    """Send messages to server, along with user authentication."""
-    data = {
-        'assignment': name,
-        'messages': messages,
-    }
-    try:
-        prefix = "http" if insecure else "https"
-        address = prefix + '://' + server + '/api/v1/submission'
-        serialized = json.dumps(data).encode(encoding='utf-8')
-        # TODO(denero) Wrap in timeout (maybe use PR #51 timed execution).
-        # TODO(denero) Send access token with the request
-        address += "?access_token={0}&client_version={1}".format(
-            access_token, client.__version__)
-
-        log.info('Sending data to %s', address)
-        req = request.Request(address)
-        req.add_header("Content-Type", "application/json")
-        response = request.urlopen(req, serialized)
-        return json.loads(response.read().decode('utf-8'))
-    except error.HTTPError as ex:
-        log.warning('Error while sending to server: %s', str(ex))
-        response = ex.read().decode('utf-8')
-        response_json = json.loads(response)
-        log.warning('Server error message: %s', response_json['message'])
-        try:
-            if ex.code == 403:
-                log.info('403 error -- client version is outdated')
-                log.info('Retrieving latest version from %s',
-                         response_json['data']['download_link'])
-                get_latest_version(response_json['data']['download_link'])
-            return {}
-        except Exception as e:
-            log.warn('Could not connect to %s', server)
-
-def dump_to_server(access_token, msg_queue, name, server, insecure,
-        staging_queue, log):
-    while not msg_queue.empty():
-        message = msg_queue.get()
-        staging_queue.put(message)
-        try:
-            if send_to_server(access_token, message, name, server, log, insecure) == None:
-                staging_queue.get() #throw away successful message
-        except error.URLError as ex:
-            log.warning('URLError: %s', str(ex))
-
-#####################
-# Software Updating #
-#####################
-=======
->>>>>>> 2488ef64
-
 
 ##########################
 # Command-line Interface #
@@ -229,12 +173,8 @@
                 server_thread = multiprocessing.Process(
                     target=network.dump_to_server,
                     args=(access_token, msg_queue, assignment['name'],
-<<<<<<< HEAD
-                          args.server, args.insecure, staging_queue, log))
-=======
                           args.server, args.insecure, staging_queue,
-                          client.__version__))
->>>>>>> 2488ef64
+                          client.__version__, log))
                 server_thread.start()
             except error.URLError as ex:
                 log.warning('on_start messages not sent to server: %s', str(e))
