"""The ok.py script runs tests, checks for updates, and saves your work.

Common uses:
  python3 ok.py          Run unlocked tests (and save your work).
  python3 ok.py -u       Unlock new tests interactively.
  python3 ok.py -h       Display full help documentation.

This script will search the current directory for test files. Make sure that
ok.py appears in the same directory as the assignment you wish to test.
Otherwise, use -t to specify a test file manually.
"""

# TODO(denero) Add mechanism for removing DEVELOPER INSTRUCTIONS.
DEVELOPER_INSTRUCTIONS = """

This multi-line string contains instructions for developers. It is removed
when the client is distributed to students.

This file is responsible for coordinating all communication with the ok-server.
Students should never need to modify this file.

Local and remote interactions are encapsulated as protocols.
Contributors should do the following to add a protocol to this autograder:

    1- Extend the Protocol class and implement on_start and on_interact.
    2- Add the classname of your protocol to the "protocols" list.
    3- If your protocol needs command line arguments, change parse_input.

A standard protocol lifecycle has only one round-trip communication with the
server, processed by the on_start method. If other interactions are required
outside of this lifecycle, the send_to_server function can be used to send and
receive information from the server outside of the default times. Such
communications should be limited to the body of an on_interact method.
"""

from client import config
from client.models import *
from client.protocols import *
from client.utils import auth
from client.utils import loading
from client.utils import output
from urllib import request, error
import client
import argparse
import base64
import json
import multiprocessing
import sys
import time

<<<<<<< HEAD
def send_to_server(access_token, messages, assignment, server,
                   insecure=False):
=======
def send_to_server(access_token, messages, name, server,
                   endpoint='submission'):
>>>>>>> c8ceae36
    """Send messages to server, along with user authentication."""
    data = {
        'assignment': name,
        'messages': messages,
    }
    try:
        prefix = "http" if insecure else "https"
        address = prefix + '://' + server + '/api/v1/submission'
        serialized = json.dumps(data).encode(encoding='utf-8')
        # TODO(denero) Wrap in timeout (maybe use PR #51 timed execution).
        # TODO(denero) Send access token with the request
        address += "?access_token={0}&client_version={1}".format(
            access_token, client.__version__)
        req = request.Request(address)
        req.add_header("Content-Type", "application/json")
        response = request.urlopen(req, serialized)
        return json.loads(response.read().decode('utf-8'))
    except error.HTTPError as ex:
        # print("Error while sending to server: {}".format(ex))
        try:
            #response_json = json.loads(response)
            if ex.code == 403:
                get_latest_version(server)
            #message = response_json['message']
            #indented = '\n'.join('\t' + line for line in message.split('\n'))
            #print(indented)
            return {}
        except Exception as e:
            # print(e)
            # print("Couldn't connect to server")
            pass

#####################
# Software Updating #
#####################

def get_latest_version(server):
    """Check for the latest version of ok and update this file accordingly.
    """
    #print("We detected that you are running an old version of ok.py: {0}".format(VERSION))

    # Get server version
    address = "https://" + server + "/api/v1" + "/version?name=okpy"

    try:
        #print("Updating now...")
        req = request.Request(address)
        response = request.urlopen(req)

        full_response = json.loads(response.read().decode('utf-8'))

        contents = base64.b64decode(
            full_response['data']['results'][0]['file_data'])
        new_file = open('ok', 'wb')
        new_file.write(contents)
        new_file.close()
        #print("Done updating!")
    except error.HTTPError:
        # print("Error when downloading new version")
        pass

##########################
# Command-line Interface #
##########################

def parse_input():
    """Parses command line input."""
    parser = argparse.ArgumentParser(
        description=__doc__,
        formatter_class=argparse.RawDescriptionHelpFormatter)
    parser.add_argument('-q', '--question', type=str,
                        help="focus on a specific question")
    parser.add_argument('-s', '--server', type=str,
                        default='ok-server.appspot.com',
                        help="server address")
    parser.add_argument('-t', '--tests', metavar='A', default='tests', type=str,
                        help="partial name or path to test file or directory")
    parser.add_argument('-u', '--unlock', action='store_true',
                        help="unlock tests interactively")
    parser.add_argument('-v', '--verbose', action='store_true',
                        help="print more output")
    parser.add_argument('--insecure', action='store_true',
                        help="uses http instead of https")
    parser.add_argument('-i', '--interactive', action='store_true',
                        help="toggle interactive mode")
    parser.add_argument('-l', '--lock', type=str,
                        help="partial path to directory to lock")
    parser.add_argument('-f', '--force', action='store_true',
                        help="wait for server response without timeout")
    parser.add_argument('-a', '--authenticate', action='store_true',
                        help="authenticate, ignoring previous authentication")
    parser.add_argument('--local', action='store_true',
                        help="disable any network activity")
    parser.add_argument('--timeout', type=int, default=10,
                        help="set the timeout duration for running tests")
    parser.add_argument('--version', action='store_true',
                        help="Prints the version number and quits")
    parser.add_argument('--score', action='store_true',
                        help="Scores the assignment")
    return parser.parse_args()

def server_timer():
    """Timeout for the server."""
    time.sleep(0.8)

def main():
    """Run all relevant aspects of ok.py."""
    args = parse_input()

    if args.version:
        print("okpy=={}".format(client.__version__))
        exit(0)

    server_thread, timer_thread = None, None
    try:
        print("You are running version {0} of ok.py".format(client.__version__))
        if not args.local:
            timer_thread = multiprocessing.Process(target=server_timer, args=())
            timer_thread.start()
        cases = {case.type: case for case in core.get_testcases(config.cases)}
        assignment = loading.load_tests(args.tests, cases)

        logger = sys.stdout = output.OutputLogger()

        protocols = [p(args, assignment, logger)
                     for p in protocol.get_protocols(config.protocols)]

        messages = dict()

        for proto in protocols:
            messages[proto.name] = proto.on_start()

        if not args.local:
            try:
                access_token = auth.authenticate(args.authenticate)
                server_thread = multiprocessing.Process(
                    target=send_to_server,
<<<<<<< HEAD
                    args=(access_token, messages, assignment.serialize(),
                          args.server, args.insecure))
=======
                    args=(access_token, messages, assignment['name'],
                          args.server))
>>>>>>> c8ceae36
                server_thread.start()
            except error.URLError as ex:
                # TODO(soumya) Make a better error message
                # print("Nothing was sent to the server!")
                pass

        for proto in protocols:
            proto.on_interact()

        # TODO(denero) Print server responses.

        # TODO(albert): a premature error might prevent tests from being
        # dumped. Perhaps add this in a "finally" clause.
        loading.dump_tests(args.tests, assignment)

        if not args.local:
            while timer_thread.is_alive():
                pass

            if not args.force:
                server_thread.terminate()

    except KeyboardInterrupt:
        if timer_thread:
            timer_thread.terminate()
        if server_thread:
            server_thread.terminate()

if __name__ == '__main__':
    main()<|MERGE_RESOLUTION|>--- conflicted
+++ resolved
@@ -48,13 +48,8 @@
 import sys
 import time
 
-<<<<<<< HEAD
-def send_to_server(access_token, messages, assignment, server,
+def send_to_server(access_token, messages, name, server,
                    insecure=False):
-=======
-def send_to_server(access_token, messages, name, server,
-                   endpoint='submission'):
->>>>>>> c8ceae36
     """Send messages to server, along with user authentication."""
     data = {
         'assignment': name,
@@ -192,13 +187,8 @@
                 access_token = auth.authenticate(args.authenticate)
                 server_thread = multiprocessing.Process(
                     target=send_to_server,
-<<<<<<< HEAD
-                    args=(access_token, messages, assignment.serialize(),
+                    args=(access_token, messages, assignment['name'],
                           args.server, args.insecure))
-=======
-                    args=(access_token, messages, assignment['name'],
-                          args.server))
->>>>>>> c8ceae36
                 server_thread.start()
             except error.URLError as ex:
                 # TODO(soumya) Make a better error message
