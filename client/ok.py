#!/usr/bin/python3

"""The ok.py script runs tests, checks for updates, and saves your work.

Common uses:
  python3 ok.py          Run unlocked tests (and save your work).
  python3 ok.py -u       Unlock new tests interactively.
  python3 ok.py -h       Display full help documentation.

This script will search the current directory for assignments. Make sure that
ok.py appears in the same directory as the assignment you wish to test.
"""

# TODO(denero) Add mechanism for removing DEVELOPER INSTRUCTIONS.
<<<<<<< HEAD
DEVELOPER_INSTRUCTIONS = """
=======
"""DEVELOPER INSTRUCTIONS
>>>>>>> 4b56a01e

This multi-line string contains instructions for developers. It is removed
when the client is distributed to students.

This file is responsible for coordinating all communication with the ok-server.
Students should never need to modify this file.

Local and remote interactions are encapsulated as protocols.
Contributors should do the following to add a protocol to this autograder:

    1- Extend the Protocol class and implement on_start and on_interact.
    2- Add the classname of your protocol to the "protocols" list.
    3- If your protocol needs command line arguments, change parse_input.

A standard protocol lifecycle has only one round-trip communication with the
server, processed by on_start and on_response methods. If other interactions
are required outside of this lifecycle, the send_to_server function can be used
to send and receive information from the server outside of the default times.
Such communications should be limited to the body of an on_interact method.
"""

import argparse
import itertools
import os
import sys


class Protocol(object):
    """TODO(denero) Describe protocols, once we actually know what they do."""
    name = None

    def __init__(self, cmd_line_args, src_files):
        self.args = cmd_line_args  # A dictionary of parsed arguments
        self.src_files = src_files # A list of paths

    def on_start(self):
        """Called when ok.py starts. Returns an object to be sent to server."""

    def on_response(self, response):
        """Called when ok-server responds with the server response."""

    def on_interact(self):
        """Called to execute an interactive or output-intensive session."""


class FileContents(Protocol):
    """The contents of changed source files are sent to the server."""
    name = 'file_contents'

    def on_start(self):
        """Find all source files and return their complete contents."""


class RunTests(Protocol):
    """Runs tests, formats results, and sends results to the server."""
    name = 'run_tests'

    def on_interact(self):
        """Run unlocked tests and print results."""


def send_to_server(messages, assignment):
    """Send messages to server, along with user authentication."""
    # TODO(denero) Send an {access_token, assignment, messages} post.


def parse_input():
    """Parses command line input."""
    parser = argparse.ArgumentParser(
        description=__doc__,
        formatter_class=argparse.RawDescriptionHelpFormatter)
    parser.add_argument('-a', '--assignment', metavar='A', type=str,
                        help="assignment name to check (partial names are ok)")
    parser.add_argument('-q', '--question', type=int,
                        help="focus on a specific question")
    parser.add_argument('-r', '--root', type=str, default=None,
                        help="path to root directory of assignment")
<<<<<<< HEAD
    parser.add_argument('-s', '--server', type=str, default='localhost:8000',
                        help="server address")
=======
>>>>>>> 4b56a01e
    parser.add_argument('-u', '--unlock', action='store_true',
                        help="unlock tests interactively")
    parser.add_argument('-v', '--verbose', type=int,
                        help="print more output")
<<<<<<< HEAD
=======
    # TODO(denero) Port -i for interactive mode from old autograder.py
>>>>>>> 4b56a01e
    return parser.parse_args()


def is_src_file(filename):
    """Return whether filename is an assignment source file."""
    return filename.endswith('.py') and filename != 'ok.py'


def get_assignment(path):
    """Return the assignment name corresponding to a source file.

    We read the file directly rather than loading it to be robust to syntax
    errors that may appear in the files being examined.
    """
<<<<<<< HEAD
    with open(path, 'r') as lines:
        for line in lines:
=======
    with open(path, 'r') as f:
        for line in f:
>>>>>>> 4b56a01e
            if 'ASSIGNMENT' in line:
                parts = line.split('ASSIGNMENT', 2)
                if len(parts) == 2:
                    after = parts[1]
                    return after.strip(' =#\t')
    return None


<<<<<<< HEAD
def group_by_assignment(paths):
    """Build map from assignments to lists of source files."""
    assignments = dict()
    for path in paths:
        assignment = get_assignment(path)
        if assignment:
            assignments.setdefault(assignment, []).append(path)
    return assignments


=======
>>>>>>> 4b56a01e
def find_assignment(assignment_hint, root, max_files=1000):
    """Return (assignment_name, src_files_list) pair. Exits on failure.

    The assignment_hint parameter is supplied by the user to disambiguate among
    candidates. In this way, a student can keep multiple assignments in the
    same directory.
    """
    files = itertools.islice(os.walk(root), 0, max_files)
    join = os.path.join
    paths = [join(d, f) for (d, _, fs) in files for f in fs if is_src_file(f)]
<<<<<<< HEAD
    assignments = group_by_assignment(paths)

    ex = NameError
    if not assignments:
        raise ex('No assignment found in directory "{}".\n'.format(root) +
                 'Put ok.py with your assignment or use -r to specify a root.')
    elif len(assignments) == 1 and not assignment_hint:
        return next(iter(assignments.items()))
    elif not assignment_hint:
        raise ex('Multiple assignments found: {}\n'.format(list(assignments)) +
                 'Select one using -a followed by any unique substring of the '
                 'assignment you wish to select.')
    else:
=======

    # Build map from assignments to lists of source files.
    assignments = dict()
    for path in paths:
        a = get_assignment(path)
        if a:
            assignments.setdefault(a, []).append(path)

    # Disambiguate assignment and return or exit.
    if not assignments:
        print('No assignment found in directory "{}".\n'.format(root) +
              "Place ok.py with your assignment or use -r to specify a root.")
        sys.exit(1)
    elif len(assignments) == 1 and not assignment_hint:
        return next(iter(assignments.items()))
    elif not assignment_hint:
        print("Multiple assignments found: {}\n".format(list(assignments)) +
              "Select one using -a followed by any unique substring of the "
              "assignment you wish to select.")
        sys.exit(1)
>>>>>>> 4b56a01e
        matches = [a for a in assignments if assignment_hint in a]
        if len(matches) == 1:
            match = matches[0]
            return match, assignments[match]
        elif len(matches) == 0:
<<<<<<< HEAD
            raise ex('Assignment name matching "{}" was not found.')
        elif len(matches) >= 1:
            raise ex('Multiple assignments matching "{}" found: {}'.format(
                assignment_hint, matches))
=======
            print('Assignment name matching "{}" was not found.' )
            sys.exit(1)
        elif len(matches) >= 1:
            print('Multiple assignments matching "{}" found: {}'.format(
                assignment_hint, matches))
            sys.exit(1)
>>>>>>> 4b56a01e


def ok_main(args):
    """Run all relevant aspects of ok.py."""
<<<<<<< HEAD
    ok_root = os.path.abspath(os.path.split(sys.argv[0])[0])
    root = args.root if args.root else ok_root
    try:
        assignment, src_files = find_assignment(args.assignment, root)
    except NameError as ex:
        print(ex)
        sys.exit(1)

    start_protocols = [p(args, src_files) for p in [FileContents]]
    interact_protocols = [p(args, src_files) for p in [RunTests]]
    messages = dict()

    for protocol in start_protocols:
        messages[protocol.name] = protocol.on_start()
=======
    ok_root = os.path.split(sys.argv[0])[0]
    root = args.root if args.root else ok_root
    assignment, src_files = find_assignment(args.assignment, root)

    start_protocols = [FileContents]
    interact_protocols = [RunTests]
    messages = dict()

    for protocol in start_protocols:
        p = protocol(args, src_files)
        messages[p.name] = p.on_start()
>>>>>>> 4b56a01e

    # TODO(denero) Send and receive in a separate thread.
    send_to_server(messages, assignment)

    for protocol in interact_protocols:
<<<<<<< HEAD
        protocol.on_interact()

    # Handle server response
=======
        protocol(args, src_files).on_interact()

    # TODO(denero) Handle server response
>>>>>>> 4b56a01e

if __name__ == '__main__':
    ok_main(parse_input())<|MERGE_RESOLUTION|>--- conflicted
+++ resolved
@@ -12,11 +12,7 @@
 """
 
 # TODO(denero) Add mechanism for removing DEVELOPER INSTRUCTIONS.
-<<<<<<< HEAD
 DEVELOPER_INSTRUCTIONS = """
-=======
-"""DEVELOPER INSTRUCTIONS
->>>>>>> 4b56a01e
 
 This multi-line string contains instructions for developers. It is removed
 when the client is distributed to students.
@@ -94,19 +90,12 @@
                         help="focus on a specific question")
     parser.add_argument('-r', '--root', type=str, default=None,
                         help="path to root directory of assignment")
-<<<<<<< HEAD
     parser.add_argument('-s', '--server', type=str, default='localhost:8000',
                         help="server address")
-=======
->>>>>>> 4b56a01e
     parser.add_argument('-u', '--unlock', action='store_true',
                         help="unlock tests interactively")
     parser.add_argument('-v', '--verbose', type=int,
                         help="print more output")
-<<<<<<< HEAD
-=======
-    # TODO(denero) Port -i for interactive mode from old autograder.py
->>>>>>> 4b56a01e
     return parser.parse_args()
 
 
@@ -121,22 +110,16 @@
     We read the file directly rather than loading it to be robust to syntax
     errors that may appear in the files being examined.
     """
-<<<<<<< HEAD
     with open(path, 'r') as lines:
         for line in lines:
-=======
-    with open(path, 'r') as f:
-        for line in f:
->>>>>>> 4b56a01e
             if 'ASSIGNMENT' in line:
                 parts = line.split('ASSIGNMENT', 2)
                 if len(parts) == 2:
                     after = parts[1]
-                    return after.strip(' =#\t')
+                    return after.strip(' =#\t\n)\'"')
     return None
 
 
-<<<<<<< HEAD
 def group_by_assignment(paths):
     """Build map from assignments to lists of source files."""
     assignments = dict()
@@ -147,8 +130,6 @@
     return assignments
 
 
-=======
->>>>>>> 4b56a01e
 def find_assignment(assignment_hint, root, max_files=1000):
     """Return (assignment_name, src_files_list) pair. Exits on failure.
 
@@ -159,7 +140,6 @@
     files = itertools.islice(os.walk(root), 0, max_files)
     join = os.path.join
     paths = [join(d, f) for (d, _, fs) in files for f in fs if is_src_file(f)]
-<<<<<<< HEAD
     assignments = group_by_assignment(paths)
 
     ex = NameError
@@ -173,51 +153,20 @@
                  'Select one using -a followed by any unique substring of the '
                  'assignment you wish to select.')
     else:
-=======
-
-    # Build map from assignments to lists of source files.
-    assignments = dict()
-    for path in paths:
-        a = get_assignment(path)
-        if a:
-            assignments.setdefault(a, []).append(path)
-
-    # Disambiguate assignment and return or exit.
-    if not assignments:
-        print('No assignment found in directory "{}".\n'.format(root) +
-              "Place ok.py with your assignment or use -r to specify a root.")
-        sys.exit(1)
-    elif len(assignments) == 1 and not assignment_hint:
-        return next(iter(assignments.items()))
-    elif not assignment_hint:
-        print("Multiple assignments found: {}\n".format(list(assignments)) +
-              "Select one using -a followed by any unique substring of the "
-              "assignment you wish to select.")
-        sys.exit(1)
->>>>>>> 4b56a01e
         matches = [a for a in assignments if assignment_hint in a]
         if len(matches) == 1:
             match = matches[0]
             return match, assignments[match]
         elif len(matches) == 0:
-<<<<<<< HEAD
-            raise ex('Assignment name matching "{}" was not found.')
+            raise ex('Assignment matching "{}" was not found in: {}'.format(
+                assignment_hint, list(assignments)))
         elif len(matches) >= 1:
             raise ex('Multiple assignments matching "{}" found: {}'.format(
                 assignment_hint, matches))
-=======
-            print('Assignment name matching "{}" was not found.' )
-            sys.exit(1)
-        elif len(matches) >= 1:
-            print('Multiple assignments matching "{}" found: {}'.format(
-                assignment_hint, matches))
-            sys.exit(1)
->>>>>>> 4b56a01e
 
 
 def ok_main(args):
     """Run all relevant aspects of ok.py."""
-<<<<<<< HEAD
     ok_root = os.path.abspath(os.path.split(sys.argv[0])[0])
     root = args.root if args.root else ok_root
     try:
@@ -232,33 +181,14 @@
 
     for protocol in start_protocols:
         messages[protocol.name] = protocol.on_start()
-=======
-    ok_root = os.path.split(sys.argv[0])[0]
-    root = args.root if args.root else ok_root
-    assignment, src_files = find_assignment(args.assignment, root)
-
-    start_protocols = [FileContents]
-    interact_protocols = [RunTests]
-    messages = dict()
-
-    for protocol in start_protocols:
-        p = protocol(args, src_files)
-        messages[p.name] = p.on_start()
->>>>>>> 4b56a01e
 
     # TODO(denero) Send and receive in a separate thread.
     send_to_server(messages, assignment)
 
     for protocol in interact_protocols:
-<<<<<<< HEAD
         protocol.on_interact()
 
     # Handle server response
-=======
-        protocol(args, src_files).on_interact()
-
-    # TODO(denero) Handle server response
->>>>>>> 4b56a01e
 
 if __name__ == '__main__':
     ok_main(parse_input())