# Mac OS X

## Setup

Make sure [Homebrew](http://brew.sh/) is installed.

Local development uses [Docker](https://www.docker.com/). Install Docker:

    $ brew install docker

<<<<<<< HEAD
$ mysql -u root
> create user okdev;
> create database IF NOT EXISTS oktest;
> create database IF NOT EXISTS okdev;
> CREATE USER 'okdev'@'localhost' IDENTIFIED BY '';
> GRANT ALL PRIVILEGES ON oktest . * TO 'okdev'@'localhost'; FLUSH PRIVILEGES;
> GRANT ALL PRIVILEGES ON okdev . * TO 'okdev'@'localhost'; FLUSH PRIVILEGES;

$ ./manage.py createdb
$ ./manage.py seed
=======
Then create a docker machine. The following command will create a machine named
`ok-server` with 512MB of memory.
>>>>>>> c50c4ecd

    $ docker-machine create --driver virtualbox --virtualbox-memory 512 ok-server

Start the machine and tell Docker where your machine is.

    $ docker-machine start ok-server
    $ eval $(docker-machine env ok-server)

You will need to run these commands before running `docker` commands.

To make it easy to install Docker and sync files to the Docker containers, we'll
use [docker-osx-dev](https://github.com/brikis98/docker-osx-dev).
Install `docker-osx-dev`:

    $ curl -o /usr/local/bin/docker-osx-dev https://raw.githubusercontent.com/brikis98/docker-osx-dev/master/src/docker-osx-dev
    $ chmod +x /usr/local/bin/docker-osx-dev
    $ docker-osx-dev install

This will add an entry in `/etc/hosts` so you don't have to type in the Docker
machine IP every time.

## Development

To start the Docker machine, run

    $ docker-machine start ok-server
    $ eval $(docker-machine env ok-server)

To start the application, run

    $ docker-compose up

You can point your browser to http://ok-server/ to see the running app, thanks
to `/etc/hosts`.

To sync any changes you make into the running Docker containers, in another
terminal run

    $ docker-osx-dev

## Testing

Testing is easy:

    $ make test<|MERGE_RESOLUTION|>--- conflicted
+++ resolved
@@ -8,21 +8,8 @@
 
     $ brew install docker
 
-<<<<<<< HEAD
-$ mysql -u root
-> create user okdev;
-> create database IF NOT EXISTS oktest;
-> create database IF NOT EXISTS okdev;
-> CREATE USER 'okdev'@'localhost' IDENTIFIED BY '';
-> GRANT ALL PRIVILEGES ON oktest . * TO 'okdev'@'localhost'; FLUSH PRIVILEGES;
-> GRANT ALL PRIVILEGES ON okdev . * TO 'okdev'@'localhost'; FLUSH PRIVILEGES;
-
-$ ./manage.py createdb
-$ ./manage.py seed
-=======
 Then create a docker machine. The following command will create a machine named
 `ok-server` with 512MB of memory.
->>>>>>> c50c4ecd
 
     $ docker-machine create --driver virtualbox --virtualbox-memory 512 ok-server
 
