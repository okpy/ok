--- conflicted
+++ resolved
@@ -1,19 +1,7 @@
 <!DOCTYPE HTML>
-
-<<<<<<< HEAD
 <head>
     <meta charset="UTF-8">
     <meta http-equiv="refresh" content="1; url=https://okpy.github.io/documentation">
-=======
-  <!-- Flatdoc -->
-  <script src="https://ajax.googleapis.com/ajax/libs/jquery/1.9.1/jquery.min.js"></script>
-  <script src='https://cdn.rawgit.com/rstacruz/flatdoc/v0.9.0/legacy.js'></script>
-  <script src='https://cdn.rawgit.com/rstacruz/flatdoc/v0.9.0/flatdoc.js'></script>
-
-  <!-- Flatdoc theme -->
-  <link  href='https://cdn.rawgit.com/rstacruz/flatdoc/v0.9.0/theme-white/style.css' rel='stylesheet'>
-  <script src='https://cdn.rawgit.com/rstacruz/flatdoc/v0.9.0/theme-white/script.js'></script>
->>>>>>> 2f40967d
 
     <script>
       window.location.href = "https://okpy.github.io/documentation"
@@ -21,41 +9,6 @@
 
     <title>Ok Documentation Redirection</title>
 </head>
-<<<<<<< HEAD
 <body>
 If you are not redirected automatically, follow the <a href='https://okpy.github.io/documentation'>link to documentation</a>
-</body>
-=======
-<body role='flatdoc'>
-
-  <div class='header'>
-    <div class='left'>
-      <h1> <img src="logo-dark.png"  height="20px" /> </h1>
-      <ul>
-        <li><a href='https://github.com/Cal-CS-61A-Staff/ok'>View on GitHub</a></li>
-        <li><a href='https://github.com/Cal-CS-61A-Staff/ok/issues'>Issues</a></li>
-      </ul>
-    </div>
-    <div class='right'>
-      <!-- GitHub buttons: see http://ghbtns.com -->
-
-      <iframe src="https://ghbtns.com/github-btn.html?user=Cal-CS-61A-Staff&amp;repo=ok&amp;type=watch&amp;count=true" allowtransparency="true" frameborder="0" scrolling="0" width="110" height="20"></iframe>
-      <iframe src="https://ghbtns.com/github-btn.html?user=Cal-CS-61A-Staff&amp;repo=ok&amp;type=fork&amp;count=true" allowtransparency="true" frameborder="0" scrolling="0" width="110" height="20"></iframe>
-    </div>
-  </div>
-
-  <div class='content-root'>
-    <div class='menubar'>
-      <div class='section'>
-        <a class='big button' href='https://okpy.org' target='_blank'>
-          okpy.org
-        </a>
-      </div>
-      <div class='menu section' role='flatdoc-menu'></div>
-    </div>
-    <div role='flatdoc-content' class='content'></div>
-  </div>
-
-</body>
-</html>
->>>>>>> 2f40967d
+</body>