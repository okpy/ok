#!/usr/bin/env python

import os
from datetime import datetime, timedelta
import json

from flask.ext.script import Manager, Server
from flask.ext.script.commands import ShowUrls, Clean
from flask.ext.migrate import Migrate, MigrateCommand
from server import create_app
from server.models import db, User, Course, Assignment, Enrollment, \
    Backup, Message, Group

# default to dev config because no one should use this in
# production anyway.
env = os.environ.get('SERVER_ENV', 'dev')
app = create_app('server.settings.{0}.{1}Config'.format(env, env.capitalize()))

migrate = Migrate(app, db)
manager = Manager(app)


manager.add_command("server", Server())
manager.add_command("show-urls", ShowUrls())
manager.add_command("clean", Clean())
manager.add_command('db', MigrateCommand)


@manager.shell
def make_shell_context():
    """ Creates a python REPL with several default imports
        in the context of the app
    """
    return dict(app=app, db=db, User=User)

def make_backup(user, assign, time, messages, submit=True):
    backup = Backup(client_time=time,
                           submitter=user,
                           assignment=assign, submit=submit)
    messages = [Message(kind=k, backup=backup.id,
                raw_contents=json.dumps(m)) for k, m in messages.items()]
    db.session.add_all(messages)
    db.session.commit()
    backup.messages = messages
    db.session.add(backup)

@manager.command
def seed():
    """ Create default records for development.
    """
    staff_member = User(email='okstaff@okpy.org')
    db.session.add(staff_member)
    courses = [Course(offering="cs61a/test16", display_name="CS61A (Test)",
                      institution="UC Berkeley"),
               Course(offering="ds8/test16", display_name="DS8 (Test)",
                      institution="UC Berkeley")]
    db.session.add_all(courses)
    future = datetime.now() + timedelta(days=1)
    db.session.commit()

    students = [User(email='student{}@okpy.org'.format(i)) for i in range(60)]
    db.session.add_all(students)

    original_file = open('tests/files/before.py').read()
    modified_file = open('tests/files/after.py').read()

    files = {'difflib.py': original_file}
    assign = Assignment(name="cs61a/test16/test", creator=staff_member.id,
                        course_id=courses[0].id, display_name="test",
                        due_date=future, lock_date=future)
    db.session.add(assign)
    assign2 = Assignment(name="ds8/test16/test", creator=staff_member.id,
                        course_id=courses[1].id, display_name="test",
<<<<<<< HEAD
                        due_date=future, max_group_size=2, lock_date=future)
    db.session.add(assign2)
    db.session.commit()


    messages = {'file_contents': {'backup.py': '1'}, 'analytics': {}}
=======
                        due_date=future, lock_date=future, raw_files = json.dumps(files))
    db.session.add(assign2)
    db.session.commit()

    messages = {'file_contents': {'difflib.py': modified_file}, 'analytics': {}}
>>>>>>> d6ff1f6e
    for i in range(20):
        for submit in (False, True):
            time = datetime.now()-timedelta(days=i)
            make_backup(staff_member, assign2, time, messages, submit=submit)
    db.session.commit()


    staff = Enrollment(user_id=staff_member.id, course_id=courses[0].id,
                        role="staff")
    db.session.add(staff)
    staff_also_student = Enrollment(user_id=staff_member.id,
                        course_id=courses[1].id, role="student")
    db.session.add(staff_also_student)

    student_enrollment = [Enrollment(user_id=student.id, role="student",
                          course_id=courses[1].id) for student in students]
    db.session.add_all(student_enrollment)


    Group.invite(staff_member, students[0], assign2)

    db.session.commit()


@manager.command
def createdb():
    """ Creates a database with all of the tables defined in
        your SQLAlchemy models
    """
    db.create_all()


@manager.command
def resetdb():
    """ Drop & create a database with all of the tables defined in
        your SQLAlchemy models.
        DO NOT USE IN PRODUCTION.
    """
    if env == "dev":
        db.drop_all()
        db.create_all()
        seed()
        print("Dropped")


if __name__ == "__main__":
    manager.run()<|MERGE_RESOLUTION|>--- conflicted
+++ resolved
@@ -71,20 +71,11 @@
     db.session.add(assign)
     assign2 = Assignment(name="ds8/test16/test", creator=staff_member.id,
                         course_id=courses[1].id, display_name="test",
-<<<<<<< HEAD
-                        due_date=future, max_group_size=2, lock_date=future)
-    db.session.add(assign2)
-    db.session.commit()
-
-
-    messages = {'file_contents': {'backup.py': '1'}, 'analytics': {}}
-=======
-                        due_date=future, lock_date=future, raw_files = json.dumps(files))
+                        due_date=future, lock_date=future, max_group_size=2, raw_files = json.dumps(files))
     db.session.add(assign2)
     db.session.commit()
 
     messages = {'file_contents': {'difflib.py': modified_file}, 'analytics': {}}
->>>>>>> d6ff1f6e
     for i in range(20):
         for submit in (False, True):
             time = datetime.now()-timedelta(days=i)
