--- conflicted
+++ resolved
@@ -21,10 +21,6 @@
 ln -s ../../hooks/pre-commit.py .git/hooks/pre-commit
 
 echo 'Linking environments'
-<<<<<<< HEAD
-linkenv $VIRTUAL_ENV/lib/python2.7/site-packages server/gaenv  1>/dev/null
-=======
 linkenv $VIRTUAL_ENV/lib/python2.7/site-packages server/gaenv  1>/dev/null
 
-mysql -u root -p < sql/setup_dev.sql
->>>>>>> ceda59b0
+mysql -u root -p < sql/setup_dev.sql