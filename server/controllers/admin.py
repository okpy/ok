--- conflicted
+++ resolved
@@ -16,15 +16,10 @@
 
 import server.controllers.api as ok_api
 from server.models import (User, Course, Assignment, Enrollment, Version,
-<<<<<<< HEAD
-                           GradingTask, Backup, Score, Group, db)
-from server.constants import STAFF_ROLES, STUDENT_ROLE, LAB_ASSISTANT_ROLE, GRADE_TAGS
-=======
                            GradingTask, Backup, Score, Group, Client, db)
-from server.constants import (INSTRUCTOR_ROLE, STAFF_ROLES, STUDENT_ROLE,
-                              GRADE_TAGS)
-
->>>>>>> cede9a57
+from server.constants import (INSTRUCTOR_ROLE, STAFF_ROLES, STUDENT_ROLE, 
+                                LAB_ASSISTANT_ROLE, GRADE_TAGS)
+
 from server.extensions import cache
 import server.forms as forms
 import server.highlight as highlight
