--- conflicted
+++ resolved
@@ -16,16 +16,10 @@
 
 import server.controllers.api as ok_api
 from server.models import (User, Course, Assignment, Enrollment, Version,
-<<<<<<< HEAD
-                           GradingTask, Backup, Score, Group, db)
+                           GradingTask, Backup, Score, Group, Client, db)
 from server.constants import (INSTRUCTOR_ROLE, STAFF_ROLES, STUDENT_ROLE,
                               GRADE_TAGS)
 
-=======
-                           GradingTask, Backup, Score, Group, Client, db)
-
-from server.constants import STAFF_ROLES, STUDENT_ROLE, GRADE_TAGS
->>>>>>> db9b7d0d
 from server.extensions import cache
 import server.forms as forms
 import server.highlight as highlight
