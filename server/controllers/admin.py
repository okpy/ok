--- conflicted
+++ resolved
@@ -33,13 +33,8 @@
 from server.extensions import cache
 import server.forms as forms
 import server.jobs as jobs
-from server.jobs import (example, export, moss, scores_audit, github_search,
-<<<<<<< HEAD
-                         scores_notify, checkpoint, effort, upload_scores,
-                        export_grades)
-=======
-                         scores_notify, checkpoint, slips)
->>>>>>> 0fab8baa
+from server.jobs import (example, export, moss, scores_audit, github_search, scores_notify,
+                        checkpoint, effort, upload_scores, export_grades, slips)
 
 import server.highlight as highlight
 import server.utils as utils
