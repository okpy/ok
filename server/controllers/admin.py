--- conflicted
+++ resolved
@@ -911,7 +911,6 @@
                            stats=stats,
                            assign_status=assignment_stats)
 
-<<<<<<< HEAD
 @admin.route("/course/<int:cid>/<string:email>/<int:aid>/<string:commit_id>")
 @is_staff(course_arg='cid')
 def student_commit_overview(cid, email, aid, commit_id):
@@ -1178,9 +1177,7 @@
                            backup=backups[0],
                            group=group,
                            graph=line_chart)
-=======
-
->>>>>>> 80b98cb7
+
 ########################
 # Student view actions #
 ########################
