--- conflicted
+++ resolved
@@ -16,17 +16,13 @@
 
 import server.controllers.api as ok_api
 from server.models import (User, Course, Assignment, Enrollment, Version,
-<<<<<<< HEAD
-                           GradingTask, Backup, Score, Client, db)
-=======
-                           GradingTask, Backup, Score, Group, db)
->>>>>>> 6307fb2e
+                           GradingTask, Backup, Score, Group, Client, db)
+
 from server.constants import STAFF_ROLES, STUDENT_ROLE, GRADE_TAGS
 from server.extensions import cache
 import server.forms as forms
 import server.highlight as highlight
 import server.utils as utils
-
 
 admin = Blueprint('admin', __name__)
 
@@ -644,7 +640,6 @@
                     mimetype='text/csv',
                     headers={'Content-Disposition': disposition})
 
-<<<<<<< HEAD
 @admin.route("/clients/", methods=['GET', 'POST'])
 @is_staff()
 def clients():
@@ -660,7 +655,6 @@
         return redirect(url_for(".clients"))
 
     return render_template('staff/clients.html', clients=clients, form=form)
-=======
 
 ################
 # Student View #
@@ -892,5 +886,4 @@
                     flash('Did not send to autograder: {}'.format(e), 'warning')
 
             flash("Uploaded submission (ID: {})".format(backup.hashid), 'success')
-            return redirect(result_page)
->>>>>>> 6307fb2e
+            return redirect(result_page)