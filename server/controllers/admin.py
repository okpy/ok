import collections
import csv
import datetime as dt
from functools import wraps
from io import StringIO

from flask import (Blueprint, render_template, flash, redirect, Response,
                   url_for, abort, request, stream_with_context)
from werkzeug.exceptions import BadRequest

from flask_login import current_user, login_required
import pygal
from pygal.style import CleanStyle
import requests.exceptions

from server import autograder

import server.controllers.api as ok_api
<<<<<<< HEAD
from server.models import *
=======
from server.models import (User, Course, Assignment, Enrollment, Version,
                           GradingTask, Backup, Score, Group, Client, Job,
                           Message, CanvasCourse, CanvasAssignment, MossResult,
                           Extension, db)
>>>>>>> 8b59a175
from server.contrib import analyze

from server.constants import (INSTRUCTOR_ROLE, STAFF_ROLES, STUDENT_ROLE,
                              LAB_ASSISTANT_ROLE, SCORE_KINDS)
import server.canvas.api as canvas_api
import server.canvas.jobs
from server.extensions import cache
import server.forms as forms
import server.jobs as jobs
from server.jobs import (example, export, moss, scores_audit, github_search,
                         scores_notify, checkpoint, effort)

import server.highlight as highlight
import server.utils as utils

admin = Blueprint('admin', __name__)

def is_staff(course_arg=None):
    """ A decorator for routes to ensure that user is a member of
    the course staff.

    Usage:
    @is_staff() - A staff member for any course
    @is_staff(course_arg=1) A staff member for the course with id 1
    """
    def decorator(func):
        @wraps(func)
        def wrapper(*args, **kwargs):
            if current_user.is_authenticated:
                if current_user.is_admin:
                    return func(*args, **kwargs)
                roles = current_user.enrollments(roles=STAFF_ROLES)
                if len(roles) > 0:
                    if course_arg:
                        course = kwargs[course_arg]
                        if course in [r.course.id for r in roles]:
                            return func(*args, **kwargs)
                    else:
                        return func(*args, **kwargs)
            else:
                return redirect(url_for("student.index"))
            flash("You are not on the course staff", "warning")
            return redirect(url_for("student.index"))
        return login_required(wrapper)
    return decorator

def is_admin():
    """ A decorator for routes to ensure the user is an admin."""
    def decorator(func):
        @wraps(func)
        def wrapper(*args, **kwargs):
            if current_user.is_authenticated and current_user.is_admin:
                return func(*args, **kwargs)
            else:
                flash("You are not an administrator", "warning")
                return redirect(url_for("admin.index"))
        return login_required(wrapper)
    return decorator

def get_courses(cid=None):
    if current_user.is_authenticated and current_user.is_admin:
        courses = (Course.query.order_by(Course.created.desc())
                         .all())
    else:
        enrollments = current_user.enrollments(roles=STAFF_ROLES)
        courses = [e.course for e in enrollments]
    if not cid:
        return courses, []

    matching_courses = [c for c in courses if c.id == cid]
    if len(matching_courses) == 0:
        abort(401)
    current_course = matching_courses[0]
    return courses, current_course


@admin.route("/")
@is_staff()
def index():
    courses, current_course = get_courses()
    if courses and not current_user.is_admin:
        return redirect(url_for(".course_assignments", cid=courses[0].id))
    return redirect(url_for(".list_courses"))

@admin.route('/grading')
@is_staff()
def grading_tasks(username=None):
    courses, current_course = get_courses()
    page = request.args.get('page', 1, type=int)
    tasks_query = GradingTask.query.filter_by(grader=current_user)
    queue = (tasks_query.options(db.joinedload('assignment'))
                        .order_by(GradingTask.score_id.asc())
                        .order_by(GradingTask.created.asc())
                        .paginate(page=page, per_page=20))

    remaining = tasks_query.filter_by(score_id=None).count()
    percent_left = (1-(remaining/max(1, queue.total))) * 100
    return render_template('staff/grading/queue.html', courses=courses,
                           queue=queue, remaining=remaining,
                           percent_left=percent_left)

def grading_view(backup, form=None, is_composition=False):
    """ General purpose grading view. Used by routes."""
    courses, current_course = get_courses()
    assign = backup.assignment
    diff_type = request.args.get('diff')
    if diff_type not in (None, 'short', 'full'):
        diff_type = None
    if not assign.files and diff_type:
        diff_type = None

    # sort comments by (filename, line)
    comments = collections.defaultdict(list)
    for comment in backup.comments:
        comments[(comment.filename, comment.line)].append(comment)

    # highlight files and add comments
    files = highlight.diff_files(assign.files, backup.files(), diff_type)
    for filename, source_file in files.items():
        for line in source_file.lines:
            line.comments = comments[(filename, line.line_after)]
    for filename, ex_file in backup.external_files_dict().items():
        files[filename] = ex_file

    group = [User.query.get(o) for o in backup.owners()]
    task = backup.grading_tasks
    if task:
        # Choose the first grading_task
        task = task[0]

    return render_template('staff/grading/code.html', courses=courses, assignment=assign,
                           backup=backup, group=group, files=files, diff_type=diff_type,
                           task=task, form=form, is_composition=is_composition)

@admin.route('/grading/<hashid:bid>')
@is_staff()
def grading(bid):
    backup = Backup.query.get(bid)
    if not (backup and Backup.can(backup, current_user, "grade")):
        abort(404)

    form = forms.GradeForm()
    existing = [s for s in backup.scores if not s.archived]
    first_score = existing[0] if existing else None

    if first_score and first_score.kind in SCORE_KINDS:
        form = forms.GradeForm(kind=first_score.kind)
        form.kind.data = first_score.kind
        form.message.data = first_score.message
        form.score.data = first_score.score

    return grading_view(backup, form=form)

@admin.route('/composition/<hashid:bid>')
@is_staff()
def composition(bid):
    backup = Backup.query.get(bid)
    if not (backup and Backup.can(backup, current_user, "grade")):
        abort(404)
    form = forms.CompositionScoreForm()
    existing = Score.query.filter_by(backup=backup, kind="composition").first()
    if existing:
        form.kind.data = "composition"
        form.message.data = existing.message
        form.score.data = existing.score
    return grading_view(backup, form=form, is_composition=True)

@admin.route('/grading/<hashid:bid>/edit', methods=['GET', 'POST'])
@is_staff()
def edit_backup(bid):
    courses, current_course = get_courses()
    backup = Backup.query.options(db.joinedload('assignment')).get(bid)
    if not backup:
        abort(404)
    if not Backup.can(backup, current_user, 'grade'):
        flash("You do not have permission to score this assignment.", "warning")
        abort(401)
    form = forms.SubmissionTimeForm()
    if form.validate_on_submit():
        backup.custom_submission_time = form.get_submission_time(backup.assignment)
        db.session.commit()
        flash('Submission time saved', 'success')
        return redirect(url_for('.edit_backup', bid=bid))
    else:
        form.set_submission_time(backup)
    return render_template(
        'staff/grading/edit.html',
        courses=courses,
        current_course=current_course,
        backup=backup,
        student=backup.submitter,
        form=form,
    )

@admin.route('/grading/<hashid:bid>/grade', methods=['POST'])
@is_staff()
def grade(bid):
    """ Used as a form submission endpoint. """
    backup = Backup.query.options(db.joinedload('assignment')).get(bid)
    if not backup:
        abort(404)
    if not Backup.can(backup, current_user, 'grade'):
        flash("You do not have permission to score this assignment.", "warning")
        abort(401)

    form = forms.GradeForm()
    score_kind = form.kind.data.strip().lower()
    is_composition = (score_kind == "composition")
    # TODO: Form should include redirect url instead of guessing based off tag

    if is_composition:
        form = forms.CompositionScoreForm()

    if not form.validate_on_submit():
        return grading_view(backup, form=form)

    score = Score(backup=backup, grader=current_user,
                  assignment_id=backup.assignment_id, user_id=backup.submitter_id)
    form.populate_obj(score)
    db.session.add(score)
    db.session.commit()

    # Archive old scores of the same kind
    score.archive_duplicates()

    next_page = None
    flash_msg = "Added a {0} {1} score.".format(score.score, score_kind)

    # Find GradingTasks applicable to this score
    tasks = backup.grading_tasks
    for task in tasks:
        task.score = score
        cache.delete_memoized(User.num_grading_tasks, task.grader)

    db.session.commit()

    if len(tasks) == 1:
        # Go to next task for the current task queue if possible.
        task = tasks[0]
        next_task = task.get_next_task()
        next_route = '.composition' if is_composition else '.grading'
        # Handle case when the task is on the users queue
        if next_task:
            flash_msg += (" There are {0} tasks left. Here's the next submission:"
                          .format(task.remaining))
            next_page = url_for(next_route, bid=next_task.backup_id)
        else:
            flash_msg += " All done with grading for {}".format(backup.assignment.name)
            next_page = url_for('.grading_tasks')
    else:
        # TODO: Send task id or redirect_url in the grading form
        # For now, default to grading tasks
        next_page = url_for('.grading_tasks')

    flash(flash_msg, 'success')

    if not next_page:
        next_page = url_for('.assignment_queues', aid=backup.assignment_id,
                            cid=backup.assignment.course_id)
    return redirect(next_page)

@admin.route('/grading/<hashid:bid>/autograde', methods=['POST'])
@is_staff()
def autograde_backup(bid):
    backup = Backup.query.options(db.joinedload('assignment')).get(bid)
    if not backup:
        abort(404)
    if not Backup.can(backup, current_user, 'grade'):
        flash("You do not have permission to score this assignment.", "warning")
        abort(401)

    form = forms.CSRFForm()
    if form.validate_on_submit():
        try:
            token = autograder.create_autograder_token(current_user.id)
            autograder.autograde_backup(token, backup.assignment, backup.id)
            flash('Submitted to the autograder', 'success')
        except ValueError as e:
            flash(str(e), 'error')
    return redirect(url_for('.grading', bid=bid))

@admin.route("/versions/<name>", methods=['GET', 'POST'])
@is_admin()
def client_version(name):
    courses, current_course = get_courses()

    version = Version.query.filter_by(name=name).one_or_none()
    if not version:
        version = Version(name=name)
    form = forms.VersionForm(obj=version)
    if form.validate_on_submit():
        form.populate_obj(version)
        version.save()
        flash(name + " version updated successfully.", "success")
        return redirect(url_for(".client_version", name=name))

    return render_template('staff/client_version.html',
                           courses=courses, current_course=current_course,
                           version=version, form=form)

##########
# Course #
##########
@admin.route("/course/")
@is_staff()
def list_courses():
    courses, current_course = get_courses()
    active_courses = [c for c in courses if c.active]
    inactive_courses = [c for c in courses if not c.active]
    other_courses = [c for c in Course.query.all() if c not in courses]

    return render_template('staff/course/course.list.html',
    current_course=current_course, courses=courses,
                           active_courses=active_courses,
                           inactive_courses=inactive_courses,
                           other_courses=other_courses)

@admin.route("/course/new", methods=['GET', 'POST'])
@login_required
def create_course():
    courses, current_course = get_courses()
    form = forms.NewCourseForm()
    if form.validate_on_submit():
        new_course = Course()
        form.populate_obj(new_course)

        db.session.add(new_course)
        # Add the user as an instructor, create a default assignment
        new_course.initialize_content(current_user)

        utils.new_course_email(current_user, new_course)

        flash(new_course.offering + " created successfully.", "success")
        return redirect(url_for(".course", cid=new_course.id))
    return render_template('staff/course/course.new.html', form=form,
                           courses=courses)

@admin.route("/course/<int:cid>")
@admin.route("/course/<int:cid>/")
@is_staff(course_arg='cid')
def course(cid):
    courses, current_course = get_courses(cid)

    students = (Enrollment.query
                          .options(db.joinedload('user'))
                          .filter(Enrollment.role == STUDENT_ROLE,
                                  Enrollment.course == current_course)
                            .all())
    needs_intro = len(students) < 5

    return render_template('staff/course/course.html', courses=courses,
                           students=students,
                           needs_intro=needs_intro,
                           stats=current_course.statistics(),
                           current_course=current_course)

@admin.route("/course/<int:cid>/settings", methods=['GET', 'POST'])
@is_staff(course_arg='cid')
def course_settings(cid):
    courses, current_course = get_courses(cid)
    form = forms.CourseUpdateForm(obj=current_course)
    if form.validate_on_submit():
        form.populate_obj(current_course)
        db.session.commit()

        flash(current_course.offering + " edited successfully.", "success")
        return redirect(url_for(".course", cid=current_course.id))
    return render_template('staff/course/course.edit.html', form=form,
                           courses=courses, current_course=current_course)


@admin.route("/course/<int:cid>/categories", methods=["GET", "POST"])
@is_staff(course_arg='cid')
def new_category(cid):
    courses, current_course = get_courses(cid)
    if not Category.can(None, current_user, 'create'):
        flash('Insufficient permissions', 'error')
        return abort(401)

    form = forms.CategoryForm(current_course)
    if form.validate_on_submit():
        category = Category(course_id=cid)
        form.populate_obj(category)
        db.session.add(category)
        db.session.commit()
        flash("Category \"{}\" created successfully.".format(form.name.data), "success")
        return redirect(url_for(".course_assignments", cid=cid))
    return render_template('staff/course/category/category.new.html',
            form=form,
            current_course=current_course)


@admin.route("/course/<int:cid>/assignments")
@is_staff(course_arg='cid')
def course_assignments(cid):
    courses, current_course = get_courses(cid)
    categories = current_course.categories
    # TODO CLEANUP : Better way to send this data to the template.
    return render_template('staff/course/assignment/assignments.html',
           current_course=current_course,
           categories=categories)

@admin.route("/course/<int:cid>/assignments/new", methods=["GET", "POST"])
@is_staff(course_arg='cid')
def new_assignment(cid):
    courses, current_course = get_courses(cid)
    if not Assignment.can(None, current_user, 'create'):
        flash('Insufficient permissions', 'error')
        return abort(401)

    form = forms.AssignmentForm(course=current_course)
    if form.validate_on_submit():
        model = Assignment(course_id=cid, creator_id=current_user.id)
        form.populate_obj(model)
        db.session.add(model)
        db.session.commit()
        cache.delete_memoized(Assignment.name_to_assign_info)

        flash("Assignment created successfully.", "success")
        if form.visible.data:
            return redirect(url_for(".templates", cid=cid, aid=model.id))
        return redirect(url_for(".course_assignments", cid=cid))

    return render_template('staff/course/assignment/assignment.new.html', form=form,
                           courses=courses, current_course=current_course)

@admin.route("/course/<int:cid>/assignments/<int:aid>",
             methods=['GET', 'POST'])
@is_staff(course_arg='cid')
def assignment(cid, aid):
    courses, current_course = get_courses(cid)
    assign = Assignment.query.filter_by(id=aid, course_id=cid).one_or_none()
    if not assign:
        return abort(404)
    if not Assignment.can(assign, current_user, 'edit'):
        flash('Insufficient permissions', 'error')
        return abort(401)

    form = forms.AssignmentUpdateForm(obj=assign, course=current_course)
    if form.validate_on_submit():
        # populate_obj converts back to UTC
        form.populate_obj(assign)
        assign.creator_id = current_user.id
        cache.delete_memoized(Assignment.name_to_assign_info)
        db.session.commit()
        flash("Assignment edited successfully.", "success")

    return render_template('staff/course/assignment/assignment.html', assignment=assign,
                           form=form, courses=courses,
                           current_course=current_course)

@admin.route("/course/<int:cid>/assignments/<int:aid>/stats")
@is_staff(course_arg='cid')
def assignment_stats(cid, aid):
    courses, current_course = get_courses(cid)
    assign = Assignment.query.filter_by(id=aid, course_id=cid).one_or_none()
    if not Assignment.can(assign, current_user, 'edit'):
        flash('Insufficient permissions', 'error')
        return abort(401)

    stats = Assignment.assignment_stats(assign.id)

    submissions = [d for d in stats.pop('raw_data')]

    pie_chart = pygal.Pie(half_pie=True, disable_xml_declaration=True,
                          style=CleanStyle,
                          inner_radius=.5, legend_at_bottom=True)
    pie_chart.title = 'Students submission status'
    pie_chart.add('Students with Submissions', stats['students_with_subm'])
    pie_chart.add('Students with Backups', stats['students_with_backup'])
    pie_chart.add('Not Started', stats['students_no_backup'])

    return render_template('staff/course/assignment/assignment.stats.html',
                           assignment=assign, subm_chart=pie_chart,
                           courses=courses, stats=stats, submissions=submissions,
                           current_course=current_course)

@admin.route("/course/<int:cid>/assignments/<int:aid>/template",
             methods=['GET', 'POST'])
@is_staff(course_arg='cid')
def templates(cid, aid):
    courses, current_course = get_courses(cid)
    assignment = Assignment.query.filter_by(id=aid, course_id=cid).one_or_none()
    if not Assignment.can(assignment, current_user, 'edit'):
        flash('Insufficient permissions', 'error')
        return abort(401)

    form = forms.AssignmentTemplateForm()

    if assignment.course != current_course:
        return abort(401)

    if form.validate_on_submit():
        files = request.files.getlist("template_files")
        if files:
            templates = {}
            for template in files:
                try:
                    templates[template.filename] = str(template.read(), 'utf-8')
                except UnicodeDecodeError:
                    flash(
                        '{} is not a UTF-8 text file and was '
                        'not uploaded'.format(template.filename), 'warning')
            assignment.files = templates
        cache.delete_memoized(Assignment.name_to_assign_info)
        db.session.commit()
        flash("Templates Uploaded", "success")

    # TODO: Use same student facing code rendering/highlighting
    return render_template('staff/course/assignment/assignment.template.html',
                           assignment=assignment, form=form, courses=courses,
                           current_course=current_course)

@admin.route("/course/<int:cid>/assignments/<int:aid>/publish",
                methods=['GET', 'POST'])
@is_staff(course_arg='cid')
def publish_scores(cid, aid):
    courses, current_course = get_courses(cid)
    assign = Assignment.query.filter_by(id=aid, course_id=cid).one_or_none()
    if not Assignment.can(assign, current_user, 'publish_scores'):
        flash('Insufficient permissions', 'error')
        abort(401)

    form = forms.PublishScores(obj=assign)
    if form.validate_on_submit():
        assign.published_scores = form.published_scores.data
        db.session.commit()
        flash(
            "Saved published scores for {}".format(assign.display_name),
            "success",
        )
        return redirect(url_for('.publish_scores', cid=cid, aid=aid))
    return render_template('staff/course/assignment/assignment.publish.html',
                            assignment=assign, form=form, courses=courses,
                            current_course=current_course)

##########
# Scores #
##########

@admin.route("/course/<int:cid>/assignments/<int:aid>/scores")
@is_staff(course_arg='cid')
def view_scores(cid, aid):
    courses, current_course = get_courses(cid)
    assign = Assignment.query.filter_by(id=aid, course_id=cid).one_or_none()
    if not Assignment.can(assign, current_user, 'export'):
        flash('Insufficient permissions', 'error')
        return abort(401)

    include_all = request.args.get('all', False, type=bool)
    query = (Score.query.options(db.joinedload('backup'), db.joinedload(Score.grader))
                        .filter_by(assignment=assign))

    if not include_all:
        query = query.filter_by(archived=False)

    # sort scores by submission time in descending order, to match front end display
    query = query.order_by(Score.created.desc())

    all_scores = query.all()

    score_distribution = collections.defaultdict(list)
    for score in all_scores:
        score_distribution[score.kind].append(score.score)

    bar_charts = collections.OrderedDict()
    sorted_kinds = sorted(score_distribution, reverse=True,
                          key=lambda x: len(score_distribution[x]))
    for kind in sorted_kinds:
        score_values = score_distribution[kind]
        score_counts = collections.Counter(score_values)
        bar_chart = pygal.Bar(show_legend=False, x_labels_major_count=6, margin=0,
                              height=400, show_minor_x_labels=False, truncate_label=5)
        bar_chart.fill = True
        bar_chart.title = '{} distribution ({} items)'.format(kind, len(score_values))
        bar_chart.add(kind, [score_counts.get(x) for x in sorted(score_counts)])
        bar_chart.x_labels = [x for x in sorted(score_counts)]

        bar_charts[kind] = bar_chart.render().decode("utf-8")


    return render_template('staff/course/assignment/assignment.scores.html',
                           assignment=assign, current_course=current_course,
                           courses=courses, scores=all_scores,
                           score_plots=bar_charts)

@admin.route("/course/<int:cid>/assignments/<int:aid>/scores/audit")
@is_staff(course_arg='cid')
def audit_scores(cid, aid):
    courses, current_course = get_courses(cid)
    assign = Assignment.query.filter_by(id=aid, course_id=cid).one_or_none()
    if not Assignment.can(assign, current_user, 'export'):
        flash('Insufficient permissions', 'error')
        return abort(401)
    job = jobs.enqueue_job(scores_audit.audit_missing_scores,
                           course_id=current_course.id,
                           description='Missing scores audit for {}'.format(assign.display_name),
                           assign_id=assign.id)
    return redirect(url_for('.course_job', cid=cid, job_id=job.id))

@admin.route("/course/<int:cid>/assignments/<int:aid>/scores/notify",
             methods=["GET", "POST"])
@is_staff(course_arg='cid')
def send_scores_job(cid, aid):
    courses, current_course = get_courses(cid)
    assign = Assignment.query.filter_by(id=aid, course_id=cid).one_or_none()
    if not assign or not Assignment.can(assign, current_user, 'grade'):
        flash('Cannot access assignment', 'error')
        return abort(404)

    form = forms.EmailScoresForm()
    if form.validate_on_submit():

        for kind in form.kinds.data:
            if kind not in assign.published_scores:
                flash(("{0} scores are not visible to students. Please publish "
                            " those scores and try again").format(kind.title()),
                      'error')

                return render_template(
                    'staff/jobs/notify_scores.html',
                    courses=courses,
                    current_course=current_course,
                    assignment=assign,
                    form=form,
                )


        description = ("Email {assign} scores ({tags})"
                       .format(assign=assign.display_name,
                               tags=', '.join([k.title() for k in form.kinds.data])))
        job = jobs.enqueue_job(
            scores_notify.email_scores,
            description=description,
            timeout=3600,
            course_id=cid,
            user_id=current_user.id,
            assignment_id=assign.id,
            subject=form.subject.data,
            reply_to=form.reply_to.data,
            body=form.body.data,
            dry_run=form.dry_run.data,
            score_tags=form.kinds.data)
        return redirect(url_for('.course_job', cid=cid, job_id=job.id))
    else:
        form.kinds.data = assign.published_scores
        return render_template(
            'staff/jobs/notify_scores.html',
            courses=courses,
            current_course=current_course,
            assignment=assign,
            form=form,
        )


@admin.route("/course/<int:cid>/assignments/<int:aid>/scores.csv")
@is_staff(course_arg='cid')
def export_scores(cid, aid):
    courses, current_course = get_courses(cid)
    assign = Assignment.query.filter_by(id=aid, course_id=cid).one_or_none()
    if not Assignment.can(assign, current_user, 'export'):
        flash('Insufficient permissions', 'error')
        return abort(401)
    query = (Score.query.options(db.joinedload('backup'))
                  .filter_by(assignment=assign, archived=False))

    custom_items = ('time', 'is_late', 'email', 'group')
    items = custom_items + Enrollment.export_items + Score.export_items

    def generate_csv():
        """ Generate csv export of scores for assignment.
        Num Queries: ~2N queries for N scores.
        """
        # Yield Column Info as first row
        yield ','.join(items) + '\n'
        for score in query:
            csv_file = StringIO()
            csv_writer = csv.DictWriter(csv_file, fieldnames=items)
            submitters = score.backup.enrollment_info()
            group = [s.user.email for s in submitters]
            time_str = utils.local_time(score.backup.created, current_course)
            for submitter in submitters:
                data = {'email': submitter.user.email,
                        'time': time_str,
                        'is_late': score.backup.is_late,
                        'group': group}
                data.update(submitter.export)
                data.update(score.export)
                csv_writer.writerow(data)
            yield csv_file.getvalue()

    file_name = "{0}.csv".format(assign.name.replace('/', '-'))
    disposition = 'attachment; filename={0}'.format(file_name)

    return Response(stream_with_context(generate_csv()), mimetype='text/csv',
                    headers={'Content-Disposition': disposition})

@admin.route("/course/<int:cid>/assignments/<int:aid>/queues")
@is_staff(course_arg='cid')
def assignment_queues(cid, aid):
    courses, current_course = get_courses(cid)
    assignment = Assignment.query.filter_by(id=aid, course_id=cid).one_or_none()
    if not Assignment.can(assignment, current_user, 'grade'):
        flash('Insufficient permissions', 'error')
        return abort(401)

    queues = GradingTask.get_staff_tasks(assignment.id)

    incomplete = [q.grader.email for q in queues if q.completed != q.total]
    complete = [q.grader.email for q in queues if q.completed == q.total]

    mailto_link = "mailto://{0}?subject={1}&body={2}&cc={3}".format(
        current_user.email,
        "{0} grading queue is not finished".format(assignment.display_name),
        "Queue Link: {0}".format(url_for('admin.grading_tasks', _external=True)),
        ','.join(incomplete)
    )

    remaining = len(incomplete)
    percent_left = (1-(remaining/max(1, len(queues)))) * 100

    if current_user.email in incomplete:
        flash("Hmm... You aren't finished with your queue.", 'info')
    elif current_user.email in complete:
        flash("Nice! You are all done with your queue", 'success')
    else:
        flash("You don't have a queue for this assignment", 'info')

    return render_template('staff/grading/overview.html', courses=courses,
                           current_course=current_course,
                           assignment=assignment, queues=queues,
                           incomplete=incomplete, mailto=mailto_link,
                           remaining=remaining, percent_left=percent_left)

@admin.route("/course/<int:cid>/assignments/<int:aid>/queues/<int:uid>")
@is_staff(course_arg='cid')
def assignment_single_queue(cid, aid, uid):
    courses, current_course = get_courses(cid)
    assignment = Assignment.query.filter_by(id=aid, course_id=cid).one_or_none()
    if not Assignment.can(assignment, current_user, 'grade'):
        flash('Insufficient permissions', 'error')
        return abort(401)

    assigned_grader = User.get_by_id(uid)

    page = request.args.get('page', 1, type=int)
    tasks_query = GradingTask.query.filter_by(assignment=assignment,
                                              grader_id=uid)
    queue = (tasks_query.options(db.joinedload('assignment'))
                        .order_by(GradingTask.created.asc())
                        .paginate(page=page, per_page=20))

    remaining = tasks_query.filter_by(score_id=None).count()
    percent_left = (1-(remaining/max(1, queue.total))) * 100

    return render_template('staff/grading/queue.html', courses=courses,
                           current_course=current_course,
                           assignment=assignment, grader=assigned_grader,
                           queue=queue, remaining=remaining,
                           percent_left=percent_left)


@admin.route("/course/<int:cid>/assignments/<int:aid>/queues/new",
             methods=["GET", "POST"])
@is_staff(course_arg='cid')
def assign_grading(cid, aid):
    courses, current_course = get_courses(cid)
    assign = Assignment.query.filter_by(id=aid, course_id=cid).one_or_none()
    if not assign or not Assignment.can(assign, current_user, 'grade'):
        flash('Cannot access assignment', 'error')
        return abort(404)

    form = forms.CreateTaskForm()
    course_staff = sorted(current_course.get_staff(), key=lambda x: x.role)
    details = lambda e: "{0} - ({1})".format(e.user.email, e.role)
    form.staff.choices = [(utils.encode_id(e.user_id), details(e))
                          for e in course_staff]

    if not form.staff.data:
        # Select all by default
        form.staff.default = [u[0] for u in form.staff.choices]
        form.process()

    if form.validate_on_submit():
        # TODO: Use worker job for this (this is query intensive)
        selected_users = []
        for hash_id in form.staff.data:
            user = User.get_by_id(utils.decode_id(hash_id))
            if user and user.is_enrolled(cid, roles=STAFF_ROLES):
                selected_users.append(user)

        # Available backups
        data = assign.course_submissions()
        backups = set(b['backup']['id'] for b in data if b['backup'])
        students = set(b['user']['id'] for b in data if b['backup'])
        no_submissions = set(b['user']['id'] for b in data if not b['backup'])

        tasks = GradingTask.create_staff_tasks(backups, selected_users, aid, cid,
                                               form.kind.data)

        num_with_submissions = len(students) - len(no_submissions)
        flash(("Created {0} tasks ({1} students) for {2} staff."
               .format(len(tasks), num_with_submissions, len(selected_users))),
              "success")
        return redirect(url_for('.assignment', cid=cid, aid=aid))

    # Return template with options for who has to grade.
    return render_template('staff/grading/assign_tasks.html',
                           current_course=current_course, assignment=assign,
                           form=form)

@admin.route("/course/<int:cid>/assignments/<int:aid>/autograde",
             methods=["POST"])
@is_staff(course_arg='cid')
def autograde(cid, aid):
    courses, current_course = get_courses(cid)
    assign = Assignment.query.filter_by(id=aid, course_id=cid).one_or_none()
    if not assign or not Assignment.can(assign, current_user, 'grade'):
        flash('Cannot access assignment', 'error')
        return abort(404)
    form = forms.CSRFForm()
    if form.validate_on_submit():
        job = jobs.enqueue_job(
            autograder.autograde_assignment,
            description='Autograde {}'.format(assign.display_name),
            timeout=2 * 60 * 60,  # 2 hours
            course_id=cid,
            user_id=current_user.id,
            assignment_id=assign.id)
        return redirect(url_for('.course_job', cid=cid, job_id=job.id))
    return redirect(url_for('.assignment', cid=cid, aid=aid))

@admin.route("/course/<int:cid>/assignments/<int:aid>/effort",
             methods=["GET", "POST"])
@is_staff(course_arg='cid')
def effort_grading(cid, aid):
    courses, current_course = get_courses(cid)
    assign = Assignment.query.filter_by(id=aid, course_id=cid).one_or_none()
    if not assign or not Assignment.can(assign, current_user, 'grade'):
        flash('Cannot access assignment', 'error')
        return abort(404)
    form = forms.EffortGradingForm()
    if form.validate_on_submit():
        job = jobs.enqueue_job(
            effort.grade_on_effort,
            description='Effort Grading for {}'.format(assign.display_name),
            result_kind='link',
            timeout=1 * 60 * 60,  # 1 hour
            course_id=cid,
            user_id=current_user.id,
            assignment_id=assign.id,
            full_credit=float(form.full_credit.data),
            late_multiplier=float(form.late_multiplier.data),
            required_questions=int(form.required_questions.data),
            grading_url=url_for('admin.grading', bid='', _external=True))
        return redirect(url_for('.course_job', cid=cid, job_id=job.id))
    else:
        return render_template(
            'staff/jobs/effort.html',
            courses=courses,
            current_course=current_course,
            assignment=assign,
            form=form,
        )

@admin.route("/course/<int:cid>/assignments/<int:aid>/moss",
             methods=["GET", "POST"])
@is_staff(course_arg='cid')
def start_moss_job(cid, aid):
    courses, current_course = get_courses(cid)
    assign = Assignment.query.filter_by(id=aid, course_id=cid).one_or_none()
    if not assign or not Assignment.can(assign, current_user, 'grade'):
        flash('Cannot access assignment', 'error')
        return abort(404)

    form = forms.MossSubmissionForm()
    if form.validate_on_submit():
        job = jobs.enqueue_job(
            moss.submit_to_moss,
            description='Moss Upload for {}'.format(assign.display_name),
            timeout=600,
            course_id=cid,
            user_id=current_user.id,
            assignment_id=assign.id,
            moss_id=form.moss_userid.data,
            file_regex=form.file_regex.data or '.*',
            language=form.language.data,
            review_threshold=form.review_threshold.data or 101,
            num_results=form.num_results.data or 250)
        return redirect(url_for('.course_job', cid=cid, job_id=job.id))
    else:
        return render_template(
            'staff/jobs/moss.html',
            courses=courses,
            current_course=current_course,
            assignment=assign,
            form=form,
        )

@admin.route("/course/<int:cid>/assignments/<int:aid>/moss-results",
             methods=["GET", "POST"])
@is_staff(course_arg='cid')
def assignment_moss_results(cid, aid):
    tag = request.args.get('tag')
    courses, current_course = get_courses(cid)
    assign = Assignment.query.filter_by(id=aid, course_id=cid).one_or_none()
    if not assign or not Assignment.can(assign, current_user, 'grade'):
        flash('Cannot access assignment', 'error')
        return abort(404)
    moss_results = []
    last_run = MossResult.query.order_by(MossResult.run_time.desc()) \
        .join(MossResult.primary).filter_by(assignment_id = assign.id).first()
    print(last_run)
    if last_run:
        moss_results = MossResult.query.order_by(MossResult.similarity.desc()) \
            .filter_by(run_time = last_run.run_time).join(MossResult.primary) \
            .filter_by(assignment_id = assign.id).all()
    if tag:
        moss_results = [r for r in moss_results if tag in r.tags]
    return render_template('staff/plagiarism/list.assignment.html',
                           assignment=assign, moss_results=moss_results,
                           courses=courses, current_course=current_course)

@admin.route("/course/<int:cid>/assignments/<int:aid>/github",
             methods=["GET", "POST"])
@is_staff(course_arg='cid')
def start_github_search(cid, aid):
    courses, current_course = get_courses(cid)
    assign = Assignment.query.filter_by(id=aid, course_id=cid).one_or_none()
    if not assign or not Assignment.can(assign, current_user, 'grade'):
        flash('Cannot access assignment', 'error')
        return abort(404)

    form = forms.GithubSearchRecentForm()
    if form.validate_on_submit():
        job = jobs.enqueue_job(
            github_search.search_similar_repos,
            description='Github Search for {}'.format(assign.display_name),
            timeout=600,
            course_id=cid,
            user_id=current_user.id,
            assignment_id=assign.id,
            keyword=form.keyword.data,
            template_name=form.template_name.data,
            access_token=form.access_token.data,
            weeks_past=form.weeks_past.data,
            language=form.language.data,
            issue_title=form.issue_title.data,
            issue_body=form.issue_body.data)
        return redirect(url_for('.course_job', cid=cid, job_id=job.id))
    else:
        return render_template(
            'staff/jobs/github_search.html',
            courses=courses,
            current_course=current_course,
            assignment=assign,
            form=form,
        )


@admin.route('/course/<int:cid>/assignments/<int:aid>/export/',
             methods=['GET', 'POST'])
@is_staff(course_arg='cid')
def export_submissions(cid, aid):
    courses, current_course = get_courses(cid)
    assign = Assignment.query.filter_by(id=aid, course_id=cid).one_or_none()
    if not assign or not Assignment.can(assign, current_user, 'grade'):
        return abort(404)
    form = forms.ExportAssignment()
    if form.validate_on_submit():
        if form.anonymize.data:
            description = 'Anonymized Export'
        else:
            description = 'Final Submission Export'

        job = jobs.enqueue_job(
            export.export_assignment,
            description='{} for {}'.format(description, assign.display_name),
            timeout=3600,
            user_id=current_user.id,
            course_id=cid,
            assignment_id=aid,
            anonymized=form.anonymize.data,
            result_kind='link')
        return redirect(url_for('.course_job', cid=cid, job_id=job.id))
    else:
        return render_template(
            'staff/jobs/export.html',
            courses=courses,
            assignment=assign,
            current_course=current_course,
            form=form,
        )

@admin.route("/course/<int:cid>/assignments/<int:aid>/checkpoint",
             methods=["GET", "POST"])
@is_staff(course_arg='cid')
def checkpoint_grading(cid, aid):
    courses, current_course = get_courses(cid)
    assign = Assignment.query.filter_by(id=aid, course_id=cid).one_or_none()
    if not assign or not Assignment.can(assign, current_user, 'grade'):
        flash('Cannot access assignment', 'error')
        return abort(404)

    form = forms.CheckpointCreditForm()
    if form.validate_on_submit():
        job = jobs.enqueue_job(
            checkpoint.assign_scores,
            description='Checkpoint Scoring for {}'.format(assign.display_name),
            timeout=600,
            course_id=cid,
            user_id=current_user.id,
            assign_id=assign.id,
            score=form.score.data,
            kind=form.kind.data,
            message=form.message.data,
            deadline=form.deadline.data,
            include_backups=form.include_backups.data)
        return redirect(url_for('.course_job', cid=cid, job_id=job.id))
    else:
        if not form.kind.data:
            form.kind.default = 'checkpoint 1'
        if not form.deadline.data:
            form.deadline.default = utils.local_time_obj(assign.due_date, assign.course)
        form.process()

        return render_template(
            'staff/jobs/checkpoint.html',
            courses=courses,
            current_course=current_course,
            assignment=assign,
            form=form,
        )


##############
# Enrollment #
##############

@admin.route("/course/<int:cid>/enrollment", methods=['GET', 'POST'])
@is_staff(course_arg='cid')
def enrollment(cid):
    courses, current_course = get_courses(cid)
    form = forms.EnrollmentForm()
    if form.validate_on_submit():
        email, role = form.email.data, form.role.data
        Enrollment.enroll_from_form(cid, form)
        flash("Added {email} as {role}".format(
            email=email, role=role), "success")

    students = current_course.get_students()
    staff = current_course.get_staff()
    lab_assistants = current_course.get_participants([LAB_ASSISTANT_ROLE])

    return render_template('staff/course/enrollment/enrollment.html',
                           enrollments=students, staff=staff,
                           lab_assistants=lab_assistants,
                           form=form,
                           unenroll_form=forms.CSRFForm(),
                           courses=courses,
                           current_course=current_course)

@admin.route("/course/<int:cid>/<int:user_id>/unenroll", methods=['POST'])
@is_staff(course_arg='cid')
def unenrollment(cid, user_id):
    user = User.query.filter_by(id=user_id).one_or_none()
    if user:
        enrollment = user.is_enrolled(cid)
        if enrollment:
            enrollment.unenroll()
            flash("{email} has been unenrolled".format(email=user.email), "success")
        else:
            flash("{email} is not enrolled".format(email=user.email), "warning")
    else:
        flash("Unknown user", "warning")

    return redirect(url_for(".enrollment", cid=cid))

@admin.route("/course/<int:cid>/enrollment/batch",
             methods=['GET', 'POST'])
@is_staff(course_arg='cid')
def batch_enroll(cid):
    courses, current_course = get_courses(cid)
    batch_form = forms.BatchEnrollmentForm()
    if batch_form.validate_on_submit():
        new, updated = Enrollment.enroll_from_csv(cid, batch_form)
        msg = ("Added {new}, updated {old} {role} enrollments"
               .format(new=new, role=batch_form.role.data, old=updated))
        flash(msg, "success")
        return redirect(url_for(".enrollment", cid=cid))

    return render_template('staff/course/enrollment/enrollment.batch.html',
                           batch_form=batch_form,
                           courses=courses,
                           current_course=current_course)

@admin.route("/course/<int:cid>/enrollment/csv")
@is_staff(course_arg='cid')
def enrollment_csv(cid):
    courses, current_course = get_courses(cid)

    query = (Enrollment.query.options(db.joinedload('user'))
                       .filter_by(course_id=cid, role=STUDENT_ROLE))

    file_name = "{0}-roster.csv".format(current_course.offering.replace('/', '-'))
    disposition = 'attachment; filename={0}'.format(file_name)
    items = User.export_items + Enrollment.export_items

    def row_to_csv(row):
        return [row.export, row.user.export]

    csv_generator = utils.generate_csv(query, items, row_to_csv)

    return Response(stream_with_context(csv_generator),
                    mimetype='text/csv',
                    headers={'Content-Disposition': disposition})

@admin.route("/clients/", methods=['GET', 'POST'])
@is_admin()
def clients():
    courses, current_course = get_courses()
    clients = Client.query.all()
    form = forms.ClientForm(client_secret=utils.generate_secret_key())
    if form.validate_on_submit():
        client = Client(user=current_user)
        form.populate_obj(client)
        db.session.add(client)
        db.session.commit()

        flash('OAuth client "{}" added'.format(client.name), "success")
        return redirect(url_for(".clients"))

    return render_template('staff/clients.html', clients=clients, form=form, courses=courses)

@admin.route("/clients/<string:client_id>", methods=['GET', 'POST'])
@is_admin()
def client(client_id):
    courses, current_course = get_courses()

    client = Client.query.get(client_id)
    form = forms.EditClientForm(obj=client)
    if form.validate_on_submit():
        form.populate_obj(client)
        if form.roll_secret.data:
            client.client_secret = utils.generate_secret_key()
            flash_msg = ('OAuth client "{}" updated with new secret: "{}"'
                         .format(client.name, client.client_secret))
        else:
            flash_msg = ('OAuth client "{}" updated without changing the secret'
                         .format(client.name))
        db.session.commit()
        flash(flash_msg, "success")
        return redirect(url_for(".clients"))
    return render_template('staff/edit_client.html', client=client, form=form, courses=courses)

################
# Student View #
################

@admin.route("/course/<int:cid>/<string:email>")
@is_staff(course_arg='cid')
def student_view(cid, email):
    courses, current_course = get_courses(cid)
    assignments = current_course.assignments

    student = User.lookup(email)
    if not student:
        abort(404)

    enrollment = student.is_enrolled(cid)
    if not enrollment:
        flash("This email is not enrolled", 'warning')

    assignments = {
        'active': [a.user_status(student, staff_view=True) for a in assignments
                   if a.active],
        'inactive': [a.user_status(student, staff_view=True) for a in assignments
                     if not a.active]
    }

    moss_results = MossResult.query.order_by(MossResult.run_time.desc()) \
        .group_by(MossResult.primary_id, MossResult.secondary_id) \
        .order_by(MossResult.similarity.desc()) \
        .join(MossResult.primary).join(Backup.submitter).filter_by(id=student.id).all()

    return render_template('staff/student/overview.html',
                           courses=courses, current_course=current_course,
                           student=student, enrollment=enrollment,
                           assignments=assignments, moss_results=moss_results)

@admin.route("/course/<int:cid>/<string:email>/<int:aid>/timeline")
@is_staff(course_arg='cid')
def assignment_timeline(cid, email, aid):
    courses, current_course = get_courses(cid)

    assign = Assignment.query.filter_by(id=aid, course_id=cid).one_or_none()
    if not assign or not Assignment.can(assign, current_user, 'grade'):
        flash('Cannot access assignment', 'error')
        return abort(404)

    student = User.lookup(email)
    if not student.is_enrolled(cid):
        flash("This user is not enrolled", 'warning')

    stats = assign.user_timeline(student.id)

    return render_template('staff/student/assignment.timeline.html',
                           courses=courses, current_course=current_course,
                           student=student, assignment=assign,
                           submitters=stats['submitters'],
                           timeline=stats['timeline'])


@admin.route("/course/<int:cid>/<string:email>/<int:aid>")
@is_staff(course_arg='cid')
def student_assignment_detail(cid, email, aid):
    courses, current_course = get_courses(cid)
    page = request.args.get('page', 1, type=int)

    assign = Assignment.query.filter_by(id=aid, course_id=cid).one_or_none()
    if not assign or not Assignment.can(assign, current_user, 'grade'):
        flash('Cannot access assignment', 'error')
        return abort(404)

    student = User.lookup(email)
    if not student:
        abort(404)
    if not student.is_enrolled(cid):
        flash("This user is not enrolled", 'warning')

    assignment_stats = assign.user_status(student, staff_view=True)

    user_ids = assign.active_user_ids(student.id)

    latest = assignment_stats.final_subm or assign.backups(user_ids).first()

    stats = {
        'num_backups': assign.backups(user_ids).count(),
        'num_submissions': assign.submissions(user_ids).count(),
        'current_q': None,
        'attempts': None,
        'latest': latest,
        'analytics': latest and latest.analytics()
    }

    backups = (Backup.query.options(db.joinedload('scores'),
                                    db.joinedload('submitter'))
                     .filter(Backup.submitter_id.in_(user_ids),
                             Backup.assignment_id == assign.id)
                     .order_by(Backup.flagged.desc(), Backup.submit.desc(),
                               Backup.created.desc()))

    paginate = backups.paginate(page=page, per_page=15)

    if stats['analytics']:
        stats['current_q'] = stats['analytics'].get('question')
        stats['attempts'] = (stats['analytics'].get('history', {})
                                               .get('all_attempts'))

    return render_template('staff/student/assignment.html',
                           courses=courses, current_course=current_course,
                           student=student, assignment=assign,
                           add_member_form=forms.StaffAddGroupFrom(),
                           paginate=paginate,
                           csrf_form=forms.CSRFForm(),
                           stats=stats,
                           assign_status=assignment_stats)

@admin.route("/course/<int:cid>/<string:email>/<int:aid>/<hashid:backup_id>")
@is_staff(course_arg='cid')
def student_backups_overview(cid, email, aid, backup_id):
    courses, current_course = get_courses(cid)

    assign = Assignment.query.filter_by(id=aid, course_id=cid).one_or_none()
    if not assign or not Assignment.can(assign, current_user, 'grade'):
        flash('Cannot access assignment', 'error')
        return abort(404)

    student = User.lookup(email)
    if not student.is_enrolled(cid):
        flash("This user is not enrolled", 'warning')

    user_id = {student.id}
    timeline_stats = assign.user_timeline(student.id, backup_id)
    partner_ids = assign.active_user_ids(student.id) - user_id

    # get students.id's backups
    backups = (Backup.query.options(db.joinedload('messages'),
                                    db.joinedload('submitter'))
                     .filter(Backup.submitter_id.in_(user_id),
                             Backup.assignment_id == assign.id)
                     .order_by(Backup.created.asc())).all()
    analyze.sort_by_client_time(backups)

    # get partners' backups
    partner_backups = (Backup.query.options(db.joinedload('messages'),
                                    db.joinedload('submitter'))
                     .filter(Backup.submitter_id.in_(partner_ids),
                             Backup.assignment_id == assign.id)
                     .order_by(Backup.created.asc())).all()
    analyze.sort_by_client_time(partner_backups)

    diff_dict = analyze.get_diffs(backups, backup_id, partner_backups)
    if not diff_dict:
        # either no unique backups or wrong backup_id
        return abort(404)

    group = [User.query.get(o) for o in backups[0].owners()] #Todo (Stan): fix?

    stats_list = diff_dict["stats"]
    files_list = diff_dict["files"]
    partner_files_list = diff_dict["partners"]
    backup_id = diff_dict["backup_id"] # relevant backup_id might be different
    prev_backup_id = diff_dict["prev_backup_id"]
    next_backup_id = diff_dict["next_backup_id"]

    # calculate starting diff for template

    start_index = [i for i, stat in enumerate(stats_list) if stat["bid"] == backup_id]
    if start_index: # edge case for 1st backup; no diff will be found
        start_index = start_index[0]
    else:
        start_index = 0
    return render_template('staff/student/assignment.overview.html',
                           current_course=current_course,
                           student=student, assignment=assign,
                           stats_list=stats_list, files_list=files_list,
                           partner_files_list=partner_files_list,
                           group=group, start_index=start_index,
                           prev_backup_id = prev_backup_id,
                           next_backup_id = next_backup_id,
                           submitters=timeline_stats['submitters'],
                           timeline=timeline_stats['timeline'])

@admin.route("/course/<int:cid>/<string:email>/<int:aid>/graph")
@is_staff(course_arg='cid')
def student_assignment_graph_detail(cid, email, aid):
    courses, current_course = get_courses(cid)

    assign = Assignment.query.filter_by(id=aid, course_id=cid).one_or_none()
    if not assign or not Assignment.can(assign, current_user, 'grade'):
        flash('Cannot access assignment', 'error')
        return abort(404)

    student = User.lookup(email)
    if not student.is_enrolled(cid):
        flash("This user is not enrolled", 'warning')

    user_ids = list(assign.active_user_ids(student.id))
    user_ids.remove(student.id) # should always exist
    user_ids.insert(0, student.id) # insert to front of list

    line_charts = []

    all_backups = (Backup.query.options(db.joinedload('messages'),
                                        db.joinedload('submitter'))
                         .filter(Backup.submitter_id.in_(set(user_ids)),
                                 Backup.assignment_id == assign.id)
                         .order_by(Backup.created.asc())).all()
    all_backups_dict = {}

    for backup in all_backups:
        if backup.submitter_id not in all_backups_dict:
            all_backups_dict[backup.submitter_id] = [backup]
        else:
            all_backups_dict[backup.submitter_id].append(backup)

    for user_id in user_ids:
        backups = []
        if user_id in all_backups_dict:
            backups = all_backups_dict[user_id]
        analyze.sort_by_client_time(backups)
        line_chart = analyze.generate_line_chart(backups, cid, User.query.get(user_id).email, aid)
        line_charts.append(line_chart)

    group = [User.query.get(owner) for owner in user_ids] #TODO

    return render_template('staff/student/assignment.graph.html',
                           current_course=current_course,
                           student=student, assignment=assign,
                           group=group,
                           graphs=line_charts)
##############
# Extensions #
##############
@admin.route("/course/<int:cid>/extensions")
@is_staff(course_arg='cid')
def list_extensions(cid):
    courses, current_course = get_courses(cid)

    extensions = (Extension.query.join(Extension.assignment)
                           .options(db.joinedload('user'),
                                    db.joinedload('staff'),
                                    db.joinedload('assignment'))
                           .filter(Assignment.course_id == cid).all())
    csrf_form = forms.CSRFForm()
    return render_template('staff/course/extension/extensions.html',
                            courses=courses, current_course=current_course,
                            extensions=extensions, csrf_form=csrf_form)

@admin.route("/course/<int:cid>/extensions/new",
                methods=['GET', 'POST'])
@is_staff(course_arg='cid')
def create_extension(cid):
    courses, current_course = get_courses(cid)

    form = forms.ExtensionForm()
    form.assignment_id.choices = sorted(
        ((a.id, a.display_name) for a in current_course.assignments),
        key=lambda a: a[1],
    )

    if request.method == "GET":
        # Prefill fields if not set
        form.submission_time.default = 'deadline'
        if not form.assignment_id.data:
            form.assignment_id.default = request.args.get('aid')
        form.process() # Update defaults & choices
        if not form.email.data:
            form.email.data = request.args.get('email')
        if not form.expires.data:
            extra_week =  utils.local_time_obj(dt.datetime.utcnow(), current_course) + dt.timedelta(days=7)
            form.expires.data = extra_week.replace(hour=23, minute=59, second=59)

    if form.validate_on_submit():
        assign = Assignment.query.filter_by(id=form.assignment_id.data).one_or_none()
        student = User.lookup(form.email.data)
        if Extension.get_extension(student, assign):
            flash("{} already has an extension".format(form.email.data), 'danger')
        else:
            group_members = assign.active_user_ids(student.id)
            ext = Extension.query.filter(Extension.assignment == assign, Extension.user_id.in_(group_members)).first()
            if ext:
                Extension.delete(ext)
            expires = utils.server_time_obj(form.expires.data, current_course)
            custom_time = form.get_submission_time(assign)
            ext = Extension.create(staff=current_user, assignment=assign, user=student,
                            message=form.reason.data, expires=expires,
                            custom_submission_time=custom_time)
            emails = ', '.join([u.email for u in ext.members()])
            flash("Granted a extension on {} for {} ".format(assign.display_name,
                                                             emails), 'success')
            return redirect(url_for('.list_extensions', cid=cid))

    return render_template('staff/course/extension/extension.new.html',
                           form=form, courses=courses,
                           current_course=current_course)

@admin.route("/course/<int:cid>/extensions/<hashid:ext_id>/delete", methods=['POST'])
@is_staff(course_arg='cid')
def delete_extension(cid, ext_id):
    extension = Extension.query.get_or_404(ext_id)
    if not Extension.can(extension, current_user, 'delete'):
        abort(401)

    if forms.CSRFForm().validate_on_submit():
        Extension.delete(extension)
        flash("Revoked extension", "success")
        return redirect(url_for('.list_extensions', cid=cid))
    abort(401)


########################
# Student view actions #
########################

@admin.route("/course/<int:cid>/<string:email>/<int:aid>/add_member",
             methods=["POST"])
@is_staff(course_arg='cid')
def staff_group_add(cid, email, aid):
    assign = Assignment.query.filter_by(id=aid, course_id=cid).one_or_none()
    if not assign or not Assignment.can(assign, current_user, 'grade'):
        flash('Cannot access assignment', 'error')
        return abort(404)

    form = forms.StaffAddGroupFrom()
    result_page = url_for('.student_assignment_detail', cid=cid,
                          email=email, aid=aid)

    student = User.lookup(email)
    if not student:
        return abort(404)

    if form.validate_on_submit():
        target = User.lookup(form.email.data)
        if not target or not target.is_enrolled(cid):
            flash("This user is not enrolled", 'warning')
            return redirect(result_page)
        try:
            Group.force_add(current_user, student, target, assign)
        except BadRequest as e:
            flash("Error: {}".format(str(e.description)), 'error')
            return redirect(result_page)

    return redirect(result_page)

@admin.route("/course/<int:cid>/<string:email>/<int:aid>/remove_member",
             methods=["POST"])
@is_staff(course_arg='cid')
def staff_group_remove(cid, email, aid):
    assign = Assignment.query.filter_by(id=aid, course_id=cid).one_or_none()
    if not assign or not Assignment.can(assign, current_user, 'grade'):
        return abort(404)

    student = User.lookup(email)
    if not student:
        abort(404)

    result_page = url_for('.student_assignment_detail', cid=cid,
                          email=email, aid=aid)

    form = forms.CSRFForm()
    if form.validate_on_submit():
        target = User.lookup(request.form['target'])
        if not target:
            flash('{} does not exist'.format(request.form['target']), 'error')
            return redirect(result_page)
        try:
            Group.force_remove(current_user, student, target, assign)
        except BadRequest as e:
            flash("Error: {}".format(str(e.description)), 'error')
    return redirect(result_page)

@admin.route("/course/<int:cid>/<string:email>/<int:aid>/flag",
             methods=["POST"])
@is_staff(course_arg='cid')
def staff_flag_backup(cid, email, aid):
    assign = Assignment.query.filter_by(id=aid, course_id=cid).one_or_none()
    if not assign or not Assignment.can(assign, current_user, 'grade'):
        return abort(404)
    result_page = url_for('.student_assignment_detail', cid=cid,
                          email=email, aid=aid)

    student = User.lookup(email)
    if not student:
        abort(404)
    user_ids = assign.active_user_ids(student.id)

    bid = request.form.get('bid')

    form = forms.CSRFForm()
    if form.validate_on_submit():
        backup = Backup.query.filter_by(id=utils.decode_id(bid),
                                        assignment=assign).one_or_none()
        if not backup:
            flash('{} does not exist'.format(bid, 'error'))
            return redirect(result_page)

        if not backup.flagged:
            result = assign.flag(backup.id, user_ids)
            flash('Flagged backup {} for grading'.format(bid), 'success')
        else:
            result = assign.unflag(backup.id, user_ids)
            flash('Removed grading flag on {}'.format(bid), 'success')

    return redirect(result_page)


@admin.route("/course/<int:cid>/<string:email>/<int:aid>/submit",
             methods=["GET", "POST"])
@is_staff(course_arg='cid')
def staff_submit_backup(cid, email, aid):
    courses, current_course = get_courses(cid)
    assign = Assignment.query.filter_by(id=aid, course_id=cid).one_or_none()
    if not assign or not Assignment.can(assign, current_user, 'grade'):
        return abort(404)
    student = User.lookup(email)
    if not student:
        abort(404)
    user_ids = assign.active_user_ids(student.id)
    # TODO: DRY - Unify with student upload code - should just be a function
    form = forms.StaffUploadSubmissionForm()
    if form.validate_on_submit():
        backup = Backup.create(
            submitter=student,
            creator=current_user,
            assignment=assign,
            submit=True,
            custom_submission_time=form.get_submission_time(assign),
        )
        if form.upload_files.upload_backup_files(backup):
            db.session.add(backup)
            db.session.commit()
            if assign.autograding_key and assign.continuous_autograding:
                try:
                    autograder.submit_continuous(backup)
                except ValueError as e:
                    flash('Did not send to autograder: {}'.format(e), 'warning')
            flash('Uploaded submission'.format(backup.hashid), 'success')
            return redirect(url_for('.grading', bid=backup.id))
    return render_template(
        'staff/student/submit.html',
        current_course=current_course,
        courses=courses,
        student=student,
        assignment=assign,
        upload_form=form,
    )


########
# Jobs #
########

@admin.route('/course/<int:cid>/jobs/')
@is_staff(course_arg='cid')
def course_jobs(cid):
    courses, current_course = get_courses(cid)
    jobs = Job.query.filter_by(course_id=cid).all()
    return render_template(
        'staff/jobs/index.html',
        courses=courses,
        current_course=current_course,
        jobs=jobs,
    )

@admin.route('/course/<int:cid>/jobs/<int:job_id>/')
@is_staff(course_arg='cid')
def course_job(cid, job_id):
    courses, current_course = get_courses(cid)
    job = Job.query.get_or_404(job_id)
    if job.course_id != cid:
        abort(404)
    return render_template(
        'staff/jobs/job.html',
        courses=courses,
        current_course=current_course,
        job=job,
    )

@admin.route('/course/<int:cid>/jobs/test/', methods=['GET', 'POST'])
@is_staff(course_arg='cid')
def start_test_job(cid):
    courses, current_course = get_courses(cid)
    form = forms.TestJobForm()
    if form.validate_on_submit():
        job = jobs.enqueue_job(
            example.test_job,
            description='Test Job',
            course_id=cid,
            duration=form.duration.data,
            make_file=form.make_file.data,
            should_fail=form.should_fail.data,
            result_kind='html')
        return redirect(url_for('.course_job', cid=cid, job_id=job.id))
    else:
        return render_template(
            'staff/jobs/test.html',
            courses=courses,
            current_course=current_course,
            form=form,
        )

##########
# Canvas #
##########

def get_external_names(canvas_course):
    try:
        return {
            a['id']: a['name'] for a in canvas_api.get_assignments(canvas_course)
        }
    except requests.exceptions.HTTPError as e:
        flash("Could not retrieve bCourses assignments ({})".format(e.response.status_code), "danger")
        return {}

@admin.route('/course/<int:cid>/canvas/')
@is_staff(course_arg='cid')
def canvas_course(cid):
    courses, current_course = get_courses(cid)
    canvas_course = CanvasCourse.by_course_id(cid)
    if not canvas_course:
        return redirect(url_for('.edit_canvas_course', cid=cid))
    canvas_assignments = sorted(
        canvas_course.canvas_assignments,
        key=lambda ca: ca.assignment.display_name,
    )
    external_names = get_external_names(canvas_course)
    return render_template(
        'staff/canvas/index.html',
        courses=courses,
        current_course=current_course,
        canvas_course=canvas_course,
        canvas_assignments=canvas_assignments,
        external_names=external_names,
    )

@admin.route('/course/<int:cid>/canvas/edit/', methods=['GET', 'POST'])
@is_staff(course_arg='cid')
def edit_canvas_course(cid):
    courses, current_course = get_courses(cid)
    canvas_course = CanvasCourse.by_course_id(cid)
    form = forms.CanvasCourseForm()
    if not canvas_course:
        canvas_course = CanvasCourse(course_id=cid)
    else:
        form.url.data = canvas_course.url
    if form.validate_on_submit():
        form.populate_canvas_course(canvas_course)
        db.session.add(canvas_course)
        db.session.commit()
        flash("Saved bCourses configuration", "success")
        return redirect(url_for('.canvas_course', cid=cid))
    return render_template(
        'staff/canvas/edit.html',
        courses=courses,
        current_course=current_course,
        form=form,
    )

@admin.route('/course/<int:cid>/canvas/delete/', methods=['POST'])
@is_staff(course_arg='cid')
def delete_canvas_course(cid):
    if forms.CSRFForm().validate_on_submit():
        canvas_course = CanvasCourse.by_course_id(cid)
        db.session.delete(canvas_course)
        db.session.commit()
        flash("Deleted bCourses configuration", "success")
        return redirect(url_for('.course', cid=cid))
    abort(401)

@admin.route('/course/<int:cid>/canvas/assignments/new/',
    defaults={'canvas_assignment_id': None}, methods=['GET', 'POST'])
@admin.route('/course/<int:cid>/canvas/assignments/<int:canvas_assignment_id>/edit/',
    methods=['GET', 'POST'])
@is_staff(course_arg='cid')
def edit_canvas_assignment(cid, canvas_assignment_id):
    courses, current_course = get_courses(cid)
    canvas_course = CanvasCourse.by_course_id(cid)
    if not canvas_course:
        abort(404)
    if canvas_assignment_id:
        canvas_assignment = CanvasAssignment.query.get_or_404(canvas_assignment_id)
        form = forms.CanvasAssignmentForm(obj=canvas_assignment)
    else:
        canvas_assignment = CanvasAssignment(canvas_course_id=canvas_course.id)
        form = forms.CanvasAssignmentForm()
    form.external_id.choices = sorted(
        get_external_names(canvas_course).items(),
        key=lambda p: p[1],
    )
    form.assignment_id.choices = sorted(
        ((a.id, a.display_name) for a in current_course.assignments),
        key=lambda p: p[1],
    )
    if form.validate_on_submit():
        form.populate_obj(canvas_assignment)
        db.session.add(canvas_assignment)
        db.session.commit()
        flash("Saved assignment", "success")
        return redirect(url_for('.canvas_course', cid=cid))
    return render_template(
        'staff/canvas/assignment.html',
        courses=courses,
        current_course=current_course,
        form=form,
    )

@admin.route('/course/<int:cid>/canvas/assignments/<int:canvas_assignment_id>/delete/',
    methods=['POST'])
@is_staff(course_arg='cid')
def delete_canvas_assignment(cid, canvas_assignment_id):
    courses, current_course = get_courses(cid)
    canvas_assignment = CanvasAssignment.query.get_or_404(canvas_assignment_id)
    if forms.CSRFForm().validate_on_submit():
        db.session.delete(canvas_assignment)
        db.session.commit()
        flash("Removed assignment", "success")
        return redirect(url_for('.canvas_course', cid=cid))
    abort(401)

def enqueue_canvas_upload_job(canvas_assignment):
    return jobs.enqueue_job(
        server.canvas.jobs.upload_scores,
        description='bCourses Upload for {}'.format(
            canvas_assignment.assignment.display_name),
        course_id=canvas_assignment.canvas_course.course_id,
        user_id=current_user.id,
        canvas_assignment_id=canvas_assignment.id)

@admin.route('/course/<int:cid>/canvas/assignments/<int:canvas_assignment_id>/upload/',
    methods=['POST'])
@is_staff(course_arg='cid')
def upload_canvas_assignment(cid, canvas_assignment_id):
    canvas_assignment = CanvasAssignment.query.get_or_404(canvas_assignment_id)
    if forms.CSRFForm().validate_on_submit():
        job = enqueue_canvas_upload_job(canvas_assignment)
        return redirect(url_for('.course_job', cid=cid, job_id=job.id))
    abort(401)

@admin.route('/course/<int:cid>/canvas/upload/', methods=['POST'])
@is_staff(course_arg='cid')
def upload_canvas_course(cid):
    canvas_course = CanvasCourse.by_course_id(cid)
    if not canvas_course:
        abort(404)
    if forms.CSRFForm().validate_on_submit():
        for canvas_assignment in canvas_course.canvas_assignments:
            enqueue_canvas_upload_job(canvas_assignment)
        return redirect(url_for('.course_jobs', cid=cid))
    abort(401)

@admin.route('/course/<int:cid>/canvas/enroll/', methods=['POST'])
@is_staff(course_arg='cid')
def enroll_canvas_course(cid):
    canvas_course = CanvasCourse.by_course_id(cid)
    if not canvas_course:
        abort(404)
    if forms.CSRFForm().validate_on_submit():
        job = jobs.enqueue_job(
            server.canvas.jobs.enroll_students,
            description='Enroll students from bCourses',
            course_id=cid,
            user_id=current_user.id,
            canvas_course_id=canvas_course.id)
        return redirect(url_for('.course_job', cid=cid, job_id=job.id))
    abort(401)<|MERGE_RESOLUTION|>--- conflicted
+++ resolved
@@ -16,14 +16,7 @@
 from server import autograder
 
 import server.controllers.api as ok_api
-<<<<<<< HEAD
 from server.models import *
-=======
-from server.models import (User, Course, Assignment, Enrollment, Version,
-                           GradingTask, Backup, Score, Group, Client, Job,
-                           Message, CanvasCourse, CanvasAssignment, MossResult,
-                           Extension, db)
->>>>>>> 8b59a175
 from server.contrib import analyze
 
 from server.constants import (INSTRUCTOR_ROLE, STAFF_ROLES, STUDENT_ROLE,
