import collections
import csv
from functools import wraps
from io import StringIO

from flask import (Blueprint, render_template, flash, redirect, Response,
                   url_for, abort, request, stream_with_context)
from werkzeug.exceptions import BadRequest

from flask_login import current_user, login_required
import pygal
from pygal.style import CleanStyle

from server.autograder import autograde_assignment, submit_continous
from server.controllers.auth import get_token_if_valid

import server.controllers.api as ok_api
from server.models import (User, Course, Assignment, Enrollment, Version,
                           GradingTask, Backup, Score, Group, Client, Job, db)
from server.constants import (INSTRUCTOR_ROLE, STAFF_ROLES, STUDENT_ROLE,
                                LAB_ASSISTANT_ROLE, GRADE_TAGS)

from server.extensions import cache
import server.forms as forms
import server.jobs as jobs
import server.jobs.example as example
import server.jobs.moss as moss

import server.highlight as highlight
import server.utils as utils

admin = Blueprint('admin', __name__)

def is_staff(course_arg=None):
    """ A decorator for routes to ensure that user is a member of
    the course staff.

    Usage:
    @is_staff() - A staff member for any course
    @is_staff(course_arg=1) A staff member for the course with id 1
    """
    def decorator(func):
        @wraps(func)
        def wrapper(*args, **kwargs):
            if current_user.is_authenticated:
                if current_user.is_admin:
                    return func(*args, **kwargs)
                roles = current_user.enrollments(roles=STAFF_ROLES)
                if len(roles) > 0:
                    if course_arg:
                        course = kwargs[course_arg]
                        if course in [r.course.id for r in roles]:
                            return func(*args, **kwargs)
                    else:
                        return func(*args, **kwargs)
            else:
                return redirect(url_for("student.index"))
            flash("You are not on the course staff", "error")
            return redirect(url_for("student.index"))
        return login_required(wrapper)
    return decorator


def get_courses(cid=None):
    if current_user.is_authenticated and current_user.is_admin:
        courses = (Course.query.order_by(Course.created.desc())
                         .all())
    else:
        enrollments = current_user.enrollments(roles=STAFF_ROLES)
        courses = [e.course for e in enrollments]
    if not cid:
        return courses, []

    matching_courses = [c for c in courses if c.id == cid]
    if len(matching_courses) == 0:
        abort(401)
    current_course = matching_courses[0]
    return courses, current_course


@admin.route("/")
@is_staff()
def index():
    courses, current_course = get_courses()
    if courses:
        return redirect(url_for(".course_assignments", cid=courses[0].id))
    return render_template('staff/index.html', courses=courses)

@admin.route('/grading')
@is_staff()
def grading_tasks(username=None):
    courses, current_course = get_courses()
    page = request.args.get('page', 1, type=int)
    tasks_query = GradingTask.query.filter_by(grader=current_user)
    queue = (tasks_query.options(db.joinedload('assignment'))
                        .order_by(GradingTask.score_id.asc())
                        .order_by(GradingTask.created.asc())
                        .paginate(page=page, per_page=20))

    remaining = tasks_query.filter_by(score_id=None).count()
    percent_left = (1-(remaining/max(1, queue.total))) * 100
    return render_template('staff/grading/queue.html', courses=courses,
                           queue=queue, remaining=remaining,
                           percent_left=percent_left)

def grading_view(backup, form=None):
    """ General purpose grading view. Used by routes."""
    courses, current_course = get_courses()
    assign = backup.assignment
    diff_type = request.args.get('diff', None)
    if diff_type not in (None, 'short', 'full'):
        diff_type = None
    if not assign.files and diff_type:
        diff_type = None

    # sort comments by (filename, line)
    comments = collections.defaultdict(list)
    for comment in backup.comments:
        comments[(comment.filename, comment.line)].append(comment)

    # highlight files and add comments
    files = highlight.diff_files(assign.files, backup.files(), diff_type)
    for filename, lines in files.items():
        for line in lines:
            line.comments = comments[(filename, line.line_after)]

    group = [User.query.get(o) for o in backup.owners()]
    scores = [s for s in backup.scores if not s.archived]
    task = backup.grading_tasks
    if task:
        # Choose the first grading_task
        task = task[0]

    return render_template(
        'staff/grading/code.html', courses=courses, assignment=assign,
        backup=backup, group=group, scores=scores, files=files,
        diff_type=diff_type, task=task, form=form
    )

@admin.route('/grading/<hashid:bid>')
@is_staff()
def grading(bid):
    backup = Backup.query.get(bid)
    if not (backup and Backup.can(backup, current_user, "grade")):
        abort(404)

    form = forms.GradeForm()
    existing = [s for s in backup.scores if not s.archived]
    first_score = existing[0] if existing else None

    if first_score and first_score.kind in GRADE_TAGS:
        form = forms.GradeForm(kind=first_score.kind)
        form.kind.data = first_score.kind
        form.message.data = first_score.message
        form.score.data = first_score.score

    return grading_view(backup, form=form)

@admin.route('/composition/<hashid:bid>')
@is_staff()
def composition(bid):
    backup = Backup.query.get(bid)
    if not (backup and Backup.can(backup, current_user, "grade")):
        abort(404)
    form = forms.CompositionScoreForm()
    existing = Score.query.filter_by(backup=backup, kind="composition").first()
    if existing:
        form.kind.data = "composition"
        form.message.data = existing.message
        form.score.data = existing.score
    return grading_view(backup, form=form)

@admin.route('/grading/<hashid:bid>/grade', methods=['POST'])
@is_staff()
def grade(bid):
    """ Used as a form submission endpoint. """
    backup = Backup.query.options(db.joinedload('assignment')).get(bid)
    if not backup:
        abort(404)
    if not Backup.can(backup, current_user, 'grade'):
        flash("You do not have permission to score this assignment.", "warning")
        abort(401)

    form = forms.GradeForm()
    score_kind = form.kind.data.strip().lower()
    is_composition = (score_kind == "composition")
    # TODO: Form should include redirect url instead of guessing based off tag

    if is_composition:
        form = forms.CompositionScoreForm()

    if not form.validate_on_submit():
        return grading_view(backup, form=form)

    score = Score(backup=backup, grader=current_user,
                  assignment_id=backup.assignment_id)
    form.populate_obj(score)
    db.session.add(score)
    db.session.commit()

    # Archive old scores of the same kind
    score.archive_duplicates()

    next_page = None
    flash_msg = "Added a {0} {1} score.".format(score.score, score_kind)

    # Find GradingTasks applicable to this score
    tasks = backup.grading_tasks
    for task in tasks:
        task.score = score
        cache.delete_memoized(User.num_grading_tasks, task.grader)

    db.session.commit()

    if len(tasks) == 1:
        # Go to next task for the current task queue if possible.
        task = tasks[0]
        next_task = task.get_next_task()
        next_route = '.composition' if is_composition else '.grading'
        # Handle case when the task is on the users queue
        if next_task:
            flash_msg += (" There are {0} tasks left. Here's the next submission:"
                          .format(task.remaining))
            next_page = url_for(next_route, bid=next_task.backup_id)
        else:
            flash_msg += " All done with grading for {}".format(backup.assignment.name)
            next_page = url_for('.grading_tasks')
    else:
        # TODO: Send task id or redirect_url in the grading form
        # For now, default to grading tasks
        next_page = url_for('.grading_tasks')

    flash(flash_msg, 'success')

    if not next_page:
        next_page = url_for('.assignment_queues', aid=backup.assignment_id,
                            cid=backup.assignment.course_id)
    return redirect(next_page)


@admin.route("/versions/<name>", methods=['GET', 'POST'])
@is_staff()
def client_version(name):
    courses, current_course = get_courses()

    version = Version.query.filter_by(name=name).one_or_none()
    if not version:
        version = Version(name=name)
    form = forms.VersionForm(obj=version)
    if form.validate_on_submit():
        form.populate_obj(version)

        db.session.add(version)
        db.session.commit()

        cache.delete_memoized(Version.get_current_version, name)
        cache.delete_memoized(ok_api.Version.get)

        flash(name + " version updated successfully.", "success")
        return redirect(url_for(".client_version", name=name))

    return render_template('staff/client_version.html',
                           courses=courses, current_course=current_course,
                           version=version, form=form)

##########
# Course #
##########
@admin.route("/course/new", methods=['GET', 'POST'])
@is_staff()
def create_course():
    courses, current_course = get_courses()
    form = forms.NewCourseForm()
    if form.validate_on_submit():
        new_course = Course()
        form.populate_obj(new_course)

        # Add user as instructor, can be changed later
        enroll = Enrollment(course=new_course, user_id=current_user.id,
                            role=INSTRUCTOR_ROLE)
        db.session.add(new_course)
        db.session.add(enroll)

        db.session.commit()

        flash(new_course.offering + " created successfully.", "success")
        return redirect(url_for(".course", cid=new_course.id))
    return render_template('staff/course/course.new.html', form=form,
                           courses=courses)

@admin.route("/course/<int:cid>")
@is_staff(course_arg='cid')
def course(cid):
    return redirect(url_for(".course_assignments", cid=cid))
    # courses, current_course = get_courses(cid)
    # return render_template('staff/course/index.html',
    #                       courses=courses, current_course=current_course)

@admin.route("/course/<int:cid>/settings", methods=['GET', 'POST'])
@is_staff(course_arg='cid')
def course_settings(cid):
    courses, current_course = get_courses(cid)
    form = forms.CourseUpdateForm(obj=current_course)
    if form.validate_on_submit():
        form.populate_obj(current_course)
        db.session.commit()

        flash(current_course.offering + " edited successfully.", "success")
        return redirect(url_for(".course", cid=current_course.id))
    return render_template('staff/course/course.edit.html', form=form,
                           courses=courses, current_course=current_course)


@admin.route("/course/<int:cid>/assignments")
@is_staff(course_arg='cid')
def course_assignments(cid):
    courses, current_course = get_courses(cid)
    assgns = current_course.assignments
    active_asgns = [a for a in assgns if a.active]
    due_asgns = [a for a in assgns if not a.active]
    # TODO CLEANUP : Better way to send this data to the template.
    return render_template('staff/course/assignment/assignments.html',
                           courses=courses, current_course=current_course,
                           active_asgns=active_asgns, due_assgns=due_asgns)


@admin.route("/course/<int:cid>/assignments/new", methods=["GET", "POST"])
@is_staff(course_arg='cid')
def new_assignment(cid):
    courses, current_course = get_courses(cid)
    if not Assignment.can(None, current_user, 'create'):
        flash('Insufficient permissions', 'error')
        return abort(401)

    form = forms.AssignmentForm(course=current_course)
    if form.validate_on_submit():
        model = Assignment(course_id=cid, creator_id=current_user.id)
        form.populate_obj(model)
        db.session.add(model)
        db.session.commit()
        cache.delete_memoized(Assignment.name_to_assign_info)

        flash("Assignment created successfully.", "success")
        if form.visible.data:
            return redirect(url_for(".templates", cid=cid, aid=model.id))
        return redirect(url_for(".course_assignments", cid=cid))

    return render_template('staff/course/assignment/assignment.new.html', form=form,
                           courses=courses, current_course=current_course)

@admin.route("/course/<int:cid>/assignments/<int:aid>",
             methods=['GET', 'POST'])
@is_staff(course_arg='cid')
def assignment(cid, aid):
    courses, current_course = get_courses(cid)
    assign = Assignment.query.filter_by(id=aid, course_id=cid).one_or_none()
    if not assign:
        return abort(404)
    if not Assignment.can(assign, current_user, 'edit'):
        flash('Insufficient permissions', 'error')
        return abort(401)

    form = forms.AssignmentUpdateForm(obj=assign, course=current_course)
    stats = Assignment.assignment_stats(assign.id)

    if form.validate_on_submit():
        # populate_obj converts back to UTC
        form.populate_obj(assign)
        assign.creator_id = current_user.id
        cache.delete_memoized(Assignment.name_to_assign_info)
        db.session.commit()
        flash("Assignment edited successfully.", "success")

    return render_template('staff/course/assignment/assignment.html', assignment=assign,
                           form=form, courses=courses, stats=stats,
                           current_course=current_course)

@admin.route("/course/<int:cid>/assignments/<int:aid>/stats")
@is_staff(course_arg='cid')
def assignment_stats(cid, aid):
    courses, current_course = get_courses(cid)
    assign = Assignment.query.filter_by(id=aid, course_id=cid).one_or_none()
    if not Assignment.can(assign, current_user, 'edit'):
        flash('Insufficient permissions', 'error')
        return abort(401)

    stats = Assignment.assignment_stats(assign.id)

    submissions = [d for d in stats.pop('raw_data')]

    pie_chart = pygal.Pie(half_pie=True, disable_xml_declaration=True,
                          style=CleanStyle,
                          inner_radius=.5, legend_at_bottom=True)
    pie_chart.title = 'Students submission status'
    pie_chart.add('Students with Submissions', stats['students_with_subm'])
    pie_chart.add('Students with Backups', stats['students_with_backup'])
    pie_chart.add('Not Started', stats['students_no_backup'])

    return render_template('staff/course/assignment/assignment.stats.html',
                           assignment=assign, subm_chart=pie_chart,
                           courses=courses, stats=stats, submissions=submissions,
                           current_course=current_course)

@admin.route("/course/<int:cid>/assignments/<int:aid>/template",
             methods=['GET', 'POST'])
@is_staff(course_arg='cid')
def templates(cid, aid):
    courses, current_course = get_courses(cid)
    assignment = Assignment.query.filter_by(id=aid, course_id=cid).one_or_none()
    if not Assignment.can(assignment, current_user, 'edit'):
        flash('Insufficient permissions', 'error')
        return abort(401)

    form = forms.AssignmentTemplateForm()

    if assignment.course != current_course:
        return abort(401)

    if form.validate_on_submit():
        files = request.files.getlist("template_files")
        if files:
            templates = {}
            for template in files:
                templates[template.filename] = str(template.read(), 'latin1')
            assignment.files = templates
        cache.delete_memoized(Assignment.name_to_assign_info)
        db.session.commit()
        flash("Templates Uploaded", "success")

    # TODO: Use same student facing code rendering/highlighting
    return render_template('staff/course/assignment/assignment.template.html',
                           assignment=assignment, form=form, courses=courses,
                           current_course=current_course)

@admin.route("/course/<int:cid>/assignments/<int:aid>/scores")
@is_staff(course_arg='cid')
def export_scores(cid, aid):
    courses, current_course = get_courses(cid)
    assign = Assignment.query.filter_by(id=aid, course_id=cid).one_or_none()
    if not Assignment.can(assign, current_user, 'export'):
        flash('Insufficient permissions', 'error')
        return abort(401)
    query = (Score.query.options(db.joinedload('backup'))
                  .filter_by(assignment=assign, archived=False))

    custom_items = ('time', 'is_late', 'email', 'group')
    items = custom_items + Enrollment.export_items + Score.export_items

    def generate_csv():
        """ Generate csv export of scores for assignment.
        Num Queries: ~2N queries for N scores.
        """
        # Yield Column Info as first row
        yield ','.join(items) + '\n'
        for score in query:
            csv_file = StringIO()
            csv_writer = csv.DictWriter(csv_file, fieldnames=items)
            submitters = score.backup.enrollment_info()
            group = [s.user.email for s in submitters]
            time_str = utils.local_time(score.backup.created, current_course)
            for submitter in submitters:
                data = {'email': submitter.user.email,
                        'time': time_str,
                        'is_late': score.backup.is_late,
                        'group': group}
                data.update(submitter.export)
                data.update(score.export)
                csv_writer.writerow(data)
            yield csv_file.getvalue()

    file_name = "{0}.csv".format(assign.name.replace('/', '-'))
    disposition = 'attachment; filename={0}'.format(file_name)

    # TODO: Remove. For local performance testing.
    # return render_template('staff/index.html', data=list(generate_csv()))
    return Response(stream_with_context(generate_csv()), mimetype='text/csv',
                    headers={'Content-Disposition': disposition})

@admin.route("/course/<int:cid>/assignments/<int:aid>/queues")
@is_staff(course_arg='cid')
def assignment_queues(cid, aid):
    courses, current_course = get_courses(cid)
    assignment = Assignment.query.filter_by(id=aid, course_id=cid).one_or_none()
    if not Assignment.can(assignment, current_user, 'grade'):
        flash('Insufficient permissions', 'error')
        return abort(401)

    queues = GradingTask.get_staff_tasks(assignment.id)

    incomplete = [q.grader.email for q in queues if q.completed != q.total]
    complete = [q.grader.email for q in queues if q.completed == q.total]

    mailto_link = "mailto://{0}?subject={1}&body={2}&cc={3}".format(
        current_user.email,
        "{0} grading queue is not finished".format(assignment.display_name),
        "Queue Link: {0}".format(url_for('admin.grading_tasks', _external=True)),
        ','.join(incomplete)
    )

    remaining = len(incomplete)
    percent_left = (1-(remaining/max(1, len(queues)))) * 100

    if current_user.email in incomplete:
        flash("Hmm... You aren't finished with your queue.", 'info')
    elif current_user.email in complete:
        flash("Nice! You are all done with your queue", 'success')
    else:
        flash("You don't have a queue for this assignment", 'info')

    return render_template('staff/grading/overview.html', courses=courses,
                           current_course=current_course,
                           assignment=assignment, queues=queues,
                           incomplete=incomplete, mailto=mailto_link,
                           remaining=remaining, percent_left=percent_left)

@admin.route("/course/<int:cid>/assignments/<int:aid>/queues/<int:uid>")
@is_staff(course_arg='cid')
def assignment_single_queue(cid, aid, uid):
    courses, current_course = get_courses(cid)
    assignment = Assignment.query.filter_by(id=aid, course_id=cid).one_or_none()
    if not Assignment.can(assignment, current_user, 'grade'):
        flash('Insufficient permissions', 'error')
        return abort(401)

    assigned_grader = User.get_by_id(uid)
    if not Assignment.can(assignment, assigned_grader, 'grade'):
        return abort(404)

    page = request.args.get('page', 1, type=int)
    tasks_query = GradingTask.query.filter_by(assignment=assignment,
                                              grader_id=uid)
    queue = (tasks_query.options(db.joinedload('assignment'))
                        .order_by(GradingTask.score_id.asc())
                        .order_by(GradingTask.created.asc())
                        .paginate(page=page, per_page=20))

    remaining = tasks_query.filter_by(score_id=None).count()
    percent_left = (1-(remaining/max(1, queue.total))) * 100

    return render_template('staff/grading/queue.html', courses=courses,
                           current_course=current_course,
                           assignment=assignment, grader=assigned_grader,
                           queue=queue, remaining=remaining,
                           percent_left=percent_left)


@admin.route("/course/<int:cid>/assignments/<int:aid>/queues/new",
             methods=["GET", "POST"])
@is_staff(course_arg='cid')
def assign_grading(cid, aid):
    courses, current_course = get_courses(cid)
    assign = Assignment.query.filter_by(id=aid, course_id=cid).one_or_none()
    if not assign or not Assignment.can(assign, current_user, 'grade'):
        flash('Cannot access assignment', 'error')
        return abort(404)

    form = forms.CreateTaskForm()
    course_staff = sorted(current_course.get_staff(), key=lambda x: x.role)
    details = lambda e: "{0} - ({1})".format(e.user.email, e.role)
    form.staff.choices = [(utils.encode_id(e.user_id), details(e))
                          for e in course_staff]

    if not form.staff.data:
        # Select all by default
        form.staff.default = [u[0] for u in form.staff.choices]
        form.process()

    if form.validate_on_submit():
        # TODO: Use worker job for this (this is query intensive)
        selected_users = []
        for hash_id in form.staff.data:
            user = User.get_by_id(utils.decode_id(hash_id))
            if user and user.is_enrolled(cid, roles=STAFF_ROLES):
                selected_users.append(user)

        # Available backups
        data = assign.course_submissions()
        backups = set(b['backup']['id'] for b in data if b['backup'])
        students = set(b['user']['id'] for b in data if b['backup'])
        no_submissions = set(b['user']['id'] for b in data if not b['backup'])

        tasks = GradingTask.create_staff_tasks(backups, selected_users, aid, cid,
                                               form.kind.data, form.only_unassigned.data)

        num_with_submissions = len(students) - len(no_submissions)
        flash(("Created {0} tasks ({1} students) for {2} staff."
               .format(len(tasks), num_with_submissions, len(selected_users))),
              "success")
        return redirect(url_for('.assignment', cid=cid, aid=aid))

    # Return template with options for who has to grade.
    return render_template('staff/grading/assign_tasks.html',
                           current_course=current_course, assignment=assign,
                           form=form)

@admin.route("/course/<int:cid>/assignments/<int:aid>/autograde",
             methods=["GET", "POST"])
@is_staff(course_arg='cid')
def autograde(cid, aid):
    courses, current_course = get_courses(cid)
    assign = Assignment.query.filter_by(id=aid, course_id=cid).one_or_none()
    if not assign or not Assignment.can(assign, current_user, 'grade'):
        flash('Cannot access assignment', 'error')
        return abort(404)
    auth_token = get_token_if_valid()
    form = forms.AutogradeForm()
    if form.validate_on_submit():
        if hasattr(form, 'token') and form.token.data:
            token = form.token.data
        else:
            token = auth_token

        autopromotion = form.autopromote.data
        try:
            autograde_assignment(assign, form.autograder_id.data,
                                 token, autopromotion=autopromotion)
            flash('Submitted to the autograder', 'success')
        except ValueError as e:
            flash(str(e), 'error')

    if not form.token.data and auth_token:
        form.token.data = auth_token[0]

    if not form.autograder_id.data and assign.autograding_key:
        form.autograder_id.data = assign.autograding_key

    return render_template('staff/grading/autograde.html',
                           current_course=current_course,
                           assignment=assign, form=form)

@admin.route("/course/<int:cid>/assignments/<int:aid>/moss",
             methods=["GET", "POST"])
@is_staff(course_arg='cid')
def start_moss_job(cid, aid):
    courses, current_course = get_courses(cid)
    assign = Assignment.query.filter_by(id=aid, course_id=cid).one_or_none()
    if not assign or not Assignment.can(assign, current_user, 'grade'):
        flash('Cannot access assignment', 'error')
        return abort(404)

    form = forms.MossSubmissionForm()
    if form.validate_on_submit():
        job = jobs.enqueue_job(
            moss.submit_to_moss,
            description='Moss Upload for {}'.format(assign.display_name),
            course_id=cid,
            user_id=current_user.id,
            assignment_id=assign.id,
            moss_id=form.moss_userid.data,
            file_regex=form.file_regex.data or '*',
            language=form.language.data)
        return redirect(url_for('.course_job', cid=cid, job_id=job.id))
    else:
        return render_template(
            'staff/jobs/moss.html',
            courses=courses,
            current_course=current_course,
            assignment=assign,
            form=form,
        )

##############
# Enrollment #
##############

@admin.route("/course/<int:cid>/enrollment", methods=['GET', 'POST'])
@is_staff(course_arg='cid')
def enrollment(cid):
    courses, current_course = get_courses(cid)
    form = forms.EnrollmentForm()
    if form.validate_on_submit():
        email, role = form.email.data, form.role.data
        Enrollment.enroll_from_form(cid, form)
        flash("Added {email} as {role}".format(
            email=email, role=role), "success")

    students = (Enrollment.query.options(db.joinedload('user'))
                .filter_by(course_id=cid, role=STUDENT_ROLE)
                .order_by(Enrollment.created.desc())
                .all())

    staff = (Enrollment.query.options(db.joinedload('user'))
             .filter(Enrollment.course_id == cid, Enrollment.role.in_(STAFF_ROLES))
             .all())

    lab_assistants = (Enrollment.query.options(db.joinedload('user'))
                      .filter_by(course_id=cid, role=LAB_ASSISTANT_ROLE)
                      .order_by(Enrollment.created.desc())
                      .all())

    return render_template('staff/course/enrollment/enrollment.html',
                           enrollments=students, staff=staff,
                           lab_assistants=lab_assistants,
                           form=form,
                           unenroll_form=forms.CSRFForm(),
                           courses=courses,
                           current_course=current_course)

@admin.route("/course/<int:cid>/<int:user_id>/unenroll", methods=['POST'])
@is_staff(course_arg='cid')
def unenrollment(cid, user_id):
    user = User.query.filter_by(id=user_id).one_or_none()
    if user:
        enrollment = user.is_enrolled(cid);
        if enrollment:
            enrollment.unenroll()
            flash("{email} has been unenrolled".format(email=user.email), "success")
        else:
            flash("{email} is not enrolled".format(email=user.email), "warning")
    else:
        flash("Unknown user", "warning")

    return redirect(url_for(".enrollment", cid=cid))

@admin.route("/course/<int:cid>/enrollment/batch",
             methods=['GET', 'POST'])
@is_staff(course_arg='cid')
def batch_enroll(cid):
    courses, current_course = get_courses(cid)
    batch_form = forms.BatchEnrollmentForm()
    if batch_form.validate_on_submit():
        new, updated = Enrollment.enroll_from_csv(cid, batch_form)
        msg = ("Added {new}, Updated {old} {role} enrollments"
               .format(new=new, role=batch_form.role.data, old=updated))
        flash(msg, "success")
        return redirect(url_for(".enrollment", cid=cid))

    return render_template('staff/course/enrollment/enrollment.batch.html',
                           batch_form=batch_form,
                           courses=courses,
                           current_course=current_course)

@admin.route("/course/<int:cid>/enrollment/csv")
@is_staff(course_arg='cid')
def enrollment_csv(cid):
    courses, current_course = get_courses(cid)

    query = (Enrollment.query.options(db.joinedload('user'))
                       .filter_by(course_id=cid, role=STUDENT_ROLE))

    file_name = "{0}-roster.csv".format(current_course.offering.replace('/', '-'))
    disposition = 'attachment; filename={0}'.format(file_name)
    items = User.export_items + Enrollment.export_items

    def row_to_csv(row):
        return [row.export, row.user.export]

    csv_generator = utils.generate_csv(query, items, row_to_csv)

    return Response(stream_with_context(csv_generator),
                    mimetype='text/csv',
                    headers={'Content-Disposition': disposition})

@admin.route("/clients/", methods=['GET', 'POST'])
@is_staff()
def clients():
    clients = Client.query.all()
    form = forms.ClientForm(client_secret=utils.generate_secret_key())
    if form.validate_on_submit():
        client = Client(user=current_user)
        form.populate_obj(client)
        db.session.add(client)
        db.session.commit()

        flash('OAuth client "{}" added'.format(client.name), "success")
        return redirect(url_for(".clients"))

    return render_template('staff/clients.html', clients=clients, form=form)

################
# Student View #
################

@admin.route("/course/<int:cid>/<string:email>")
@is_staff(course_arg='cid')
def student_view(cid, email):
    courses, current_course = get_courses(cid)
    assignments = current_course.assignments

    student = User.lookup(email)
    if not student:
        abort(404)

    enrollment = student.is_enrolled(cid)
    if not enrollment:
        flash("This email is not enrolled", 'warning')

    assignments = {
        'active': [a.user_status(student) for a in assignments
                   if a.active],
        'inactive': [a.user_status(student) for a in assignments
                     if not a.active]
    }

    return render_template('staff/student/overview.html',
                           courses=courses, current_course=current_course,
                           student=student, enrollment=enrollment,
                           assignments=assignments)

@admin.route("/course/<int:cid>/<string:email>/<int:aid>")
@is_staff(course_arg='cid')
def student_assignment_detail(cid, email, aid):
    courses, current_course = get_courses(cid)
    page = request.args.get('page', 1, type=int)

    assign = Assignment.query.filter_by(id=aid, course_id=cid).one_or_none()
    if not assign or not Assignment.can(assign, current_user, 'grade'):
        flash('Cannot access assignment', 'error')
        return abort(404)

    student = User.lookup(email)
    if not student.is_enrolled(cid):
        flash("This user is not enrolled", 'warning')

    assignment_stats = assign.user_status(student)

    user_ids = assign.active_user_ids(student.id)

    latest = assignment_stats.final_subm or assign.backups(user_ids).first()

    stats = {
        'num_backups': assign.backups(user_ids).count(),
        'num_submissions': assign.submissions(user_ids).count(),
        'current_q': None,
        'attempts': None,
        'latest': latest,
        'analytics': latest and latest.analytics()
    }

    backups = (Backup.query.options(db.joinedload('scores'),
                                    db.joinedload('submitter'))
                     .filter(Backup.submitter_id.in_(user_ids),
                             Backup.assignment_id == assign.id)
                     .order_by(Backup.flagged.desc(), Backup.submit.desc(),
                               Backup.created.desc()))

    paginate = backups.paginate(page=page, per_page=15)

    if stats['analytics']:
        stats['current_q'] = stats['analytics'].get('question')
        stats['attempts'] = (stats['analytics'].get('history', {})
                                               .get('all_attempts'))

    return render_template('staff/student/assignment.html',
                           courses=courses, current_course=current_course,
                           student=student, assignment=assign,
                           add_member_form=forms.StaffAddGroupFrom(),
                           paginate=paginate,
                           csrf_form=forms.CSRFForm(),
                           upload_form=forms.UploadSubmissionForm(),
                           stats=stats,
                           assign_status=assignment_stats)

@admin.route("/course/<int:cid>/<string:email>/<int:aid>/overview")
@is_staff(course_arg='cid')
def student_overview_detail(cid, email, aid):
    courses, current_course = get_courses(cid)
    page = request.args.get('page', 1, type=int)

    assign = Assignment.query.filter_by(id=aid, course_id=cid).one_or_none()
    if not assign or not Assignment.can(assign, current_user, 'grade'):
        flash('Cannot access assignment', 'error')
        return abort(404)

    student = User.lookup(email)
    if not student.is_enrolled(cid):
        flash("This user is not enrolled", 'warning')

    assignment_stats = assign.user_status(student)

    user_ids = assign.active_user_ids(student.id)

    latest = assignment_stats.final_subm or assign.backups(user_ids).first()

    backups = (Backup.query.options(db.joinedload('scores'),
                                    db.joinedload('submitter'))
                     .filter(Backup.submitter_id.in_(user_ids),
                             Backup.assignment_id == assign.id)
                     .order_by(Backup.flagged.desc(), Backup.submit.desc(),
                               Backup.created.desc())).all()
    backups.reverse()
    files_list, stats_list = [], []
    for i, backup in enumerate(backups):
        prev = backups[i - 1].files()
        curr = backup.files()
        if not i:
            prev = assign.files
        if not prev or not curr:
            continue
        files = highlight.diff_files(prev, curr, "short")

        # do not add backups with no change in lines
        if not any(files.values()):
            continue

        files_list.append(files)

        commit_id = backup.hashid
        backup_stats = {
            'submitter': backup.submitter.email,
            'commit_id' : commit_id,
            'analytics': backup and backup.analytics(),
            'grading': backup and backup.grading(),
            'question': None,
            'time': None,
            'passed': None,
            'failed': None
        }

        question = ''
        if backup_stats['analytics']:
            backup_stats['time'] = backup_stats['analytics'].get('time')

        if backup_stats['grading']:
            questions = list(backup_stats['grading'].keys())
            question = None
            passed, failed = 0, 0
            for question in questions:
                passed += backup_stats['grading'].get(question).get('passed')
                passed += backup_stats['grading'].get(question).get('failed')
            if len(questions) > 1:
                question = questions

            backup_stats['question'] = question
            backup_stats['passed'] = passed
            backup_stats['failed'] = failed

        stats_list.append(backup_stats)
    group = [User.query.get(o) for o in backup.owners()]
    return render_template('staff/student/assignment.overview.html',
                           courses=courses, current_course=current_course,
                           student=student, assignment=assign,
                           add_member_form=forms.StaffAddGroupFrom(),
                           csrf_form=forms.CSRFForm(),
                           upload_form=forms.UploadSubmissionForm(),
                           stats_list=stats_list,
                           assign_status=assignment_stats,
                           backup=backups[0],
                           files_list=files_list,
<<<<<<< HEAD
                           group=group)
=======
                           num_diffs=len(files_list)-1)
>>>>>>> 037b7bb3

########################
# Student view actions #
########################

@admin.route("/course/<int:cid>/<string:email>/<int:aid>/add_member",
             methods=["POST"])
@is_staff(course_arg='cid')
def staff_group_add(cid, email, aid):
    assign = Assignment.query.filter_by(id=aid, course_id=cid).one_or_none()
    if not assign or not Assignment.can(assign, current_user, 'grade'):
        flash('Cannot access assignment', 'error')
        return abort(404)

    form = forms.StaffAddGroupFrom()
    result_page = url_for('.student_assignment_detail', cid=cid,
                          email=email, aid=aid)

    student = User.lookup(email)
    if not student:
        return abort(404)

    if form.validate_on_submit():
        target = User.lookup(form.email.data)
        if not target or not target.is_enrolled(cid):
            flash("This user is not enrolled", 'warning')
            return redirect(result_page)
        try:
            Group.force_add(current_user, student, target, assign)
        except BadRequest as e:
            flash("Error: {}".format(str(e.description)), 'error')
            return redirect(result_page)

    return redirect(result_page)

@admin.route("/course/<int:cid>/<string:email>/<int:aid>/remove_member",
             methods=["POST"])
@is_staff(course_arg='cid')
def staff_group_remove(cid, email, aid):
    assign = Assignment.query.filter_by(id=aid, course_id=cid).one_or_none()
    if not assign or not Assignment.can(assign, current_user, 'grade'):
        return abort(404)

    student = User.lookup(email)
    if not student:
        abort(404)

    result_page = url_for('.student_assignment_detail', cid=cid,
                          email=email, aid=aid)

    form = forms.CSRFForm()
    if form.validate_on_submit():
        target = User.lookup(request.form['target'])
        if not target:
            flash('{} does not exist'.format(request.form['target']), 'error')
            return redirect(result_page)
        try:
            Group.force_remove(current_user, student, target, assign)
        except BadRequest as e:
            flash("Error: {}".format(str(e.description)), 'error')
    return redirect(result_page)

@admin.route("/course/<int:cid>/<string:email>/<int:aid>/flag",
             methods=["POST"])
@is_staff(course_arg='cid')
def staff_flag_backup(cid, email, aid):
    assign = Assignment.query.filter_by(id=aid, course_id=cid).one_or_none()
    if not assign or not Assignment.can(assign, current_user, 'grade'):
        return abort(404)
    result_page = url_for('.student_assignment_detail', cid=cid,
                          email=email, aid=aid)

    student = User.lookup(email)
    if not student:
        abort(404)
    user_ids = assign.active_user_ids(student.id)

    bid = request.form.get('bid')

    form = forms.CSRFForm()
    if form.validate_on_submit():
        backup = Backup.query.filter_by(id=utils.decode_id(bid),
                                        assignment=assign).one_or_none()
        if not backup:
            flash('{} does not exist'.format(bid, 'error'))
            return redirect(result_page)

        if not backup.flagged:
            result = assign.flag(backup.id, user_ids)
            flash('Flagged backup {} for grading'.format(bid), 'success')
        else:
            result = assign.unflag(backup.id, user_ids)
            flash('Removed grading flag on {}'.format(bid), 'success')

    return redirect(result_page)


@admin.route("/course/<int:cid>/<string:email>/<int:aid>/submit",
             methods=["POST"])
@is_staff(course_arg='cid')
def staff_submit_backup(cid, email, aid):
    assign = Assignment.query.filter_by(id=aid, course_id=cid).one_or_none()
    if not assign or not Assignment.can(assign, current_user, 'grade'):
        return abort(404)
    result_page = url_for('.student_assignment_detail', cid=cid,
                          email=email, aid=aid)
    student = User.lookup(email)
    if not student:
        abort(404)
    user_ids = assign.active_user_ids(student.id)
    # TODO: DRY - Unify with student upload code - should just be a function
    form = forms.UploadSubmissionForm()
    if form.validate_on_submit():
        files = request.files.getlist("upload_files")
        if files:
            templates = assign.files
            messages = {'file_contents': {}}
            for upload in files:
                data = upload.read()
                if len(data) > 2097152:
                    # File is too large (over 2 MB)
                    flash(("{} is over the maximum file size limit of 2MB"
                           .format(upload.filename)),
                          'danger')
                    return redirect(result_page)
                messages['file_contents'][upload.filename] = str(data, 'latin1')
            if templates:
                missing = []
                for template in templates:
                    if template not in messages['file_contents']:
                        missing.append(template)
                if missing:
                    flash(("Missing files: {}. The following files are required: {}"
                           .format(', '.join(missing), ', '.join([t for t in templates]))
                           ), 'danger')
                    return redirect(result_page)
            # use student, not current_user
            backup = ok_api.make_backup(student, assign.id, messages, True)
            if form.flag_submission.data:
                assign.flag(backup.id, user_ids)
            if assign.autograding_key:
                try:
                    submit_continous(backup)
                except ValueError as e:
                    flash('Did not send to autograder: {}'.format(e), 'warning')

            flash("Uploaded submission (ID: {})".format(backup.hashid), 'success')
            return redirect(result_page)


########
# Jobs #
########

@admin.route('/course/<int:cid>/jobs/')
@is_staff(course_arg='cid')
def course_jobs(cid):
    courses, current_course = get_courses(cid)
    jobs = Job.query.filter_by(course_id=cid).all()
    return render_template(
        'staff/jobs/index.html',
        courses=courses,
        current_course=current_course,
        jobs=jobs,
    )

@admin.route('/course/<int:cid>/jobs/<int:job_id>/')
@is_staff(course_arg='cid')
def course_job(cid, job_id):
    courses, current_course = get_courses(cid)
    job = Job.query.get_or_404(job_id)
    if job.course_id != cid:
        abort(404)
    return render_template(
        'staff/jobs/job.html',
        courses=courses,
        current_course=current_course,
        job=job,
    )

@admin.route('/course/<int:cid>/jobs/test/', methods=['GET', 'POST'])
@is_staff(course_arg='cid')
def start_test_job(cid):
    courses, current_course = get_courses(cid)
    form = forms.TestJobForm()
    if form.validate_on_submit():
        job = jobs.enqueue_job(
            example.test_job,
            description='Test Job',
            course_id=cid,
            duration=form.duration.data,
            should_fail=form.should_fail.data)
        return redirect(url_for('.course_job', cid=cid, job_id=job.id))
    else:
        return render_template(
            'staff/jobs/test.html',
            courses=courses,
            current_course=current_course,
            form=form,
        )
<|MERGE_RESOLUTION|>--- conflicted
+++ resolved
@@ -937,11 +937,8 @@
                            assign_status=assignment_stats,
                            backup=backups[0],
                            files_list=files_list,
-<<<<<<< HEAD
-                           group=group)
-=======
+                           group=group,
                            num_diffs=len(files_list)-1)
->>>>>>> 037b7bb3
 
 ########################
 # Student view actions #
