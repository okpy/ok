from flask import Blueprint, render_template, flash, request, redirect, \
    url_for, session,  current_app, abort
from flask.ext.login import login_user, logout_user, login_required, \
    current_user
from werkzeug.exceptions import BadRequest

import functools

from server.constants import VALID_ROLES, STAFF_ROLES, STUDENT_ROLE
from server.extensions import cache
from server.forms import CSRFForm
from server.models import User, Course, Assignment, Group, Backup, db
from server.utils import is_safe_redirect_url, group_action_email, \
    invite_email, send_email

student = Blueprint('student', __name__)

def check_enrollment(course):
    enrolled = current_user.is_enrolled(course.id)
    if not enrolled and not current_user.is_admin:
        flash("You have not been added to this course on OK", "warning")

def get_course(offering):
    """Get a course with the given name. If the user is not enrolled, flash
    a warning message.
    """
    course = Course.by_name(offering)
    if not course:
        abort(404)
    check_enrollment(course)
    return course

def get_assignment(name):
    """Get an assignment with the given name. If the user is not enrolled, flash
    a warning message.
    """
    assignment = Assignment.by_name(name)
    if not assignment:
        abort(404)
    check_enrollment(assignment.course)
    return assignment

@student.route('/')
def index():
    if current_user.is_authenticated:
        enrollments = current_user.enrollments(VALID_ROLES)
        student_enrollments = [e for e in enrollments if e.role == STUDENT_ROLE]
        all_courses = Course.query.all()
        courses = {
            'instructor': [e.course for e in enrollments if e.role in STAFF_ROLES],
            'current': [e.course for e in student_enrollments if e.course.active],
            'past': [e.course for e in student_enrollments if not e.course.active],
            'all': all_courses,
            'num_enrolled': len(enrollments)
        }
        return render_template('student/courses/index.html', **courses)
    else:
        return render_template('index.html')

@student.route('/<offering:offering>/')
@login_required
def course(offering):
    course = get_course(offering)
    def assignment_info(assignment):
        # TODO does this make O(n) db queries?
        # TODO need group info too
        user_ids = assignment.active_user_ids(current_user.id)
        final_submission = assignment.final_submission(user_ids)
        submission_time = final_submission and final_submission.client_time
        group = Group.lookup(current_user, assignment)
        return assignment, submission_time, group

    assignments = {
        'active': [assignment_info(a) for a in course.assignments if a.active],
        'inactive': [assignment_info(a) for a in course.assignments if not a.active]
    }
    return render_template('student/course/index.html', course=course,
                           **assignments)

@student.route('/<assignment_name:name>/')
@login_required
def assignment(name):
    assign = get_assignment(name)
    user_ids = assign.active_user_ids(current_user.id)
    fs = assign.final_submission(user_ids)
    group = Group.lookup(current_user, assign)
    can_invite = assign.max_group_size > 1
    can_remove = group and group.has_status(current_user, 'active')

    if group:
        can_invite = len(group.members) < assign.max_group_size

    data = {
        'course': assign.course,
        'assignment': assign,
        'backups' : assign.backups(user_ids).limit(5).all(),
        'subms' : assign.submissions(user_ids).limit(5).all(),
        'final_submission' : fs,
        'flagged' : fs and fs.flagged,
        'group' : group,
        'can_invite': can_invite,
        'can_remove': can_remove,
        'csrf_form': CSRFForm()
    }
    return render_template('student/assignment/index.html', **data)

@student.route('/<assignment_name:name>/<bool(backups, submissions):submit>/')
@login_required
def list_backups(name, submit):
    assign = get_assignment(name)
    page = request.args.get('page', 1, type=int)
    user_ids = assign.active_user_ids(current_user.id)
    csrf_form = CSRFForm()

    if submit:
        backups = assign.submissions(user_ids)
    else:
        backups = assign.backups(user_ids)
    paginate = backups.paginate(page=page, per_page=10)
    return render_template('student/assignment/list.html', course=assign.course,
            assignment=assign, paginate=paginate, submit=submit, csrf_form=csrf_form)

@student.route('/<assignment_name:name>/<bool(backups, submissions):submit>/<hashid:bid>/')
@login_required
def code(name, submit, bid):
    assign = get_assignment(name)
    user_ids = assign.active_user_ids(current_user.id)
    backup = Backup.query.get(bid)
    if not (backup and backup.submit == submit and backup.can_view(current_user, user_ids, assign.course)):
        abort(404)
    use_diff = request.args.get('diff', False)
    return render_template('student/assignment/code.html',
        course=assign.course, assignment=assign, backup=backup, use_diff=use_diff,
        files_before=assign.files, files_after=backup.files())

@student.route('/<assignment_name:name>/submissions/<hashid:bid>/flag/', methods=['POST'])
@login_required
def flag(name, bid):
    assign = get_assignment(name)
    course = assign.course
    user_ids = assign.active_user_ids(current_user.id)
    flag = 'flag' in request.form
    next_url = request.form['next']
    if flag:
        assign.flag(bid, user_ids)
    else:
        assign.unflag(bid, user_ids)
    if is_safe_redirect_url(request, next_url):
        return redirect(next_url)
    else:
        flash("Not a valid redirect", "danger")
        abort(400)

@student.route('/<assignment_name:name>/group/invite/', methods=['POST'])
@login_required
def group_invite(name):
    assignment = get_assignment(name)
    email = request.form['email']
    invitee = User.lookup(email)
    if not invitee:
        flash("{} is not enrolled".format(email), 'warning')
    else:
        try:
            Group.invite(current_user, invitee, assignment)
            success = "{} has been invited. They can accept the invite by logging into okpy.org".format(email)
            invite_email(current_user, invitee, assignment)
            flash(success, "success")
        except BadRequest as e:
            flash(e.description, 'danger')
    return redirect(url_for('.assignment', name=assignment.name))


@student.route('/<assignment_name:name>/group/remove/', methods=['POST'])
@login_required
def group_remove(name):
    assignment = get_assignment(name)
    target = User.lookup(request.form['email'])
    group = Group.lookup(current_user, assignment)
    if not target:
        flash("{} is not enrolled".format(request.form['email']), 'warning')
    elif not group:
        flash("You are not in a group", 'warning')
    else:
        try:
            members = [m.user.email for m in group.members]
            group.remove(current_user, target)
            subject = "{} has been removed from your group".format(target.email)
            body = "{} removed {} from the group.".format(current_user.email, target.email)
            res = send_email(members, subject, body)
        except BadRequest as e:
            flash(e.description, 'danger')
<<<<<<< HEAD
    return redirect(url_for('.assignment', course=course.offering, assign=assign))

@student.route(ASSIGNMENT_DETAIL + "group/respond/", methods=['POST'])
=======
    return redirect(url_for('.assignment', name=assignment.name))

@student.route('/<assignment_name:name>/group/respond/', methods=['POST'])
>>>>>>> 4321fce2
@login_required
def group_respond(name):
    assignment = get_assignment(name)
    action = request.form.get('action', None)
    if not action or action not in ['accept', 'decline']:
        abort(400)
    group = Group.lookup(current_user, assignment)
    if not group:
        flash("You are not in a group")
    else:
        try:
            if action == "accept":
                group.accept(current_user)
                subject = "{} has accepted your invitation".format(current_user.email)
                body = "Your group now has {} members".format(len(group.members))
                group_action_email(group.members, subject, body)
            else:
                members = [m.user.email for m in group.members]
                group.decline(current_user)
                subject = "{} has declined your invitation".format(current_user.email)
                send_email(members, subject, subject)

        except BadRequest as e:
            flash(e.description, 'danger')
    return redirect(url_for('.assignment', name=assignment.name))<|MERGE_RESOLUTION|>--- conflicted
+++ resolved
@@ -189,15 +189,9 @@
             res = send_email(members, subject, body)
         except BadRequest as e:
             flash(e.description, 'danger')
-<<<<<<< HEAD
-    return redirect(url_for('.assignment', course=course.offering, assign=assign))
-
-@student.route(ASSIGNMENT_DETAIL + "group/respond/", methods=['POST'])
-=======
     return redirect(url_for('.assignment', name=assignment.name))
 
 @student.route('/<assignment_name:name>/group/respond/', methods=['POST'])
->>>>>>> 4321fce2
 @login_required
 def group_respond(name):
     assignment = get_assignment(name)
