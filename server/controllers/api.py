--- conflicted
+++ resolved
@@ -358,7 +358,6 @@
         eligible_submit = args['submit'] and not lock_flag
         backup = make_backup(user, assignment['id'], args['messages'],
                              eligible_submit)
-<<<<<<< HEAD
         if args['submit'] and past_due:
             assign_obj = models.Assignment.by_name(args['assignment'])
             extension = models.Extension.get_extension(user, assign_obj)
@@ -370,15 +369,9 @@
             elif lock_flag:
                 raise ValueError('Late Submission of {}'.format(args['assignment']))
 
-        if eligible_submit and assignment['autograding_key']:
-            submit_continous(backup)
-=======
-        if args['submit'] and lock_flag:
-            raise ValueError('Late Submission of {}'.format(args['assignment']))
         if (eligible_submit and assignment['autograding_key']
                 and assignment['continuous_autograding']):
             submit_continuous(backup)
->>>>>>> 7cd4dcaa
         return backup
 
 
