--- conflicted
+++ resolved
@@ -475,15 +475,6 @@
         models.db.session.commit()
         return {}
 
-        get_fields = {
-            'id': HashIDField,
-            'author': fields.Nested(UserSchema.simple_fields),
-            'message': fields.Raw,
-            'created': fields.DateTime(dt_format='iso8601'),
-            'updated': fields.DateTime(dt_format='iso8601')
-        }
-
-
 
 class Resource(restful.Resource):
     version = 'v3'
@@ -954,11 +945,7 @@
                 restful.abort(403)
         if not models.Backup.can(backup, user, "view"):
             restful.abort(403)
-<<<<<<< HEAD
-        return {"comments": [backup.comments]}
-=======
         return {"comments": backup.comments}
->>>>>>> 7d469fff
 
 
 class File(Resource):
