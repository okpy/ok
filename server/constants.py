"""App constants"""

STUDENT_ROLE = 'student'
GRADER_ROLE = 'grader'
STAFF_ROLE = 'staff'
INSTRUCTOR_ROLE = 'instructor'
LAB_ASSISTANT_ROLE = 'lab assistant'
VALID_ROLES = [STUDENT_ROLE, LAB_ASSISTANT_ROLE, GRADER_ROLE, STAFF_ROLE,
               INSTRUCTOR_ROLE]
STAFF_ROLES = [GRADER_ROLE, STAFF_ROLE, INSTRUCTOR_ROLE]
GRADE_TAGS = ['composition', 'correctness', 'total', 'partner a', 'partner b',
<<<<<<< HEAD
              'regrade', 'revision']
=======
			  'regrade', 'revision', 'private']
>>>>>>> 326d3409
API_PREFIX = '/api'
OAUTH_SCOPES = ['all', 'email']

COURSE_ENDPOINT_FORMAT = '^\w+/\w+/\w+$'
ASSIGNMENT_ENDPOINT_FORMAT = COURSE_ENDPOINT_FORMAT[:-1] + '/\w+$'

GRADES_BUCKET = 'ok_grades_bucket'
TIMEZONE = 'America/Los_Angeles'
ISO_DATETIME_FMT = '%Y-%m-%d %H:%M:%S'

AUTOGRADER_URL = 'https://autograder.cs61a.org'

FORBIDDEN_ROUTE_NAMES = [
    'about',
    'admin',
    'api',
    'comments',
    'login',
    'logout',
    'oauth',
    'testing-login',
]
FORBIDDEN_ASSIGNMENT_NAMES = []<|MERGE_RESOLUTION|>--- conflicted
+++ resolved
@@ -9,11 +9,7 @@
                INSTRUCTOR_ROLE]
 STAFF_ROLES = [GRADER_ROLE, STAFF_ROLE, INSTRUCTOR_ROLE]
 GRADE_TAGS = ['composition', 'correctness', 'total', 'partner a', 'partner b',
-<<<<<<< HEAD
-              'regrade', 'revision']
-=======
-			  'regrade', 'revision', 'private']
->>>>>>> 326d3409
+              'regrade', 'revision', 'private']
 API_PREFIX = '/api'
 OAUTH_SCOPES = ['all', 'email']
 
