--- conflicted
+++ resolved
@@ -9,14 +9,9 @@
 import datetime as dt
 
 from server import utils
-<<<<<<< HEAD
 from server.models import Assignment, Course
 from server.constants import (VALID_ROLES, GRADE_TAGS, COURSE_ENDPOINT_FORMAT,
                               TIMEZONE)
-=======
-from server.models import Assignment
-from server.constants import VALID_ROLES, GRADE_TAGS, STUDENT_ROLE
->>>>>>> c58d0f1a
 
 import csv
 import logging
@@ -236,7 +231,16 @@
     flag_submission = BooleanField('Flag this submission for grading',
                                    default=False)
 
-<<<<<<< HEAD
+class StaffAddGroupFrom(BaseForm):
+    description = """Run this command in the terminal under any assignment folder: python3 ok --get-token"""
+
+    email = EmailField('Email',
+                       validators=[validators.required(), validators.email()])
+
+class StaffRemoveGroupFrom(BaseForm):
+    email = SelectField('Email',
+                        validators=[validators.required(), validators.email()])
+
 class NewCourseForm(BaseForm):
     offering = StringField('Offering (example: cal/cs61a/sp16)',
                            validators=[validators.required()])
@@ -274,15 +278,4 @@
     website = StringField('Course Website',
                            validators=[validators.optional(), validators.url()])
     active = BooleanField('Activate Course', default=True)
-    timezone = SelectField('Course Timezone', choices=[(t, t) for t in pytz.common_timezones])
-=======
-class StaffAddGroupFrom(BaseForm):
-    description = """Run this command in the terminal under any assignment folder: python3 ok --get-token"""
-
-    email = EmailField('Email',
-                       validators=[validators.required(), validators.email()])
-
-class StaffRemoveGroupFrom(BaseForm):
-    email = SelectField('Email',
-                       validators=[validators.required(), validators.email()])
->>>>>>> c58d0f1a
+    timezone = SelectField('Course Timezone', choices=[(t, t) for t in pytz.common_timezones])