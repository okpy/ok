from flask import request
from flask_wtf import Form
from flask_wtf.file import FileField, FileRequired
import wtforms
from wtforms import (StringField, DateTimeField, BooleanField, IntegerField,
                     SelectField, TextAreaField, DecimalField, HiddenField,
                     SelectMultipleField, RadioField, Field,
                     widgets, validators)
from flask_wtf.html5 import EmailField

import pytz
import datetime as dt

from server import utils
<<<<<<< HEAD
from server.models import Assignment, Course, Message
from server.constants import (VALID_ROLES, GRADE_TAGS, COURSE_ENDPOINT_FORMAT,
=======
from server.models import Assignment, Course
from server.constants import (VALID_ROLES, SCORE_KINDS, COURSE_ENDPOINT_FORMAT,
>>>>>>> de9b8b43
                              TIMEZONE, STUDENT_ROLE, ASSIGNMENT_ENDPOINT_FORMAT,
                              COMMON_LANGUAGES, ROLE_DISPLAY_NAMES)

import csv
import logging

def strip_whitespace(value):
    if value and hasattr(value, "strip"):
        return value.strip()
    else:
        return value

class OptionalUnless(validators.Optional):
    '''A validator which makes a field required only if another field is set to
    a given value.

    Inspired by http://stackoverflow.com/a/8464478
    '''
    def __init__(self, other_field_name, other_field_value, *args, **kwargs):
        self.other_field_name = other_field_name
        self.other_field_value = other_field_value
        super().__init__(*args, **kwargs)

    def __call__(self, form, field):
        other_field = form._fields.get(self.other_field_name)
        if other_field is None:
            raise Exception('no field named "%s" in form' % self.other_field_name)
        if other_field.data != self.other_field_value:
            super().__call__(form, field)

class MultiCheckboxField(SelectMultipleField):
    """
    A multiple-select, except displays a list of checkboxes.

    Iterating the field will produce subfields, allowing custom rendering of
    the enclosed checkbox fields.
    """
    widget = widgets.ListWidget(prefix_label=False)
    option_widget = widgets.CheckboxInput()

class BackupUploadField(FileField):
    def upload_backup_files(self, backup):
        """Update a Backup's attributes based on form contents. If successful,
        return True; otherwise, add errors to the form and return False.
        """
        assignment = backup.assignment
        templates = assignment.files

        files = {}
        for upload in request.files.getlist(self.name):
            data = upload.read()
            if len(data) > 2 * 1024 * 1024:  # file is too large (over 2 MB)
                self.errors.append(
                    '{} is larger than the maximum file size '
                    'of 2MB'.format(upload.filename))
                return False
            try:
                files[upload.filename] = str(data, 'utf-8')
            except UnicodeDecodeError:
                self.errors.append(
                    '{} is not a UTF-8 text file'.format(upload.filename))
                return False
        template_files = assignment.files or []
        missing = [
            template for template in template_files
                if template not in files
        ]
        if missing:
            self.errors.append(
                'Missing files: {}. The following files are required: {}'
                   .format(', '.join(missing), ', '.join(templates)))
            return False

        message = Message(kind='file_contents', contents=files)
        backup.messages.append(message)
        return True

class CommaSeparatedField(Field):
    widget = widgets.TextInput()

    def _value(self):
        if self.data:
            return ', '.join(self.data)
        else:
            return ''

    def process_formdata(self, valuelist):
        if valuelist:
            self.data = [x.strip() for x in valuelist[0].split(',')]
        else:
            self.data = []

class BaseForm(Form):

    class Meta:

        def bind_field(self, form, unbound_field, options):
            filters = unbound_field.kwargs.get('filters', [])
            field_type = type(unbound_field)
            if field_type == StringField:
                filters.append(strip_whitespace)
            return unbound_field.bind(form=form, filters=filters, **options)


class AssignmentForm(BaseForm):

    def __init__(self, course, obj=None, **kwargs):
        self.course = course
        self.obj = obj
        super(AssignmentForm, self).__init__(obj=obj, **kwargs)
        if obj:
            if obj.due_date == self.due_date.data:
                self.due_date.data = utils.local_time_obj(obj.due_date, course)
            if obj.lock_date == self.lock_date.data:
                self.lock_date.data = utils.local_time_obj(
                    obj.lock_date, course)

    display_name = StringField('Display Name',
                               validators=[validators.required()])
    name = StringField('Offering (example: cal/cs61a/fa16/proj01)',
                       validators=[validators.required()])
    due_date = DateTimeField('Due Date (Course Time)',
                             validators=[validators.required()])
    lock_date = DateTimeField('Lock Date (Course Time)',
                              validators=[validators.required()])
    max_group_size = IntegerField('Max Group Size',
                                  default=1,
                                  validators=[validators.InputRequired(),
                                              validators.number_range(min=1)])
    url = StringField('URL',
                      validators=[validators.optional(), validators.url()])
    revisions_allowed = BooleanField('Enable Revisions', default=False,
                                     validators=[validators.optional()])
    autograding_key = StringField('Autograder Key', [validators.optional()])
    uploads_enabled = BooleanField('Enable Web Uploads', default=False,
                                   validators=[validators.optional()])
    upload_info = StringField('Upload Instructions',
                              validators=[validators.optional()])
    visible = BooleanField('Visible On Student Dashboard', default=True)
    autograding_key = StringField('Autograder Key',
                                  validators=[validators.optional()])

    def populate_obj(self, obj):
        """ Updates obj attributes based on form contents. """

        super(AssignmentForm, self).populate_obj(obj)
        obj.due_date = utils.server_time_obj(self.due_date.data, self.course)
        obj.lock_date = utils.server_time_obj(self.lock_date.data, self.course)

    def validate(self):
        check_validate = super(AssignmentForm, self).validate()

        # if our validators do not pass
        if not check_validate:
            return False

        # Ensure the name has the right format:
        is_valid_endpoint = utils.is_valid_endpoint(self.name.data,
                                                    ASSIGNMENT_ENDPOINT_FORMAT)
        has_course_endpoint = self.name.data.startswith(self.course.offering)

        if not has_course_endpoint or not is_valid_endpoint:
            self.name.errors.append(
                'The name should be of the form {0}/<name>'.format(self.course.offering))
            return False

        # If the name is changed, ensure assignment offering is unique
        assgn = Assignment.query.filter_by(name=self.name.data).first()
        if assgn:
            self.name.errors.append('That offering already exists')
            return False
        return True


class AssignmentUpdateForm(AssignmentForm):

    def validate(self):
        # if our validators do not pass
        if not super(AssignmentForm, self).validate():
            return False

        # Ensure the name has the right format:
        is_valid_endpoint = utils.is_valid_endpoint(self.name.data,
                                                    ASSIGNMENT_ENDPOINT_FORMAT)
        has_course_endpoint = self.name.data.startswith(self.course.offering)

        if not has_course_endpoint or not is_valid_endpoint:
            self.name.errors.append(
                'The name should be of the form {0}/<name>'.format(self.course.offering))
            return False

        assgn = Assignment.query.filter_by(name=self.name.data).first()
        if assgn and (self.obj and assgn.id != self.obj.id):
            self.name.errors.append('That offering already exists.')
            return False
        return True


class AssignmentTemplateForm(BaseForm):
    template_files = FileField('Template Files', [FileRequired()])


class EnrollmentForm(BaseForm):
    name = StringField('Name', validators=[validators.required()])
    email = EmailField('Email',
                       validators=[validators.required(), validators.email()])
    sid = StringField('SID', validators=[validators.optional()])
    secondary = StringField('Secondary Auth (e.g Username)',
                            validators=[validators.optional()])
    section = StringField('Section',
                          validators=[validators.optional()])
    role = SelectField('Role', default=STUDENT_ROLE,
                       choices=ROLE_DISPLAY_NAMES.items())


class VersionForm(BaseForm):
    current_version = EmailField('Current Version',
                                 validators=[validators.required()])
    download_link = StringField('Download Link',
                                validators=[validators.required(), validators.url()])


class BatchEnrollmentForm(BaseForm):
    csv = TextAreaField('Email, Name, SID, Course Login, Section')
    role = SelectField('Role', default=STUDENT_ROLE,
                       choices=ROLE_DISPLAY_NAMES.items())

    def validate(self):
        check_validate = super(BatchEnrollmentForm, self).validate()
        # if our validators do not pass
        if not check_validate:
            return False
        try:
            rows = self.csv.data.splitlines()
            self.csv.parsed = list(csv.reader(rows))
        except csv.Error as e:
            logging.error(e)
            self.csv.errors.append(['The CSV could not be parsed'])
            return False

        for row in self.csv.parsed:
            if len(row) != 5:
                err = "{0} did not have 5 columns".format(row)
                self.csv.errors.append(err)
                return False
            if not row[0]:
                err = "{0} did not have an email".format(row)
                self.csv.errors.append(err)
                return False
            elif "@" not in row[0]:
                # TODO : Better email check.
                err = "{0} is not a valid email".format(row[0])
                self.csv.errors.append(err)
                return False
        return True


class CSRFForm(BaseForm):
    pass


class GradeForm(BaseForm):
    score = DecimalField('Score', validators=[validators.required()])
    message = TextAreaField('Message', validators=[validators.required()])
    kind = SelectField('Kind', choices=[(c, c.title()) for c in SCORE_KINDS],
                       validators=[validators.required()])

class CompositionScoreForm(GradeForm):
    score = SelectField('Composition Score',
                        choices=[('0', '0'), ('1', '1'), ('2', '2')],
                        validators=[validators.required()])
    kind = HiddenField('Score', default="composition",
                       validators=[validators.required()])


class CreateTaskForm(BaseForm):
    kind = SelectField('Kind', choices=[(c, c.title()) for c in SCORE_KINDS],
                       validators=[validators.required()], default="composition")
    staff = MultiCheckboxField('Assigned Staff', choices=[],
                               validators=[validators.required()])
    only_unassigned = BooleanField('Ignore submissions that already have a grader',
                                   default=False)

class UploadSubmissionForm(BaseForm):
    upload_files = BackupUploadField('Submission Files', [FileRequired()])

class SubmissionTimeForm(BaseForm):
    submission_time = RadioField(
        'Custom submission time',
        choices=[
            ('none', 'Backup creation time'),
            ('deadline', 'At deadline'),
            ('early', 'One day early'),
            ('other', 'Other: '),
        ],
        default='none',
        validators=[validators.required()],
    )
    custom_submission_time = DateTimeField(
        validators=[OptionalUnless('submission_time', 'other')])

    def get_submission_time(self, assignment):
        choice = self.submission_time.data
        if choice == 'none':
            return None
        elif choice == 'deadline':
            return (assignment.due_date
                - dt.timedelta(seconds=1))
        elif choice == 'early':
            return (assignment.due_date
                - dt.timedelta(days=1, seconds=1))
        elif choice == 'other':
            return utils.server_time_obj(
                self.custom_submission_time.data,
                assignment.course,
            )
        else:
            raise Exception('Unknown submission time choice {}'.format(choice))

    def set_submission_time(self, backup):
        assignment = backup.assignment
        time = backup.submission_time
        if time is None:
            self.submission_time.data = 'none'
        elif time == assignment.due_date - dt.timedelta(seconds=1):
            self.submission_time.data = 'deadline'
        elif time == assignment.due_date - dt.timedelta(days=1, seconds=1):
            self.submission_time.data = 'early'
        else:
            self.submission_time.data = 'other'
            self.custom_submission_time.data = self.utils.local_time_obj(
                time, assignment.course)

class StaffUploadSubmissionForm(UploadSubmissionForm, SubmissionTimeForm):
    pass

class StaffAddGroupFrom(BaseForm):
    description = """Run this command in the terminal under any assignment folder: python3 ok --get-token"""

    email = EmailField('Email',
                       validators=[validators.required(), validators.email()])

class StaffRemoveGroupFrom(BaseForm):
    email = SelectField('Email',
                        validators=[validators.required(), validators.email()])

class ClientForm(BaseForm):
    """ OAuth Client Form """
    name = StringField('Client Name', validators=[validators.required()])
    description = StringField('Description', validators=[validators.optional()])

    client_id = StringField('Client ID', validators=[validators.required()])
    client_secret = StringField(
        'Client Secret',
        description="Save this token in your configuration. You won't be able to see it again.",
        validators=[validators.required()])

    is_confidential = BooleanField(
        'Confidential',
        description='Refresh tokens are only available for "confidential" clients.',
        default=True)

    redirect_uris = CommaSeparatedField(
        'Redirect URIs',
        description='Comma-separated list.')

    default_scopes = CommaSeparatedField(
        'Default Scope',
        description='Comma-separated list. Valid scopes are "email" and "all".')


class NewCourseForm(BaseForm):
    offering = StringField('Offering (example: cal/cs61a/sp16)',
                           validators=[validators.required()])
    institution = StringField('School (e.g. UC Berkeley)',
                           validators=[validators.optional()])
    display_name = StringField('Course Name (e.g CS61A)',
                           validators=[validators.required()])
    website = StringField('Course Website',
                           validators=[validators.optional(), validators.url()])
    active = BooleanField('Activate Course', default=True)
    timezone = SelectField('Course Timezone', choices=[(t, t) for t in pytz.common_timezones],
                           default=TIMEZONE)

    def validate(self):
        # if our validators do not pass
        if not super(NewCourseForm, self).validate():
            return False

        # Ensure the name has the right format:
        if not utils.is_valid_endpoint(self.offering.data, COURSE_ENDPOINT_FORMAT):
            self.offering.errors.append(('The name should like univ/course101/semYY'))
            return False

        course = Course.query.filter_by(offering=self.offering.data).first()
        if course:
            self.offering.errors.append('That offering already exists.')
            return False
        return True

class CourseUpdateForm(BaseForm):
    institution = StringField('School (e.g. UC Berkeley)',
                              validators=[validators.optional()])
    display_name = StringField('Course Name (e.g CS61A)',
                               validators=[validators.required()])
    website = StringField('Course Website',
                          validators=[validators.optional(), validators.url()])
    active = BooleanField('Activate Course', default=True)
    timezone = SelectField('Course Timezone', choices=[(t, t) for t in pytz.common_timezones])

class PublishScores(BaseForm):
    published_scores = MultiCheckboxField(
        'Published Scores',
        choices=[(kind, kind.title()) for kind in SCORE_KINDS],
    )


########
# Jobs #
########

class TestJobForm(BaseForm):
    should_fail = BooleanField('Divide By Zero', default=False)
    duration = IntegerField('Duration (seconds)', default=2)

class MossSubmissionForm(BaseForm):
    moss_userid = StringField('Your MOSS User ID',
                              validators=[validators.required()])
    file_regex = StringField('Regex for submitted files', default='.*',
                             validators=[validators.required()])
    language = SelectField('Language', choices=[(pl, pl) for pl in COMMON_LANGUAGES])

class GithubSearchRecentForm(BaseForm):
    access_token = StringField('Github Access Token',
                               description="Get a token at https://github.com/settings/tokens",
                               validators=[validators.required()])
    template_name = StringField('Template File Name',
                                validators=[validators.required()])
    keyword = StringField('Search for lines starting with', default="def ",
                          validators=[validators.required()])
    weeks_past = IntegerField('Limit search to weeks since start of course?', default=12)
    language = SelectField('Language', choices=[(pl, pl) for pl in COMMON_LANGUAGES])
    issue_title = StringField('Issue Title (Optional)', validators=[validators.optional()],
                                default="Academic Integrity - Please Delete This Repository")
    issue_body = TextAreaField('Issue Body (Optional)', validators=[validators.optional()],
                               description="The strings '{repo}' and '{author}' will be replace with the approriate value")<|MERGE_RESOLUTION|>--- conflicted
+++ resolved
@@ -12,13 +12,8 @@
 import datetime as dt
 
 from server import utils
-<<<<<<< HEAD
 from server.models import Assignment, Course, Message
-from server.constants import (VALID_ROLES, GRADE_TAGS, COURSE_ENDPOINT_FORMAT,
-=======
-from server.models import Assignment, Course
 from server.constants import (VALID_ROLES, SCORE_KINDS, COURSE_ENDPOINT_FORMAT,
->>>>>>> de9b8b43
                               TIMEZONE, STUDENT_ROLE, ASSIGNMENT_ENDPOINT_FORMAT,
                               COMMON_LANGUAGES, ROLE_DISPLAY_NAMES)
 
