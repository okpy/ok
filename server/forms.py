--- conflicted
+++ resolved
@@ -76,17 +76,14 @@
                       validators=[validators.optional(), validators.url()])
     revisions_allowed = BooleanField('Enable Revisions', default=False,
                                      validators=[validators.optional()])
-<<<<<<< HEAD
-    autograding_key = StringField(u'Autograder Key', [validators.optional()])
-    uploads_enabled = BooleanField(u'Enable Web Uploads', default=False,
-                                     validators=[validators.optional()])
-    upload_info = StringField(u'Upload Instructions',
-                                     validators=[validators.optional()])
-=======
+    autograding_key = StringField('Autograder Key', [validators.optional()])
+    uploads_enabled = BooleanField('Enable Web Uploads', default=False,
+                                   validators=[validators.optional()])
+    upload_info = StringField('Upload Instructions',
+                              validators=[validators.optional()])
     visible = BooleanField('Visible On Student Dashboard', default=True)
     autograding_key = StringField('Autograder Key',
                                   validators=[validators.optional()])
->>>>>>> e8f74a63
 
     def populate_obj(self, obj):
         """ Updates obj attributes based on form contents. """
