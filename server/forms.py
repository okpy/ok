--- conflicted
+++ resolved
@@ -14,11 +14,7 @@
 
 from server import utils
 import server.canvas.api as canvas_api
-<<<<<<< HEAD
-from server.models import Assignment, Client, Course, Message, CanvasCourse
-=======
-from server.models import Assignment, User, Course, Message, CanvasCourse
->>>>>>> 81ec0403
+from server.models import Assignment, User, Client, Course, Message, CanvasCourse
 from server.constants import (SCORE_KINDS, COURSE_ENDPOINT_FORMAT,
                               TIMEZONE, STUDENT_ROLE, ASSIGNMENT_ENDPOINT_FORMAT,
                               COMMON_LANGUAGES, ROLE_DISPLAY_NAMES,
