from flask_wtf import Form
from flask_wtf.file import FileField, FileRequired
from wtforms import (StringField, DateTimeField, BooleanField, IntegerField,
                     SelectField, TextAreaField, DecimalField, HiddenField,
                     SelectMultipleField, Field, widgets, validators)
from flask_wtf.html5 import EmailField

import datetime as dt

from server import utils
from server.models import Assignment
from server.constants import VALID_ROLES, GRADE_TAGS, STUDENT_ROLE

import csv
import logging


def strip_whitespace(value):
    if value and hasattr(value, "strip"):
        return value.strip()
    else:
        return value


class MultiCheckboxField(SelectMultipleField):
    """
    A multiple-select, except displays a list of checkboxes.

    Iterating the field will produce subfields, allowing custom rendering of
    the enclosed checkbox fields.
    """
    widget = widgets.ListWidget(prefix_label=False)
    option_widget = widgets.CheckboxInput()

class CommaSeparatedField(Field):
    widget = widgets.TextInput()

    def _value(self):
        if self.data:
            return ', '.join(self.data)
        else:
            return ''

    def process_formdata(self, valuelist):
        if valuelist:
            self.data = [x.strip() for x in valuelist[0].split(',')]
        else:
            self.data = []

class BaseForm(Form):

    class Meta:

        def bind_field(self, form, unbound_field, options):
            filters = unbound_field.kwargs.get('filters', [])
            field_type = type(unbound_field)
            if field_type == StringField:
                filters.append(strip_whitespace)
            return unbound_field.bind(form=form, filters=filters, **options)


class AssignmentForm(BaseForm):

    def __init__(self, course, obj=None, **kwargs):
        self.course = course
        self.obj = obj
        super(AssignmentForm, self).__init__(obj=obj, **kwargs)
        if obj:
            if obj.due_date == self.due_date.data:
                self.due_date.data = utils.local_time_obj(obj.due_date, course)
            if obj.lock_date == self.lock_date.data:
                self.lock_date.data = utils.local_time_obj(
                    obj.lock_date, course)

    display_name = StringField('Display Name',
                               validators=[validators.required()])
    name = StringField('Offering (example: cal/cs61a/sp16/lab01)',
                       validators=[validators.required()])
    due_date = DateTimeField('Due Date (Course Time)',
                             default=dt.datetime.now,
                             validators=[validators.required()])
    lock_date = DateTimeField('Lock Date (Course Time)',
                              default=dt.datetime.now,
                              validators=[validators.required()])
    max_group_size = IntegerField('Max Group Size',
                                  default=1,
                                  validators=[validators.InputRequired(),
                                              validators.number_range(min=1)])
    url = StringField('URL',
                      validators=[validators.optional(), validators.url()])
    revisions_allowed = BooleanField('Enable Revisions', default=False,
                                     validators=[validators.optional()])
    autograding_key = StringField('Autograder Key', [validators.optional()])
    uploads_enabled = BooleanField('Enable Web Uploads', default=False,
                                   validators=[validators.optional()])
    upload_info = StringField('Upload Instructions',
                              validators=[validators.optional()])
    visible = BooleanField('Visible On Student Dashboard', default=True)
    autograding_key = StringField('Autograder Key',
                                  validators=[validators.optional()])

    def populate_obj(self, obj):
        """ Updates obj attributes based on form contents. """

        super(AssignmentForm, self).populate_obj(obj)
        obj.due_date = utils.server_time_obj(self.due_date.data, self.course)
        obj.lock_date = utils.server_time_obj(self.lock_date.data, self.course)

    def validate(self):
        check_validate = super(AssignmentForm, self).validate()

        # if our validators do not pass
        if not check_validate:
            return False

        # Ensure the name has the right format:
        if not self.name.data.startswith(self.course.offering):
            self.name.errors.append(
                'The name should be of the form {0}/<name>'.format(self.course.offering))
            return False

        # If the name is changed, ensure assignment offering is unique
        assgn = Assignment.query.filter_by(name=self.name.data).first()
        if assgn:
            self.name.errors.append('That offering already exists')
            return False
        return True


class AssignmentUpdateForm(AssignmentForm):

    def validate(self):
        # if our validators do not pass
        if not super(AssignmentForm, self).validate():
            return False

        # Ensure the name has the right format:
        if not self.name.data.startswith(self.course.offering):
            self.name.errors.append(('The name should be of the form {0}/<name>'
                                     .format(self.course.offering)))
            return False
        assgn = Assignment.query.filter_by(name=self.name.data).first()
        if assgn and (self.obj and assgn.id != self.obj.id):
            self.name.errors.append('That offering already exists.')
            return False
        return True


class AssignmentTemplateForm(BaseForm):
    template_files = FileField('Template Files', [FileRequired()])


class EnrollmentForm(BaseForm):
    name = StringField('Name', validators=[validators.optional()])
    email = EmailField('Email',
                       validators=[validators.required(), validators.email()])
    sid = StringField('SID', validators=[validators.optional()])
    secondary = StringField('Secondary Auth (e.g Username)',
                            validators=[validators.optional()])
    section = StringField('Section',
                          validators=[validators.optional()])
    role = SelectField('Role', default=STUDENT_ROLE,
                       choices=[(r, r.capitalize()) for r in VALID_ROLES])


class VersionForm(BaseForm):
    current_version = EmailField('Current Version',
                                 validators=[validators.required()])
    download_link = StringField('Download Link',
                                validators=[validators.required(), validators.url()])


class BatchEnrollmentForm(BaseForm):
    csv = TextAreaField('Email, Name, SID, Course Login, Section')
    role = SelectField('Role', default=STUDENT_ROLE,
                       choices=[(r, r.capitalize()) for r in VALID_ROLES])

    def validate(self):
        check_validate = super(BatchEnrollmentForm, self).validate()
        # if our validators do not pass
        if not check_validate:
            return False
        try:
            rows = self.csv.data.splitlines()
            self.csv.parsed = list(csv.reader(rows))
        except csv.Error as e:
            logging.error(e)
            self.csv.errors.append(['The CSV could not be parsed'])
            return False

        for row in self.csv.parsed:
            if len(row) != 5:
                err = "{0} did not have 5 columns".format(row)
                self.csv.errors.append(err)
                return False
            if not row[0]:
                err = "{0} did not have an email".format(row)
                self.csv.errors.append(err)
                return False
            elif "@" not in row[0]:
                # TODO : Better email check.
                err = "{0} is not a valid email".format(row[0])
                self.csv.errors.append(err)
                return False
        return True


class CSRFForm(BaseForm):
    pass


class GradeForm(BaseForm):
    score = DecimalField('Score', validators=[validators.required()])
    message = TextAreaField('Message', validators=[validators.required()])
    kind = SelectField('Kind', choices=[(c, c.title()) for c in GRADE_TAGS],
                       validators=[validators.required()])

class CompositionScoreForm(GradeForm):
    score = SelectField('Composition Score',
                        choices=[('0', '0'), ('1', '1'), ('2', '2')],
                        validators=[validators.required()])
    kind = HiddenField('Score', default="composition",
                       validators=[validators.required()])


class CreateTaskForm(BaseForm):
    kind = SelectField('Kind', choices=[(c, c.title()) for c in GRADE_TAGS],
                       validators=[validators.required()], default="composition")
    staff = MultiCheckboxField('Assigned Staff', choices=[],
                               validators=[validators.required()])
    only_unassigned = BooleanField('Ignore submissions that already have a grader',
                                   default=False)

class AutogradeForm(BaseForm):
    description = """Run this command in the terminal under any assignment folder: python3 ok --get-token"""
    token = StringField('Access Token', description=description,
                        validators=[validators.optional()])
    autograder_id = StringField('Autograder Assignment ID',
                                validators=[validators.required()])
    autopromote = BooleanField('Backup Autopromotion',
                               description="If an enrolled student does not have a submission, this will grade their latest submission before the deadline")

class UploadSubmissionForm(BaseForm):
    upload_files = FileField('Submission Files', [FileRequired()])
    flag_submission = BooleanField('Flag this submission for grading',
                                   default=False)

<<<<<<< HEAD
class ClientForm(BaseForm):
    name = StringField('Client Name', validators=[validators.required()])
    description = StringField('Description', validators=[validators.optional()])

    client_id = StringField('Client ID', validators=[validators.required()])
    client_secret = StringField(
        'Client Secret',
        description="Save this token in your configuration. You won't be able to see it again.",
        validators=[validators.required()])

    is_confidential = BooleanField(
        'Confidential',
        description='Refresh tokens are only available for "confidential" clients.',
        default=True)

    redirect_uris = CommaSeparatedField(
        'Redirect URIs',
        description='Comma-separated list.')

    default_scopes = CommaSeparatedField(
        'Default Scope',
        description='Comma-separated list. Valid scopes are "email" and "all".')
=======
class StaffAddGroupFrom(BaseForm):
    description = """Run this command in the terminal under any assignment folder: python3 ok --get-token"""

    email = EmailField('Email',
                       validators=[validators.required(), validators.email()])

class StaffRemoveGroupFrom(BaseForm):
    email = SelectField('Email',
                       validators=[validators.required(), validators.email()])
>>>>>>> 6307fb2e
<|MERGE_RESOLUTION|>--- conflicted
+++ resolved
@@ -245,7 +245,16 @@
     flag_submission = BooleanField('Flag this submission for grading',
                                    default=False)
 
-<<<<<<< HEAD
+class StaffAddGroupFrom(BaseForm):
+    description = """Run this command in the terminal under any assignment folder: python3 ok --get-token"""
+
+    email = EmailField('Email',
+                       validators=[validators.required(), validators.email()])
+
+class StaffRemoveGroupFrom(BaseForm):
+    email = SelectField('Email',
+                        validators=[validators.required(), validators.email()])
+
 class ClientForm(BaseForm):
     name = StringField('Client Name', validators=[validators.required()])
     description = StringField('Description', validators=[validators.optional()])
@@ -267,15 +276,4 @@
 
     default_scopes = CommaSeparatedField(
         'Default Scope',
-        description='Comma-separated list. Valid scopes are "email" and "all".')
-=======
-class StaffAddGroupFrom(BaseForm):
-    description = """Run this command in the terminal under any assignment folder: python3 ok --get-token"""
-
-    email = EmailField('Email',
-                       validators=[validators.required(), validators.email()])
-
-class StaffRemoveGroupFrom(BaseForm):
-    email = SelectField('Email',
-                       validators=[validators.required(), validators.email()])
->>>>>>> 6307fb2e
+        description='Comma-separated list. Valid scopes are "email" and "all".')