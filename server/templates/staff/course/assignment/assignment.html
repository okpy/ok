--- conflicted
+++ resolved
@@ -92,18 +92,15 @@
                   <li> <a href="{{ url_for('.create_extension', cid=current_course.id, aid=assignment.id) }}" type="button">
                         <i class="fa fa-calendar"></i> Grant Extension
                   </a></li>
-<<<<<<< HEAD
                   <li> <a href="{{ url_for('.effort_grading', cid=current_course.id, aid=assignment.id) }}" type="button">
                         <i class="fa fa-thumbs-up"></i> Effort Grading
                   </a></li>
                   <li> <a href="{{ autograder_url }}" target="_blank" type="button">
-=======
+                      <i class="fa fa-gear"></i> Configure Autograder
+                  </a></li>
+
                   <li> <a href="{{ url_for('.calculate_assign_slips', cid=current_course.id, aid=assignment.id) }}" type="button">
                         <i class="fa fa-calculator"></i> Calculate Slips
-                  </a></li>
-                  <li> <a href="http://autograder.cs61a.org" target="_blank" type="button">
->>>>>>> 0fab8baa
-                        <i class="fa fa-gear"></i> Configure Autograder
                   </a></li>
                   <li>
                     {% call forms.render_form_bare(CSRFForm(), action_url=url_for('.autograde', cid=current_course.id, aid=assignment.id), class_='form') %}
