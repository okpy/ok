--- conflicted
+++ resolved
@@ -107,18 +107,9 @@
                   <li> <a href="{{ url_for('.assignment_queues', cid=current_course.id, aid=assignment.id) }}" type="button">
                         <i class="fa fa-inbox"></i> Grading Queues
                   </a></li>
-<<<<<<< HEAD
-                  <li> <a href="{{ url_for('.publish_scores', cid=current_course.id, aid=assignment.id) }}" type="button">
-                        <i class="fa fa-wpforms"></i> Publish Scores
-                  </a></li>
-                  <li> <a href="{{ url_for('.export_scores', cid=current_course.id, aid=assignment.id) }}" type="button">
-                        <i class="fa fa-download"></i> Download Scores
-                  </a></li>
                   <li> <a href="{{ url_for('.export_submissions', cid=current_course.id, aid=assignment.id) }}" type="button">
                         <i class="fa fa-file-archive-o"></i> Download Submissions
                   </a></li>
-=======
->>>>>>> 9829bf0c
                   <li> <a href="{{ url_for('.start_moss_job', cid=current_course.id, aid=assignment.id) }}" type="button">
                         <i class="fa fa-gavel"></i> Run MOSS
                   </a></li>
