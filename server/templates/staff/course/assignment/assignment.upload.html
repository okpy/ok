{% extends "staff/base.html" %}
{% import 'staff/_formhelpers.html' as forms %}
{% import 'staff/_helpers.html' as helpers %}

{% block title %}  Batch Score Upload - {{ assignment.display_name }}{% endblock %}

{% block main %}
  <section class="content-header">
      <h1>
        {{ assignment.display_name }} Score Upload
        <small>{{ current_course.offering }}</small>
      </h1>
      <ol class="breadcrumb">
        <li><a href="{{ url_for(".course", cid=current_course.id) }}">
            <i class="fa fa-university"></i> {{ current_course.offering }}
        </a></li>
        <li><a href="{{ url_for('.course_assignments', cid=current_course.id) }}">
            <i class="fa fa-list"></i> Assignments
        </a></li>
        <li class="active"><a href="{{ url_for('.assignment', cid=current_course.id, aid=assignment.id) }}">
          <i class="fa fa-book"></i> {{ assignment.display_name }}
        </a></li>
        <li><a href="#">
            <i class="fa fa-upload"></i>Upload Scores
        </a></li>

      </ol>
  </section>

  <section class="content">
    {% with messages = get_flashed_messages(with_categories=true) %}
    {% if messages %}
        {% for category, message in messages %}
            <div class="alert alert-{{ category }} alert-dismissible">
              <button type="button" class="close" data-dismiss="alert" aria-hidden="true">×</button>
              {{message}}
            </div>
        {% endfor %}
    {% endif %}
    {% endwith %}

      <div class="col-md-12 col-xs-12">
        <!-- Default box -->
        <!--  Box -->

        <div class="box">
          <div class="box-body">
              <h3>Upload Scores</h4>
              <p class="upload-directions">
                  {% if assignment.upload_info %}
                   {{ assignment.upload_info }}
                  {% endif %}
<<<<<<< HEAD
=======
        
                  {% if assignment.files %}
                   Required Files: scores.csv
                  {% endif %}
>>>>>>> fb740472
              </p>

              {% call forms.render_form(upload_form, class_='form', enctype="multipart/form-data") %}
                  <section class="input-choice">
                    <p>Upload Scores Using</p>
                    {{ forms.render_radio_field(upload_form.use_csv) }}
                  </section>
                  <br/>
                  <section class="form-area csv-area visible">
                    <h4>Upload Using CSV Files</h4>
                    {{ forms.render_field(upload_form.upload_files, label_visible=false, multiple="", id="file-select") }}
                    {{ forms.render_field(upload_form.email, label_visible=true, placeholder='e.g. "Email"') }}
                    {{ forms.render_field(upload_form.score, label_visible=true, placeholder='e.g. "Score"') }}
                  </section>
                  <section class="form-area text-area">
                    <h4>Upload Using Text</h4>
                    {{ forms.render_field(upload_form.textarea, label_visible=false, placeholder='Email, Score') }}
                  </section>

                    {{ forms.render_field(upload_form.kind, label_visible=true) }}
                    <label class="control-label">Submission time: </label>
                    {{ forms.render_radio_field(upload_form.submission_time) }}
                    {{ forms.render_field(
                      upload_form.custom_submission_time,
                      placeholder='YYYY-MM-DD hh:mm:ss',
                      label_visible=false) }}
              {% endcall %}
          </div>
          <!-- /.box-body -->
          <!-- /.box-footer-->
        </div>

      </div>
    </div>

  </section>

  <!-- </body> do not close body in template-->
{% endblock %}

{% block page_css %}
<style>
.form-area {
  display: none;
}
.form-area.visible {
  display: block;
}
</style>
{% endblock %}

{% block page_js %}
<script>

$(".input-choice .radio").on("click", function(e) {
  var input = $(this).find("input")
  if (input.length > 0) {
    $(".form-area").removeClass("visible")
    console.log(input[0].value)
    $("." + input[0].value + "-area").addClass("visible")
  }
})

$(".form-area").removeClass("visible")
var checked = $("input[name='use_csv'][checked='checked']").attr('value')
console.log(checked)
$("." + checked + "-area").addClass("visible")


</script>
{% endblock %}
<|MERGE_RESOLUTION|>--- conflicted
+++ resolved
@@ -50,13 +50,10 @@
                   {% if assignment.upload_info %}
                    {{ assignment.upload_info }}
                   {% endif %}
-<<<<<<< HEAD
-=======
-        
+
                   {% if assignment.files %}
                    Required Files: scores.csv
                   {% endif %}
->>>>>>> fb740472
               </p>
 
               {% call forms.render_form(upload_form, class_='form', enctype="multipart/form-data") %}
