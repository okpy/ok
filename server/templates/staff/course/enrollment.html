--- conflicted
+++ resolved
@@ -133,7 +133,7 @@
     var staffList = new List('Staff-list', staffOptions);
     // TODO: Use removeClass with polyfill
     document.getElementById('Staff-list').style.display = 'block';
-<<<<<<< HEAD
+    {% endif %}
 
     {% if lab_assistants %}
         var labAssistantOptions = {
@@ -143,8 +143,6 @@
         };
         var labAssistantList = new List('Lab Assistant-list', labAssistantOptions);
         document.getElementById('Lab Assistant-list').style.display = 'block';
-=======
->>>>>>> cede9a57
     {% endif %}
 </script>
 {% endblock %}