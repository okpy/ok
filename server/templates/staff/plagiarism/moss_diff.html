{% extends "staff/base.html" %}
{% import 'diff.html' as diff with context %}
{% import 'staff/_formhelpers.html' as forms %}
{% import '_globalhelpers.html' as globals %}

{% block main %}
<section class="content-header">
    <h1>
        MOSS Diff Result
        <small> {{ info[0][1]['backup'].assignment.display_name }} {{ "Submission" if info[0][1]['backup'].is_submit else "Backup" }} </small>
    </h1>
</section>

<section class="content">
    {% include 'alerts.html' %}

      <div class="row">
        <div class="col-xs-12">
            <div class="box collapsed-box">
                <div class="box-header with-border">
                    <h3 class="box-title"> MOSS Result Similarity:
                    {% if moss_result.similarity > 95 %}
                        <b style="color:red"> {{moss_result.similarity}}%</b>
                    {% elif moss_result.similarity > 90 %}
                        <b style="color:darkorange"> {{moss_result.similarity}}%</b>
                    {% elif moss_result.similarity > 80 %}
                        <b style="color:orange"> {{moss_result.similarity}}%</b>
                    {% else %}
                        {{moss_result.similarity}}%
                    {% endif %}
                    </h3>
                    <div class="box-tools pull-right">
                        <button id="expand-submission-information" type="button" class="btn btn-box-tool" data-widget="collapse"><i class="fa fa-plus"></i>
                        </button>
                    </div>
                </div>
                    <div class="box-body" class="spoiler" style="display: none;">
                    <li class="list-group-item">
                          <b>MOSS Run ID: </b>
                          {{ moss_result.id }}
                    </li>
                    <li class="list-group-item">
                          <b>MOSS Run Time: </b>
                          {{ moss_result.run_time }}
                    </li>
                    <!-- /.box-tools -->
                </div>
              </div>
            </div>
            <div class="col-xs-12">
                <!-- /.box-header -->
                {% for sub, data in info %}
                <div class="diff-column col-xs-6">
                    <div class="box" class="spoiler" style="display: block;">
                      <ul class="list-group list-group-unbordered">
                        <li class="list-group-item">
                          <b>{{sub}} Submitter: </b>
                          <a href="{{ url_for('.student_assignment_detail', cid=data['backup'].assignment.course.id, email=data['backup'].submitter.email, aid=data['backup'].assignment.id) }}">
                            {{ data['backup'].submitter.email }}
                          </a>
                        </li>
                        <li class="list-group-item">
                        {% if data['group'] | length > 1 %}
                          <b>Group: </b>
                          {% for member in data['group'] %}
                            <a href="{{ url_for('.student_assignment_detail', cid=data['backup'].assignment.course.id, email=member, aid=data['backup'].assignment.id) }}">
                               {{member}}
                            </a>
                          {% endfor %}
                        {% else %}
                          <p><b>Group:</b> No Group</p>
                        {% endif %}
                        </li>
                      {% if data['backup'].creator %}
                        <li class="list-group-item">
                          <b>Creator: </b>
                          {{ data['backup'].creator.email }}
                        </li>
                      {% endif %}
                        <li class="list-group-item">
                          <b>Creation Time: </b>
                          {{ utils.local_time(data['backup'].created, data['backup'].assignment.course) }}
                        </li>
                      {% if data['backup'].custom_submission_time %}
                        <li class="list-group-item">
                          <b>Custom Submission Time: </b>
                          {{ utils.local_time(data['backup'].custom_submission_time, data['backup'].assignment.course) }}
                        </li>
                      {% endif %}
                        <li class="list-group-item">
                          <b>Backup URL: </b>
                          {% with backup_url = url_for('admin.grading', bid=data['backup'].id, _external=True) %}
                          <a href="{{ backup_url }}"> {{ backup_url }} </a>
                          {% endwith %}
                        </li>
                        <li class="list-group-item">
                          <b> Number of Backups: </b>
                          {{ data['total']}}
                        </li>
                      </ul>
                    </div>
<<<<<<< HEAD
              <div class="box collapsed-box">
                <div class="box-header with-border">
                    <h3 class="box-title"> {{data[sub]['group'] | length}} 
                      {% if data[sub]['group'] | length > 1 %} {{sub}} Diff Timelines 
                      {% else %} {{sub}} Diff Timeline
                      {% endif %}
                    </h3>
                    <div class="box-tools pull-right">
                        <button id="expand-submission-information" type="button" class="btn btn-box-tool" data-widget="collapse"><i class="fa fa-plus"></i>
                        </button>
                    </div>
                </div>
                    <div class="box-body" class="spoiler" style="display: none;">
                    <div class="box-body">
                    <div class="graph">
                    {% for graph in data[sub]['graph'] %}
                        <div class="col-xs-8 centered">
                            {{ graph.render() | safe }}
                        </div>
                    {% endfor %}
                    </div>
                    </div>
                    <!-- /.box-tools -->
                </div>
                </div>
            <div class="box">
                <!-- /.box-header -->
                <div class="box-body">
                    <div class="subcontent list">
                        <div class="wrap">
                            {{ diff.render_files(data[sub]['backups'], data[sub]['file_hlt'], moss_diff=True) }}
                        </div>
                    </div>
=======
                  </div>
              {% endfor %}
              </div>

              <div class="col-xs-12">
              {% for sub, data in graphs %}
              <div class="diff-column col-xs-6">
                <div class="box collapsed-box">
                  <div class="box-header with-border">
                      <h3 class="box-title"> {{data['group'] | length}}
                        {% if data['group'] | length > 1 %} {{sub}} Diff Timelines
                        {% else %} {{sub}} Diff Timeline
                        {% endif %}
                      </h3>
                      <div class="box-tools pull-right">
                          <button id="expand-submission-information" type="button" class="btn btn-box-tool" data-widget="collapse"><i class="fa fa-plus"></i>
                          </button>
                      </div>
                  </div>
                      <div class="box-body" class="spoiler" style="display: none;">
                      <div class="box-body">
                      <div class="graph">
                      {% for graph in data['graphs'] %}
                          <div class="col-xs-8 centered">
                              {{ graph.render() | safe }}
                          </div>
                      {% endfor %}
                      </div>
                      </div>
                      <!-- /.box-tools -->
                  </div>
>>>>>>> a1a7d360
                </div>
              </div>
              {% endfor %}
              </div>

              {% for data in files %}
              <div class="col-xs-12">
                  {% for backup, filename, file in data %}
                  <div class="diff-column col-xs-6">
                      {% if file.id %}
                          {{ diff.external_file(backup, filename, file) }}
                      {% else %}
                          {{ diff.source_file(backup, filename, file, True) }}
                      {% endif %}
                  </div>
                  {% endfor %}
              </div>
              {% endfor %}
        </div>
      </div>
    </div>
    {% endblock %}

{% block page_css %}
  {{ css_asset("code_css") }}
  <link rel="stylesheet" type="text/css" href="https://cdnjs.cloudflare.com/ajax/libs/KaTeX/0.7.1/katex.min.css">
  <style>
  .diff-column {
    padding-left: 0;
    padding-right: 0;
  }
  .diff-column + .diff-column {
    border-left: 4px solid #ecf0f5;
  }
  .list-group {
    padding-left: 10px;
    padding-right: 10px;
  }
  .line-number + .line-number {
    display: none;
  }
  td.line-number{
    padding-left: 1px;
    padding-right: 1px;
    min-width: 0;
  }
  .subcontent {
    padding: 0px;
  }
  .box-body {
    padding: 0px;
  }
  .col-xs-8 {
    width: 100%;
    padding-left: 0px;
    padding-right: 0px;

  }
  .list-group-item:first-child {
    border: 0;
  }
  .list-group-item:last-child {
    border-bottom: 0;
  }
  </style>
{% endblock %}
<|MERGE_RESOLUTION|>--- conflicted
+++ resolved
@@ -99,41 +99,6 @@
                         </li>
                       </ul>
                     </div>
-<<<<<<< HEAD
-              <div class="box collapsed-box">
-                <div class="box-header with-border">
-                    <h3 class="box-title"> {{data[sub]['group'] | length}} 
-                      {% if data[sub]['group'] | length > 1 %} {{sub}} Diff Timelines 
-                      {% else %} {{sub}} Diff Timeline
-                      {% endif %}
-                    </h3>
-                    <div class="box-tools pull-right">
-                        <button id="expand-submission-information" type="button" class="btn btn-box-tool" data-widget="collapse"><i class="fa fa-plus"></i>
-                        </button>
-                    </div>
-                </div>
-                    <div class="box-body" class="spoiler" style="display: none;">
-                    <div class="box-body">
-                    <div class="graph">
-                    {% for graph in data[sub]['graph'] %}
-                        <div class="col-xs-8 centered">
-                            {{ graph.render() | safe }}
-                        </div>
-                    {% endfor %}
-                    </div>
-                    </div>
-                    <!-- /.box-tools -->
-                </div>
-                </div>
-            <div class="box">
-                <!-- /.box-header -->
-                <div class="box-body">
-                    <div class="subcontent list">
-                        <div class="wrap">
-                            {{ diff.render_files(data[sub]['backups'], data[sub]['file_hlt'], moss_diff=True) }}
-                        </div>
-                    </div>
-=======
                   </div>
               {% endfor %}
               </div>
@@ -165,7 +130,6 @@
                       </div>
                       <!-- /.box-tools -->
                   </div>
->>>>>>> a1a7d360
                 </div>
               </div>
               {% endfor %}
