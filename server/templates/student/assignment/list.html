--- conflicted
+++ resolved
@@ -56,22 +56,12 @@
         </div>
 
         <div class="subcontent">
-             <!-- TODO: Better pagination here -->
-<<<<<<< HEAD
-            {% if backups %}
-              {{ table.render_backups(backups.items, course, tname="Backups") }}
-              {{ table.render_backups_mobile(backups.items, course, tname="Backups") }}
-            {% elif subms %}
-              {{ table.render_subms(subms.items, course, flagged, csrf_form, tname="Submissions") }}
-              {{ table.render_subms_mobile(subms.items, course, flagged, csrf_form, tname="Submissions") }}
-=======
             {% if submit %}
-              {{ table.render_subms(paginate.items, course, flagged, tname="Submissions") }}
-              {{ table.render_subms_mobile(paginate.items, course, flagged, tname="Submissions") }}
+              {{ table.render_subms(paginate.items, course, flagged, csrf_form, tname="Submissions") }}
+              {{ table.render_subms_mobile(paginate.items, course, flagged, csrf_form, tname="Submissions") }}
             {% else %}
               {{ table.render_backups(paginate.items, course, tname="Backups") }}
               {{ table.render_backups_mobile(paginate.items, course, tname="Backups") }}
->>>>>>> d6ff1f6e
             {% endif %}
 
             <ul class="pager">
