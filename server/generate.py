import collections
import datetime
import functools
import random
import string

import loremipsum
import names
import pytz

from server.models import (db, User, Course, Assignment, Enrollment, Group,
                           Backup, Message, Comment, Version, Score,
<<<<<<< HEAD
                           GradingTask)
from server.constants import STUDENT_ROLE
=======
                           GradingTask, Client, Token)
from server.constants import VALID_ROLES, STUDENT_ROLE, TIMEZONE, OAUTH_SCOPES
from server.extensions import cache
>>>>>>> db9b7d0d

original_file = open('tests/files/fizzbuzz_before.py', encoding="utf8").read()
modified_file = open('tests/files/fizzbuzz_after.py', encoding="utf8").read()

def weighted_choice(choices):
    # http://stackoverflow.com/a/3679747
    total = sum(w for c, w in choices)
    r = random.uniform(0, total)
    upto = 0
    for c, w in choices:
        if upto + w >= r:
            return c
        upto += w
    assert False, "Shouldn't get here"

def gen_bool(p=0.5):
    return random.random() < p

def gen_maybe(value, p=0.5):
    return value if gen_bool(p) else None

def gen_list(gen, n, nonempty=False):
    if nonempty:
        length = random.randrange(1, n)
    else:
        length = random.randrange(n)
    return [gen() for _ in range(length)]

def gen_unique(gen, n, attr):
    generated = collections.OrderedDict()
    while len(generated) < n:
        v = gen()
        generated[getattr(v, attr)] = v
    return generated.values()

def gen_markdown():
    def gen_text():
        def alter(w):
            if gen_bool(0.9):
                return w
            return random.choice(['`{}`', '_{}_', '*{}*']).format(w)
        return ' '.join(alter(w) for w in loremipsum.get_sentence().split())

    def gen_header():
        return '{0} {1}'.format(
            '#' * random.randrange(1, 7),
            loremipsum.get_sentence())

    def gen_code():
        return '```{0}```'.format(
            '\n'.join(gen_list(loremipsum.get_sentence, 4)))

    def gen_bullets():
        return '\n'.join('* ' + s for s in gen_list(loremipsum.get_sentence, 4))

    def gen_block():
        gen = weighted_choice([
            (gen_text, 7),
            (gen_header, 1),
            (gen_code, 1),
            (gen_bullets, 1)
        ])
        return gen()

    return '\n\n'.join(gen_list(gen_block, 4, nonempty=True))

def gen_user():
    real_name = names.get_full_name()
    first_name, last_name = real_name.lower().split(' ')
    return User(
        name=gen_maybe(real_name, 0.5),
        email='{0}{1}{2}{3}@{4}'.format(
            random.choice([first_name, first_name[0]]),
            random.choice(string.ascii_lowercase) if gen_bool() else '',
            random.choice([last_name, last_name[0]]),
            random.randrange(10) if gen_bool() else '',
            random.choice(['berkeley.edu', 'gmail.com'])),
        is_admin=gen_bool(0.05))

def gen_course():
    return Course(
        offering='{0}/{1}/{2}{3}'.format(
            'cal',
            random.choice(['cs61a', 'ds88']),
            random.choice(['sp', 'su', 'fa']),
            str(random.randrange(100)).zfill(2)),
        institution='UC Berkeley',
        display_name='{0} {1}{2}'.format(
            random.choice(['CS', 'Data Science']),
            random.randrange(100),
            random.choice(['', 'A'])),
        active=gen_bool(0.6))

def gen_assignment(course):
    if gen_bool(0.5):
        display_name = random.choice([
            'Hog', 'Hog Contest', 'Maps', 'Ants', 'Scheme'
        ])
    else:
        display_name = '{0} {1}'.format(
            random.choice(['Homework', 'Lab', 'Quiz']),
            str(random.randrange(15)).zfill(2))
    name = course.offering + '/' + display_name.lower().replace(' ', '')

    last_night = (datetime.datetime.utcnow()
                          .replace(hour=0, minute=0, second=0, microsecond=0)
                          - datetime.timedelta(seconds=1))
    last_night = (pytz.timezone("America/Los_Angeles")
                      .localize(last_night)
                      .astimezone(pytz.utc))
    due_date = last_night + datetime.timedelta(
        days=random.randrange(-100, 100))
    lock_date = due_date + random.choice([
        datetime.timedelta(minutes=15),
        datetime.timedelta(days=1)
    ])

    return Assignment(
        name=name,
        course_id=course.id,
        display_name=display_name,
        due_date=due_date,
        lock_date=lock_date,
        max_group_size=weighted_choice([(1, 20), (2, 70), (3, 10)]),
        revisions_allowed=gen_bool(0.3),
        files={'fizzbuzz.py': original_file})

def gen_enrollment(user, course):
    role = weighted_choice([
        ('student', 100),
        ('grader', 2),
        ('staff', 20),
        ('instructor', 2),
    ])
    sid = ''.join(random.choice(string.digits) for _ in range(8))
    class_account = '{0}-{1}'.format(
        course.offering.split('/')[1],
        ''.join(random.choice(string.ascii_lowercase) for _ in range(3)))
    section = random.randrange(30)
    return Enrollment(
        user_id=user.id,
        course_id=course.id,
        role=role,
        sid=gen_maybe(sid, 0.4),
        class_account=gen_maybe(class_account, 0.4),
        section=gen_maybe(section, 0.4))

def gen_backup(user, assignment):
    messages = {
        'file_contents': {
            'fizzbuzz.py': modified_file,
            'moby_dick': 'Call me Ishmael.'
        },
        'analytics': {}
    }
    submit = gen_bool(0.1)
    if submit:
        messages['file_contents']['submit'] = ''
    backup = Backup(
        created=assignment.due_date -
        datetime.timedelta(seconds=random.randrange(-100000, 100)),
        submitter_id=user.id,
        assignment_id=assignment.id,
        submit=submit)
    backup.messages = [Message(kind=k, contents=m) for k, m in messages.items()]
    return backup


def gen_comment(backup):
    created = datetime.datetime.now() - datetime.timedelta(minutes=random.randrange(100))
    files = backup.files()
    filename = random.choice(list(files))
    length = len(files[filename].splitlines())
    line = random.randrange(length) + 1
    return Comment(
        created=created,
        backup_id=backup.id,
        author_id=backup.submitter.id,
        filename=filename,
        line=line,
        message=gen_markdown())

def gen_score(backup, admin, kind="autograder"):
    created = datetime.datetime.now() - datetime.timedelta(minutes=random.randrange(100))
    if kind == "composition":
        score = random.randrange(2)
    else:
        score = random.uniform(0, 100)

    return Score(
        created=created,
        backup_id=backup.id,
        assignment_id=backup.assignment.id,
        grader_id=admin.id,
        kind=kind,
        score=score,
        message=loremipsum.get_sentence())


def gen_queue(backup, grader):
    created = datetime.datetime.now() - datetime.timedelta(minutes=random.randrange(100))
    return GradingTask(
        created=created,
        backup=backup,
        assignment=backup.assignment,
        course=backup.assignment.course,
        grader=grader
    )

def gen_invite(member, invitee, assignment, accept=False):
    Group.invite(member, invitee, assignment)
    group = Group.lookup(invitee, assignment)
    if accept:
        group.accept(invitee)
    return group

def seed_users(num=25):
    print('Seeding users...')
    users = gen_unique(gen_user, num, 'email')
    db.session.add_all(users)
    db.session.commit()

def seed_courses():
    print('Seeding courses...')
    courses = gen_unique(gen_course, 4, 'offering')
    db.session.add_all(courses)
    db.session.commit()


def seed_assignments():
    print('Seeding assignments...')
    for course in Course.query.all():
        assignments = gen_unique(functools.partial(
            gen_assignment, course), 5, 'name')
        db.session.add_all(assignments)
    db.session.commit()


def seed_enrollments():
    print('Seeding enrollments...')
    for user in User.query.all():
        for course in Course.query.all():
            if not gen_bool(0.9):
                continue
            if user.is_enrolled(course.id):
                continue
            db.session.add(gen_enrollment(user, course))
    db.session.commit()


def seed_backups():
    for user in User.query.all():
        print('Seeding backups for user {0}...'.format(user.email))
        for assignment in Assignment.query.all():
            backups = gen_list(functools.partial(
                gen_backup, user, assignment), 30)
            db.session.add_all(backups)
        db.session.commit()


def seed_versions():
    print('Seeding version...')
    url = 'https://github.com/Cal-CS-61A-Staff/ok-client0/releases/download/v1.5.5/ok'
    ok = Version(name='ok-client', current_version='v1.5.5', download_link=url)
    db.session.add(ok)


def seed_comments():
    print('Seeding comments...')
    for backup in Backup.query.filter_by(submit=True).all():
        comments = gen_list(functools.partial(gen_comment, backup), 6)
        db.session.add_all(comments)
    db.session.commit()

def seed_scores():
    print('Seeding scores...')
    admin = User.query.filter_by(is_admin=True).first()
    for backup in Backup.query.filter_by(submit=True).all():
        if random.choice([True, False]):
             score = gen_score(backup, admin, kind='composition')
             db.session.add(score)
        if random.choice([True, False]):
             score = gen_score(backup, admin, kind='total')
             db.session.add(score)
    db.session.commit()

def seed_queues():
    print('Seeding queues...')
    for assign in Assignment.query.filter(Assignment.id % 2 == 0):
        graders = assign.course.get_staff()
        if not graders:
            print("No staff for ", assign.course)
            continue
        query = Backup.query.filter_by(submit=True, assignment=assign)
        for backup in query.all():
            grader = random.choice(graders)
            task = gen_queue(backup, grader.user)
            db.session.add(task)
    db.session.commit()

def seed_groups():
    print('Seeding groups...')
    for assign in Assignment.query.all():
        if assign.max_group_size < 2 or not assign.active:
            continue
        enrollments = Enrollment.query.filter_by(course=assign.course,
                                                 role=STUDENT_ROLE).all()
        students = [s.user for s in enrollments]
        while len(students) > 1:
            member, invitee = random.sample(students, 2)
            students.remove(member)
            students.remove(invitee)
            if gen_bool(0.8):  # Leave some users without any group activity
                new_group = gen_invite(member, invitee, assign,
                                       accept=gen_bool(0.8))
                db.session.add(new_group)
    db.session.commit()

def seed_flags():
    print('Seeding flags...')
    for user in User.query.all():
        seen_members = set()
        for assignment in Assignment.query.all():
            if user.id in seen_members:
                continue
            user_ids = assignment.active_user_ids(user.id)
            seen_members |= user_ids
            submissions = assignment.submissions(user_ids).all()
            if submissions and gen_bool(0.8):
                chosen = random.choice(submissions)
                assignment.flag(chosen.id, user_ids)

def seed_oauth():
    print("Seeding OAuth")
    client = Client(
        name='Example Application',
        client_id='example-app',
        client_secret='example-secret',
        redirect_uris=[
            'http://localhost:8000/authorized',
            'http://127.0.0.1:8000/authorized',
        ],
        is_confidential=False,
        description='Sample App for building OAuth',
        default_scopes=OAUTH_SCOPES,
    )
    db.session.add(client)
    db.session.commit()


def seed():
    db.session.add(User(email='okstaff@okpy.org', is_admin=True))
    db.session.commit()

    random.seed(0)
    seed_users(num=15)
    seed_courses()
    seed_assignments()
    seed_enrollments()
    seed_backups()
    seed_comments()
    seed_groups()
    seed_flags()
    seed_queues()
    seed_scores()
    seed_oauth()

    # Large course test. Uncomment to test large number of enrollments
    # cache.clear()
    # seed_users(num=1500)
    # seed_enrollments()<|MERGE_RESOLUTION|>--- conflicted
+++ resolved
@@ -10,14 +10,9 @@
 
 from server.models import (db, User, Course, Assignment, Enrollment, Group,
                            Backup, Message, Comment, Version, Score,
-<<<<<<< HEAD
-                           GradingTask)
-from server.constants import STUDENT_ROLE
-=======
                            GradingTask, Client, Token)
 from server.constants import VALID_ROLES, STUDENT_ROLE, TIMEZONE, OAUTH_SCOPES
 from server.extensions import cache
->>>>>>> db9b7d0d
 
 original_file = open('tests/files/fizzbuzz_before.py', encoding="utf8").read()
 modified_file = open('tests/files/fizzbuzz_after.py', encoding="utf8").read()
