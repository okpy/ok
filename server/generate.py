--- conflicted
+++ resolved
@@ -204,17 +204,13 @@
             }
         }
     }
-<<<<<<< HEAD
     return messages
 
 
 def gen_backup(user, assignment):
     seconds_offset = random.randrange(-100000, 100)
     messages = gen_messages(assignment, seconds_offset)
-    submit = gen_bool(0.1)
-=======
     submit = gen_bool(0.3)
->>>>>>> 533bfd6d
     if submit:
         messages['file_contents']['submit'] = ''
     backup = Backup(
@@ -337,21 +333,12 @@
     print('Seeding scores...')
     admin = User.query.filter_by(is_admin=True).first()
     for backup in Backup.query.filter_by(submit=True).all():
-<<<<<<< HEAD
-        if gen_bool():
-            score = gen_score(backup, admin, kind='composition')
-            db.session.add(score)
-        if gen_bool():
-            score = gen_score(backup, admin, kind='total')
-            db.session.add(score)
-=======
         if gen_bool(0.6):
              score = gen_score(backup, admin, kind='composition')
              db.session.add(score)
         if gen_bool(0.8):
              score = gen_score(backup, admin, kind='total')
              db.session.add(score)
->>>>>>> 533bfd6d
     db.session.commit()
 
 def seed_queues():
