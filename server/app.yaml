--- conflicted
+++ resolved
@@ -5,14 +5,10 @@
 threadsafe: true
 instance_class: F2
 
-<<<<<<< HEAD
 default_expiration: "5m"
-=======
+
 automatic_scaling:
   max_idle_instances: 1
-
-default_expiration: "10m"
->>>>>>> d51f33e6
 
 builtins:
 - appstats: on
