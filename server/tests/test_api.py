--- conflicted
+++ resolved
@@ -1,18 +1,11 @@
 #!/usr/bin/env python
 # encoding: utf-8
-<<<<<<< HEAD
-#pylint: disable=no-member, no-init
-=======
 #pylint: disable=no-member, no-init, too-many-public-methods
 #pylint: disable=attribute-defined-outside-init
 # This disable is because the tests need to be name such that
 # you can understand what the test is doing from the method name.
 #pylint: disable=missing-docstring
 """
-tests.py
->>>>>>> 1bde84ac
-
-"""
 API tests
 """
 
@@ -20,16 +13,11 @@
 
 from google.appengine.ext import ndb
 
-<<<<<<< HEAD
 from test_base import BaseTestCase #pylint: disable=relative-import
 
 from app.constants import API_PREFIX #pylint: disable=import-error
 from app import models, constants, authenticator #pylint: disable=import-error
 from app import app
-=======
-from app import models
-from app.constants import ADMIN_ROLE
->>>>>>> 1bde84ac
 
 class APITest(object): #pylint: disable=no-init
     """
@@ -68,95 +56,6 @@
             )
 
         }
-<<<<<<< HEAD
-        url_parts = list(urlparse.urlparse(url))
-        query = dict(urlparse.parse_qsl(url_parts[4]))
-        query.update(params)
-        url_parts[4] = urllib.urlencode(query)
-        url = urlparse.urlunparse(url_parts)
-        return url
-
-    def get(self, url, *args, **kwds):
-        """
-        Makes a get request.
-        """
-        url = self.add_access_token(url, kwds)
-        self.response = self.client.get(API_PREFIX + url)
-        try:
-            response_json = json.loads(self.response.data)['data']
-            self.response_json = models.json.loads(json.dumps(response_json))
-        except Exception as e:
-            self.response_json = None
-
-    def get_index(self, *args, **kwds):
-        """
-        Makes a get request on the index.
-        """
-        self.get('/{}'.format(self.name), *args, **kwds)
-
-    def get_entity(self, inst, *args, **kwds):
-        """
-        Makes a get request on a particular instance.
-        """
-        self.get('/{}/{}'.format(self.name, inst.key.id()), *args, **kwds)
-
-    def post(self, url, *args, **kwds):
-        """
-        Makes a post request, with json.
-        """
-        url = self.add_access_token(url, kwds)
-        kwds.setdefault('content_type', 'application/json')
-        self.response = self.client.post(API_PREFIX + url, *args, **kwds)
-        try:
-            response_json = json.loads(self.response.data)
-            self.response_json = models.json.loads(
-                json.dumps(response_json['data']))
-        except ValueError:
-            self.response_json = None
-
-    def post_json(self, url, *args, **kwds):
-        """
-        Makes a post request.
-        """
-        data = kwds.get('data', {})
-        if isinstance(data, models.Base):
-            data = data.to_dict()
-        if isinstance(data, dict):
-            data = models.json.dumps(data)
-        kwds['data'] = data
-        kwds.setdefault('content_type', 'application/json')
-        self.post(url, *args, **kwds)
-
-    def post_entity(self, inst, *args, **kwds):
-        """
-        Posts an entity to the server.
-        """
-        self.post_json('/{}/new'.format(self.name), data=inst, *args, **kwds)
-        if self.response_json and 'key' in self.response_json:
-            if inst.key:
-                self.assertEqual(inst.key.id(), self.response_json['key'])
-            else:
-                inst.key = models.ndb.Key(self.model, self.response_json['key'])
-        self.assertStatusCode(200)
-
-    def get_by_id(self, key):
-        return self.model.get_by_id(key)
-
-    ## ASSERTS ##
-
-    def assertStatusCode(self, code): #pylint: disable=invalid-name
-        """Asserts the status code."""
-        response_json = json.loads(self.response.data)
-        self.assertEqual(self.response.status_code, code,
-                         response_json['message'])
-
-    def assertJson(self, correct_json): #pylint: disable=invalid-name
-        """Asserts that the response is correct_json."""
-        self.assertStatusCode(200)
-        self.assertItemsEqual(self.response_json, correct_json)
-=======
->>>>>>> 1bde84ac
-
     ## INDEX ##
 
     def test_index_empty(self):
