#!/usr/bin/env python
# encoding: utf-8
#pylint: disable=no-member, no-init, too-many-public-methods
#pylint: disable=attribute-defined-outside-init
# This disable is because the tests need to be name such that
# you can understand what the test is doing from the method name.
#pylint: disable=missing-docstring
"""
tests.py

"""

from app import models, constants
from app.needs import Need
from app.exceptions import *
import json
from test_base import BaseTestCase, make_fake_course, make_fake_assignment, make_fake_group, make_fake_finalsubmission
import datetime
from mock import MagicMock
from google.appengine.ext import ndb


class ModelsTestCase(BaseTestCase):

<<<<<<< HEAD
	# Utilities

	def test_JSONEncoder(self):
		""" Tests that objects invokes to_json """
		user = models.User(email=['yo@yo.com']).put()
		assert isinstance(user, ndb.Key)
		models.JSONEncoder().default(user)

	def testBase_tojson(self):
		""" Tests that to_json returns a dict """
		user = models.User(email=['yo@yo.com']).put().get()
		assert isinstance(user.to_json(), dict)
		assert isinstance(user.to_json(True), dict)
		self.assertEqual(user.to_json(False), {})
		self.assertEqual(user.to_json({'email': ''}),
			{'email': ['yo@yo.com']})

		user.to_dict = MagicMock(returnvalue={'treasure': [user.key]})
		user.to_json({'treasure': True})

	def testBase_defaultPermission(self):
		""" Tests that default is False """
		self.assertFalse(models.Base._can(*([None]*4)))

	# UserModel

	def test_contains_files(self):
		""" Tests that contains_files works """
		backup_with = MagicMock()
		backup_with.get_messages.return_value = {
			'file_contents': 'HUEHUE'
		}
		backup_without = MagicMock()
		backup_without.get_messages.return_value = {}
		user = models.User()
		self.assertEqual({'file_contents': 'HUEHUE'},
		                 backup_with.get_messages())
		self.assertEqual(user._contains_files(backup_with), 'HUEHUE')
		self.assertEqual(user._contains_files(backup_without), None)

	def test_get_backups_in_group(self):
		""" Test self not in group """
		user = models.User(email=['yo@yo.com']).put().get()
		user.get_group = MagicMock(
			return_value=MagicMock(
				member=[user.key]))
		user.get_backups(None)

		user.get_group.assert_called_with(None)
		assert user.key in user.get_group(None).member

	def test_get_submissions_in_group(self):
		""" Test self not in group """
		user = models.User(email=['yo@yo.com']).put().get()
		user.get_group = MagicMock(
			return_value=MagicMock(
				member=[user.key]))
		user.get_submissions(None)

		user.get_group.assert_called_with(None)
		assert user.key in user.get_group(None).member

	def test_can_lookup(self):
		"""Tests that anyone can lookup"""
		user = models.User(email=['yo@yo.com']).put().get()
		need = Need('lookup')
		self.assertTrue(user._can(user, need, None, None))

	def test_can_get_not_user(self):
		"""Tests can get with invalid user"""
		user = models.User(email=['yo@yo.com']).put().get()
		need = Need('get')
		self.assertFalse(user._can(user, need, None, None))

	def test_can_index(self):
		"""Tests that index only works for user"""
		user = models.User(email=['yo@yo.com']).put().get()
		need = Need('index')
		self.assertTrue(user._can(user, need, None,
		                           MagicMock(filter=lambda *args: True)))

	def test_pre_put_hook(self):
		"""Tests that pre put hook for user works"""
		with self.assertRaises(BadValueError):
			models.User().put()

	def test_scores_forassign_wo_fs(self):
		"""Tests that missing fs doesn't crash method"""
		assign = models.Assignment().put().get()
		user = models.User(email=['yo@yo.com']).put().get()
		self.assertEqual(
			user.scores_for_assignment(assign),
			([[user.email[0], 0, None, None, None]], False))

	def test_scores_forassign_w_fs_wo_scores(self):
		"""Tests that fs scores are loaded"""
		assign = models.Assignment().put()
		user = models.User(email=['yo@yo.com']).put()
		backup = models.Backup(submitter=user, assignment=assign).put()
		subm = models.Submission(backup=backup).put()
		models.FinalSubmission(
			submitter=user,
			assignment=assign,
			submission=subm).put()

		user = user.get()
		self.assertNotEqual(user.get_final_submission(assign), None)
		self.assertFalse(user.scores_for_assignment(assign.get())[1])

	def test_scores_forassign_w_fs_w_scores(self):
		"""Tests that fs scores are loaded"""
		assign = models.Assignment().put()
		user = models.User(email=['yo@yo.com']).put()
		backup = models.Backup(submitter=user, assignment=assign).put()
		score = models.Score(score=10, grader=user)
		subm = models.Submission(
			backup=backup,
			score=[score]).put()
		models.FinalSubmission(
			submitter=user,
			assignment=assign,
			submission=subm).put()

		user = user.get()
		self.assertNotEqual(user.get_final_submission(assign), None)
		self.assertTrue(user.scores_for_assignment(assign.get())[1])

	##########
	# Course #
	##########

	def test_course_get_students_basic(self):
		"""Tests that get_students functions"""
		student_key = models.User(email=['yo@yo.com']).put()
		course = make_fake_course(student_key.get())
		students = course.get_students(student_key)
		self.assertTrue(isinstance(students, list))

	def test_course_get_students_function(self):
		"""Tests that get_students works"""
		student_key = models.User(email=['yo@yo.com']).put()
		course = make_fake_course(student_key.get())
		models.Participant.add_role(
			student_key, course.key, constants.STUDENT_ROLE)
		enrollment = course.get_students(student_key)
		self.assertTrue(isinstance(enrollment, list))
		students = [student.user for student in enrollment]
		self.assertIn(student_key, students)

	##############
	# Assignment #
	##############

	def test_assignment_can(self):
		"""Tests that index always returns"""
		index = Need('index')
		self.assertTrue(models.Assignment._can(None, index, None, True))

	def test_assignment_comparator(self):
		"""Tests that assignments can be compared like numbers... by due date"""
		creator_key = models.User(email=['yo@yo.com']).put()
		course = make_fake_course(creator_key.get())
		assignment1 = make_fake_assignment(course, creator_key.get())
		assignment2 = models.Assignment(
			name='hw1',
			points=3,
			display_name="CS 61A",
			templates="[]",
			course=course.key,
			creator=creator_key,
			max_group_size=4,
			due_date=datetime.datetime.now() + datetime.timedelta(days=3))
		self.assertTrue(assignment2 < assignment1)
		self.assertFalse(assignment1 < assignment2)

		lst = [assignment1, assignment2]
		lst = sorted(lst)
		self.assertEqual(lst, [assignment2, assignment1])

	###############
	# Participant #
	###############

	def test_participant_can(self):
		"""Tests that all users can get, and that only staff can index"""
		get = Need('get')
		self.assertTrue(models.Participant._can(None, get, None, None))

		need = Need('index')
		student = models.User(email=['yo@yo.com']).put().get()
		admin = models.User(email=['do@do.com']).put().get()

		course = make_fake_course(student)

		models.Participant.add_role(
			student.key, course.key, constants.STUDENT_ROLE)
		models.Participant.add_role(
			admin.key, course.key, constants.STAFF_ROLE)

		query = models.Participant.query()

		results = models.Participant._can(student, need, course, query).fetch()
		self.assertNotEqual(None, results)
		self.assertEqual(1, len(results))

		results = models.Participant._can(admin, need, course, query).fetch()
		self.assertNotEqual(None, results)
		self.assertEqual(2, len(results))

	def test_invalid_role_add(self):
		"""Test adding invalid role"""
		with self.assertRaises(BadValueError):
			models.Participant.add_role(None, None, 'yolo')

	def test_invalid_role_remove(self):
		"""Test adding invalid role"""
		with self.assertRaises(BadValueError):
			models.Participant.remove_role(None, None, 'yolo')

	def test_validate_message_empty_message(self):
		"""Tests that validate_msessages does not accept empty messages"""
		with self.assertRaises(BadValueError):
			models.validate_messages(None, None)

	def test_validate_invalid_messages_str(self):
		"""Tests that validate only accepts JSON dicts"""
		with self.assertRaises(BadValueError):
			models.validate_messages(None, '[]')

	def test_validate_invalid_json(self):
		"""Tests that validate raises BadValueError with invalid JSON"""
		with self.assertRaises(BadValueError):
			models.validate_messages(None, '#$@%P(@U#RP(QU@#P(UQ@# CP(U#P((____)')

	###########
	# Message #
	###########

	def test_message_can(self):
		"""Tests that messgea can always false"""
		index = Need('index')
		self.assertFalse(models.Message._can(None, index, None, None))

	##########
	# Backup #
	##########

	def test_backup_can_get(self):
		"""Tests that backup required"""
		with self.assertRaises(ValueError):
			get = Need('get')
			models.Backup._can(None, get, None, None)

	def test_backup_index(self):
		"""Tests permissions for backup"""
		admin = models.User(email=['do@do.com']).put().get()
		course = make_fake_course(admin)
		models.Participant.add_role(
			admin.key, course.key, constants.STAFF_ROLE)

		index = Need('index')
		assignment = make_fake_assignment(course, admin)
		backup = models.Backup(
			submitter=admin.key, assignment=assignment.key).put().get()
		query = models.Backup.query()
		self.assertNotEqual(
			False, models.Backup._can(admin, index, backup, query))

	##############
	# Submission #
	##############

	def test_get_final(self):
		"""Test get_final"""
		admin = models.User(email=['do@do.com']).put().get()
		student = models.User(email=['y@da.com']).put().get()
		course = make_fake_course(admin)
		assignment = make_fake_assignment(course, admin).put().get()

		backup = models.Backup(
			submitter=student.key, assignment=assignment.key).put()
		submission = models.Submission(backup=backup).put()
		fsubm = models.FinalSubmission(
			submitter=student.key,
			assignment=assignment.key,
		    group=make_fake_group(assignment, admin, student).key,
			submission=submission).put().get()
		self.assertEqual(fsubm, submission.get().get_final())

	def test_submission_can(self):
		"""Tests that mission submission raises valueerror"""
		grade = Need('grade')
		with self.assertRaises(ValueError):
			models.Submission._can(None, grade, None, None)

	def test_get_final_w_revision(self):
		""""""
		admin = models.User(email=['do@do.com']).put().get()
		student = models.User(email=['y@da.com']).put().get()
		course = make_fake_course(admin)
		assignment = make_fake_assignment(course, admin)
		assignment.revision = True
		assignment.put().get()

		backup = models.Backup(
			submitter=student.key, assignment=assignment.key).put()
		submission = models.Submission(backup=backup).put()
		models.FinalSubmission(
			submitter=student.key,
			assignment=assignment.key,
			group=make_fake_group(assignment, admin, student).key,
			submission=submission).put().get()

		self.assertEqual(submission.get().mark_as_final().get().revision,
		                 submission)

	def test_get_final_wo_final(self):
		""""""
		admin = models.User(email=['do@do.com']).put().get()
		student = models.User(email=['y@da.com']).put().get()
		course = make_fake_course(admin)
		assignment = make_fake_assignment(course, admin)
		assignment.revision = True
		assignment.put().get()

		group = make_fake_group(assignment, admin, student).put()

		backup = models.Backup(
			submitter=student.key, assignment=assignment.key).put()
		submission = models.Submission(backup=backup).put()

		self.assertEqual(submission.get().mark_as_final().get().group,
		                 group)


	########
	# Diff #
	########

	def test_diff_comments(self):
		"""Tests that comments returned successfully"""
		diff = models.Diff().put().get()
		self.assertIn('comments', diff.to_json().keys())

	###########
	# Comment #
	###########

	def test_comment_can(self):
		"""test commentp ermissions"""
		admin = models.User(email=['yo@yo.com'], is_admin=True).put().get()
		self.assertTrue(models.Comment._can(admin, None))
		weird = Need('weird')
		self.assertFalse(models.Comment._can(MagicMock(is_admin=False), weird))

	###########
	# Version #
	###########

	def test_version_download_link(self):
		"""Version download link"""
		version = models.Version()
		with self.assertRaises(BadValueError):
			version.download_link()

	def test_version_download_link_success(self):
		"""Tests that function works properly"""
		version = models.Version(
			versions=['1.1'],
			base_url='okpy',
			name='update')
		self.assertEqual(version.download_link('1.1'),
		                 'okpy/1.1/update')

	def test_version_to_json(self):
		"""Tests that to_json includes current version if applicable"""
		version = models.Version(
			versions=['1.1'],
			base_url='okpy',
		    current_version='1.1',
			name='update')
		self.assertIn('current_download_link', version.to_json().keys())

	def test_version_can(self):
		"""Tests that delete always forbidden"""
		need = Need('delete')
		self.assertFalse(models.Version._can(None, need))

	def test_from_dict(self):
		"""Tests that ValueError raised without value"""
		with self.assertRaises(ValueError):
			models.Version.from_dict({})

	#########
	# Group #
	#########

	def test_group_lookup_or_create(self):
		"""TEsts that group lookup_or_create works"""
		admin = models.User(email=['do@do.com']).put().get()
		student = models.User(email=['y@da.com']).put().get()
		course = make_fake_course(admin)
		assignment = make_fake_assignment(course, admin).put().get()
		models.Group._lookup_or_create(student.key, assignment.key)

	def test_group_lookup_by_assignment(self):
		"""Test lookup by assignment"""
		admin = models.User(email=['do@do.com']).put().get()
		student = models.User(email=['y@da.com']).put().get()
		course = make_fake_course(admin)
		assignment = make_fake_assignment(course, admin).put().get()
		group = make_fake_group(assignment, admin, student).put()
		groups = models.Group.lookup_by_assignment(assignment)
		self.assertIn(group, [g.key for g in groups])

	def test_group_invite(self):
		"""Tests group nitpicky invitation behavior"""
		admin = models.User(email=['do@do.com']).put().get()
		student = models.User(email=['y@da.com']).put().get()
		course = make_fake_course(admin).put().get()
		assignment = make_fake_assignment(course, admin).put().get()
		group = make_fake_group(assignment, admin, student).put().get()

		self.assertIn('is not a valid user', group.invite('asdf@asdf.com'))
		self.assertIn('is not enrolled in', group.invite(student.email[0]))

		group.invited = [student.key]
		models.Participant.add_role(student.key, course.key, constants.STUDENT_ROLE)
		self.assertIn('has already been invited', group.invite(student.email[0]))

		group.invited = []
		self.assertIn('is already in the group', group.invite(student.email[0]))

		assignment.max_group_size = 2
		assignment.put()
		student2 = models.User(email=['y@da2.com']).put().get()
		models.Participant.add_role(student2.key, course.key, constants.STUDENT_ROLE)
		self.assertEqual(2, group.assignment.get().max_group_size)
		self.assertEqual(2, len(group.member))
		self.assertEqual('The group is full', group.invite(student2.email[0]))
=======
    # Utilities

    def test_JSONEncoder(self):
        """ Tests that objects invokes to_json """
        user = models.User(email=['yo@yo.com']).put()
        assert isinstance(user, ndb.Key)
        models.JSONEncoder().default(user)

    def testBase_tojson(self):
        """ Tests that to_json returns a dict """
        user = models.User(email=['yo@yo.com']).put().get()
        assert isinstance(user.to_json(), dict)
        assert isinstance(user.to_json(True), dict)
        self.assertEqual(user.to_json(False), {})
        self.assertEqual(user.to_json({'email': ''}),
            {'email': ['yo@yo.com']})

        user.to_dict = MagicMock(returnvalue={'treasure': [user.key]})
        user.to_json({'treasure': True})

    def testBase_defaultPermission(self):
        """ Tests that default is False """
        self.assertFalse(models.Base._can(*([None]*4)))

    # UserModel

    def test_contains_files(self):
        """ Tests that contains_files works """
        backup_with = MagicMock()
        backup_with.get_messages.return_value = {
            'file_contents': 'HUEHUE'
        }
        backup_without = MagicMock()
        backup_without.get_messages.return_value = {}
        user = models.User()
        self.assertEqual({'file_contents': 'HUEHUE'},
                         backup_with.get_messages())
        self.assertEqual(user._contains_files(backup_with), 'HUEHUE')
        self.assertEqual(user._contains_files(backup_without), None)

    def test_get_backups_in_group(self):
        """ Test self not in group """
        user = models.User(email=['yo@yo.com']).put().get()
        user.get_group = MagicMock(
            return_value=MagicMock(
                member=[user.key]))
        user.get_backups(None)

        user.get_group.assert_called_with(None)
        assert user.key in user.get_group(None).member

    def test_get_submissions_in_group(self):
        """ Test self not in group """
        user = models.User(email=['yo@yo.com']).put().get()
        user.get_group = MagicMock(
            return_value=MagicMock(
                member=[user.key]))
        user.get_submissions(None)

        user.get_group.assert_called_with(None)
        assert user.key in user.get_group(None).member

    def test_can_lookup(self):
        """Tests that anyone can lookup"""
        user = models.User(email=['yo@yo.com']).put().get()
        need = Need('lookup')
        self.assertTrue(user._can(user, need, None, None))

    def test_can_get_not_user(self):
        """Tests can get with invalid user"""
        user = models.User(email=['yo@yo.com']).put().get()
        need = Need('get')
        self.assertFalse(user._can(user, need, None, None))

    def test_can_index(self):
        """Tests that index only works for user"""
        user = models.User(email=['yo@yo.com']).put().get()
        need = Need('index')
        self.assertTrue(user._can(user, need, None,
                                   MagicMock(filter=lambda *args: True)))

    def test_pre_put_hook(self):
        """Tests that pre put hook for user works"""
        with self.assertRaises(BadValueError):
            models.User().put()

    def test_scores_forassign_wo_fs(self):
        """Tests that missing fs doesn't crash method"""
        assign = models.Assignment().put().get()
        user = models.User(email=['yo@yo.com']).put().get()
        self.assertEqual(
            user.scores_for_assignment(assign),
            ([[user.email[0], 0, None, None, None]], False))

    def test_scores_forassign_w_fs_wo_scores(self):
        """Tests that fs scores are loaded"""
        assign = models.Assignment().put()
        user = models.User(email=['yo@yo.com']).put()
        backup = models.Backup(submitter=user, assignment=assign).put()
        subm = models.Submission(backup=backup).put()
        models.FinalSubmission(
            submitter=user,
            assignment=assign,
            submission=subm).put()

        user = user.get()
        self.assertNotEqual(user.get_final_submission(assign), None)
        self.assertFalse(user.scores_for_assignment(assign.get())[1])

    def test_scores_forassign_w_fs_w_scores(self):
        """Tests that fs scores are loaded"""
        assign = models.Assignment().put()
        user = models.User(email=['yo@yo.com']).put()
        backup = models.Backup(submitter=user, assignment=assign).put()
        score = models.Score(score=10, grader=user)
        subm = models.Submission(
            backup=backup,
            score=[score]).put()
        models.FinalSubmission(
            submitter=user,
            assignment=assign,
            submission=subm).put()

        user = user.get()
        self.assertNotEqual(user.get_final_submission(assign), None)
        self.assertTrue(user.scores_for_assignment(assign.get())[1])

    ##########
    # Course #
    ##########

    def test_course_get_students_basic(self):
        """Tests that get_students functions"""
        student_key = models.User(email=['yo@yo.com']).put()
        course = make_fake_course(student_key.get())
        students = course.get_students(student_key)
        self.assertTrue(isinstance(students, list))

    def test_course_get_students_function(self):
        """Tests that get_students works"""
        student_key = models.User(email=['yo@yo.com']).put()
        course = make_fake_course(student_key.get())
        models.Participant.add_role(
            student_key, course.key, constants.STUDENT_ROLE)
        enrollment = course.get_students(student_key)
        self.assertTrue(isinstance(enrollment, list))
        students = [student.user for student in enrollment]
        self.assertIn(student_key, students)

    ##############
    # Assignment #
    ##############

    def test_assignment_can(self):
        """Tests that index always returns"""
        index = Need('index')
        self.assertTrue(models.Assignment._can(None, index, None, True))

    def test_assignment_comparator(self):
        """Tests that assignments can be compared like numbers... by due date"""
        creator_key = models.User(email=['yo@yo.com']).put()
        course = make_fake_course(creator_key.get())
        assignment1 = make_fake_assignment(course, creator_key.get())
        assignment2 = models.Assignment(
            name='hw1',
            points=3,
            display_name="CS 61A",
            templates="[]",
            course=course.key,
            creator=creator_key,
            max_group_size=4,
            due_date=datetime.datetime.now() + datetime.timedelta(days=3))
        self.assertTrue(assignment2 < assignment1)
        self.assertFalse(assignment1 < assignment2)

        lst = [assignment1, assignment2]
        lst = sorted(lst)
        self.assertEqual(lst, [assignment2, assignment1])

    ###############
    # Participant #
    ###############

    def test_participant_can(self):
        """Tests that all users can get, and that only staff can index"""
        get = Need('get')
        self.assertTrue(models.Participant._can(None, get, None, None))

        need = Need('index')
        student = models.User(email=['yo@yo.com']).put().get()
        admin = models.User(email=['do@do.com']).put().get()

        course = make_fake_course(student)

        models.Participant.add_role(
            student.key, course.key, constants.STUDENT_ROLE)
        models.Participant.add_role(
            admin.key, course.key, constants.STAFF_ROLE)

        query = models.Participant.query()

        results = models.Participant._can(student, need, course, query).fetch()
        self.assertNotEqual(None, results)
        self.assertEqual(1, len(results))

        results = models.Participant._can(admin, need, course, query).fetch()
        self.assertNotEqual(None, results)
        self.assertEqual(2, len(results))

    def test_invalid_role_add(self):
        """Test adding invalid role"""
        with self.assertRaises(BadValueError):
            models.Participant.add_role(None, None, 'yolo')

    def test_invalid_role_remove(self):
        """Test adding invalid role"""
        with self.assertRaises(BadValueError):
            models.Participant.remove_role(None, None, 'yolo')

    def test_validate_message_empty_message(self):
        """Tests that validate_msessages does not accept empty messages"""
        with self.assertRaises(BadValueError):
            models.validate_messages(None, None)

    def test_validate_invalid_messages_str(self):
        """Tests that validate only accepts JSON dicts"""
        with self.assertRaises(BadValueError):
            models.validate_messages(None, '[]')

    def test_validate_invalid_json(self):
        """Tests that validate raises BadValueError with invalid JSON"""
        with self.assertRaises(BadValueError):
            models.validate_messages(None, '#$@%P(@U#RP(QU@#P(UQ@# CP(U#P((____)')

    ###########
    # Message #
    ###########

    def test_message_can(self):
        """Tests that messgea can always false"""
        index = Need('index')
        self.assertFalse(models.Message._can(None, index, None, None))

    ##########
    # Backup #
    ##########

    def test_backup_can_get(self):
        """Tests that backup required"""
        with self.assertRaises(ValueError):
            get = Need('get')
            models.Backup._can(None, get, None, None)

    def test_backup_index(self):
        """Tests permissions for backup"""
        admin = models.User(email=['do@do.com']).put().get()
        course = make_fake_course(admin)
        models.Participant.add_role(
            admin.key, course.key, constants.STAFF_ROLE)

        index = Need('index')
        assignment = make_fake_assignment(course, admin)
        backup = models.Backup(
            submitter=admin.key, assignment=assignment.key).put().get()
        query = models.Backup.query()
        self.assertNotEqual(
            False, models.Backup._can(admin, index, backup, query))

    ##############
    # Submission #
    ##############

    def test_get_final(self):
        """Test get_final"""
        admin = models.User(email=['do@do.com']).put().get()
        student = models.User(email=['y@da.com']).put().get()
        course = make_fake_course(admin)
        assignment = make_fake_assignment(course, admin).put().get()

        backup = models.Backup(
            submitter=student.key, assignment=assignment.key).put()
        submission = models.Submission(backup=backup).put()
        fsubm = models.FinalSubmission(
            submitter=student.key,
            assignment=assignment.key,
            group=make_fake_group(assignment, admin, student).key,
            submission=submission).put().get()
        self.assertEqual(fsubm, submission.get().get_final())

    def test_submission_can(self):
        """Tests that mission submission raises valueerror"""
        grade = Need('grade')
        with self.assertRaises(ValueError):
            models.Submission._can(None, grade, None, None)

    def test_get_final_w_revision(self):
        """"""
        admin = models.User(email=['do@do.com']).put().get()
        student = models.User(email=['y@da.com']).put().get()
        course = make_fake_course(admin)
        assignment = make_fake_assignment(course, admin)
        assignment.revision = True
        assignment.put().get()

        backup = models.Backup(
            submitter=student.key, assignment=assignment.key).put()
        revision = models.Backup(
            submitter=student.key, assignment=assignment.key).put()
        submission = models.Submission(backup=backup).put()
        revision = models.Submission(backup=backup).put()
        models.FinalSubmission(
            submitter=student.key,
            assignment=assignment.key,
            group=make_fake_group(assignment, admin, student).key,
            submission=submission).put().get()

        self.assertEqual(revision.get().mark_as_final().get().revision,
                         revision)
        # Make sure the original submission is retained.
        self.assertEqual(revision.get().mark_as_final().get().submission,
                         submission)

    def test_get_final_wo_final(self):
        """"""
        admin = models.User(email=['do@do.com']).put().get()
        student = models.User(email=['y@da.com']).put().get()
        course = make_fake_course(admin)
        assignment = make_fake_assignment(course, admin)
        assignment.revision = True
        assignment.put().get()

        group = make_fake_group(assignment, admin, student).put()

        backup = models.Backup(
            submitter=student.key, assignment=assignment.key).put()
        submission = models.Submission(backup=backup).put()

        self.assertEqual(submission.get().mark_as_final().get().group,
                         group)


    ########
    # Diff #
    ########

    def test_diff_comments(self):
        """Tests that comments returned successfully"""
        diff = models.Diff().put().get()
        self.assertIn('comments', diff.to_json().keys())

    ###########
    # Comment #
    ###########

    def test_comment_can(self):
        """test commentp ermissions"""
        admin = models.User(email=['yo@yo.com'], is_admin=True).put().get()
        self.assertTrue(models.Comment._can(admin, None))
        weird = Need('weird')
        self.assertFalse(models.Comment._can(MagicMock(is_admin=False), weird))

    ###########
    # Version #
    ###########

    def test_version_download_link(self):
        """Version download link"""
        version = models.Version()
        with self.assertRaises(BadValueError):
            version.download_link()

    def test_version_download_link_success(self):
        """Tests that function works properly"""
        version = models.Version(
            versions=['1.1'],
            base_url='okpy',
            name='update')
        self.assertEqual(version.download_link('1.1'),
                         'okpy/1.1/update')

    def test_version_to_json(self):
        """Tests that to_json includes current version if applicable"""
        version = models.Version(
            versions=['1.1'],
            base_url='okpy',
            current_version='1.1',
            name='update')
        self.assertIn('current_download_link', version.to_json().keys())

    def test_version_can(self):
        """Tests that delete always forbidden"""
        need = Need('delete')
        self.assertFalse(models.Version._can(None, need))

    def test_from_dict(self):
        """Tests that ValueError raised without value"""
        with self.assertRaises(ValueError):
            models.Version.from_dict({})

    #########
    # Group #
    #########

    def test_group_lookup_or_create(self):
        """TEsts that group lookup_or_create works"""
        admin = models.User(email=['do@do.com']).put().get()
        student = models.User(email=['y@da.com']).put().get()
        course = make_fake_course(admin)
        assignment = make_fake_assignment(course, admin).put().get()
        models.Group._lookup_or_create(student.key, assignment.key)

    def test_group_lookup_by_assignment(self):
        """Test lookup by assignment"""
        admin = models.User(email=['do@do.com']).put().get()
        student = models.User(email=['y@da.com']).put().get()
        course = make_fake_course(admin)
        assignment = make_fake_assignment(course, admin).put().get()
        group = make_fake_group(assignment, admin, student).put()
        groups = models.Group.lookup_by_assignment(assignment)
        self.assertIn(group, [g.key for g in groups])

    def test_group_invite(self):
        """Tests group nitpicky invitation behavior"""
        admin = models.User(email=['do@do.com']).put().get()
        student = models.User(email=['y@da.com']).put().get()
        course = make_fake_course(admin).put().get()
        assignment = make_fake_assignment(course, admin).put().get()
        group = make_fake_group(assignment, admin, student).put().get()

        self.assertIn('is not a valid user', group.invite('asdf@asdf.com'))
        self.assertIn('is not enrolled in', group.invite(student.email[0]))

        group.invited = [student.key]
        models.Participant.add_role(student.key, course.key, constants.STUDENT_ROLE)
        self.assertIn('has already been invited', group.invite(student.email[0]))

        group.invited = []
        self.assertIn('is already in the group', group.invite(student.email[0]))

        assignment.max_group_size = 2
        assignment.put()
        student2 = models.User(email=['y@da2.com']).put().get()
        models.Participant.add_role(student2.key, course.key, constants.STUDENT_ROLE)
        self.assertEqual(2, group.assignment.get().max_group_size)
        self.assertEqual(2, len(group.member))
        self.assertEqual('The group is full', group.invite(student2.email[0]))
>>>>>>> d8638682
<|MERGE_RESOLUTION|>--- conflicted
+++ resolved
@@ -22,448 +22,6 @@
 
 class ModelsTestCase(BaseTestCase):
 
-<<<<<<< HEAD
-	# Utilities
-
-	def test_JSONEncoder(self):
-		""" Tests that objects invokes to_json """
-		user = models.User(email=['yo@yo.com']).put()
-		assert isinstance(user, ndb.Key)
-		models.JSONEncoder().default(user)
-
-	def testBase_tojson(self):
-		""" Tests that to_json returns a dict """
-		user = models.User(email=['yo@yo.com']).put().get()
-		assert isinstance(user.to_json(), dict)
-		assert isinstance(user.to_json(True), dict)
-		self.assertEqual(user.to_json(False), {})
-		self.assertEqual(user.to_json({'email': ''}),
-			{'email': ['yo@yo.com']})
-
-		user.to_dict = MagicMock(returnvalue={'treasure': [user.key]})
-		user.to_json({'treasure': True})
-
-	def testBase_defaultPermission(self):
-		""" Tests that default is False """
-		self.assertFalse(models.Base._can(*([None]*4)))
-
-	# UserModel
-
-	def test_contains_files(self):
-		""" Tests that contains_files works """
-		backup_with = MagicMock()
-		backup_with.get_messages.return_value = {
-			'file_contents': 'HUEHUE'
-		}
-		backup_without = MagicMock()
-		backup_without.get_messages.return_value = {}
-		user = models.User()
-		self.assertEqual({'file_contents': 'HUEHUE'},
-		                 backup_with.get_messages())
-		self.assertEqual(user._contains_files(backup_with), 'HUEHUE')
-		self.assertEqual(user._contains_files(backup_without), None)
-
-	def test_get_backups_in_group(self):
-		""" Test self not in group """
-		user = models.User(email=['yo@yo.com']).put().get()
-		user.get_group = MagicMock(
-			return_value=MagicMock(
-				member=[user.key]))
-		user.get_backups(None)
-
-		user.get_group.assert_called_with(None)
-		assert user.key in user.get_group(None).member
-
-	def test_get_submissions_in_group(self):
-		""" Test self not in group """
-		user = models.User(email=['yo@yo.com']).put().get()
-		user.get_group = MagicMock(
-			return_value=MagicMock(
-				member=[user.key]))
-		user.get_submissions(None)
-
-		user.get_group.assert_called_with(None)
-		assert user.key in user.get_group(None).member
-
-	def test_can_lookup(self):
-		"""Tests that anyone can lookup"""
-		user = models.User(email=['yo@yo.com']).put().get()
-		need = Need('lookup')
-		self.assertTrue(user._can(user, need, None, None))
-
-	def test_can_get_not_user(self):
-		"""Tests can get with invalid user"""
-		user = models.User(email=['yo@yo.com']).put().get()
-		need = Need('get')
-		self.assertFalse(user._can(user, need, None, None))
-
-	def test_can_index(self):
-		"""Tests that index only works for user"""
-		user = models.User(email=['yo@yo.com']).put().get()
-		need = Need('index')
-		self.assertTrue(user._can(user, need, None,
-		                           MagicMock(filter=lambda *args: True)))
-
-	def test_pre_put_hook(self):
-		"""Tests that pre put hook for user works"""
-		with self.assertRaises(BadValueError):
-			models.User().put()
-
-	def test_scores_forassign_wo_fs(self):
-		"""Tests that missing fs doesn't crash method"""
-		assign = models.Assignment().put().get()
-		user = models.User(email=['yo@yo.com']).put().get()
-		self.assertEqual(
-			user.scores_for_assignment(assign),
-			([[user.email[0], 0, None, None, None]], False))
-
-	def test_scores_forassign_w_fs_wo_scores(self):
-		"""Tests that fs scores are loaded"""
-		assign = models.Assignment().put()
-		user = models.User(email=['yo@yo.com']).put()
-		backup = models.Backup(submitter=user, assignment=assign).put()
-		subm = models.Submission(backup=backup).put()
-		models.FinalSubmission(
-			submitter=user,
-			assignment=assign,
-			submission=subm).put()
-
-		user = user.get()
-		self.assertNotEqual(user.get_final_submission(assign), None)
-		self.assertFalse(user.scores_for_assignment(assign.get())[1])
-
-	def test_scores_forassign_w_fs_w_scores(self):
-		"""Tests that fs scores are loaded"""
-		assign = models.Assignment().put()
-		user = models.User(email=['yo@yo.com']).put()
-		backup = models.Backup(submitter=user, assignment=assign).put()
-		score = models.Score(score=10, grader=user)
-		subm = models.Submission(
-			backup=backup,
-			score=[score]).put()
-		models.FinalSubmission(
-			submitter=user,
-			assignment=assign,
-			submission=subm).put()
-
-		user = user.get()
-		self.assertNotEqual(user.get_final_submission(assign), None)
-		self.assertTrue(user.scores_for_assignment(assign.get())[1])
-
-	##########
-	# Course #
-	##########
-
-	def test_course_get_students_basic(self):
-		"""Tests that get_students functions"""
-		student_key = models.User(email=['yo@yo.com']).put()
-		course = make_fake_course(student_key.get())
-		students = course.get_students(student_key)
-		self.assertTrue(isinstance(students, list))
-
-	def test_course_get_students_function(self):
-		"""Tests that get_students works"""
-		student_key = models.User(email=['yo@yo.com']).put()
-		course = make_fake_course(student_key.get())
-		models.Participant.add_role(
-			student_key, course.key, constants.STUDENT_ROLE)
-		enrollment = course.get_students(student_key)
-		self.assertTrue(isinstance(enrollment, list))
-		students = [student.user for student in enrollment]
-		self.assertIn(student_key, students)
-
-	##############
-	# Assignment #
-	##############
-
-	def test_assignment_can(self):
-		"""Tests that index always returns"""
-		index = Need('index')
-		self.assertTrue(models.Assignment._can(None, index, None, True))
-
-	def test_assignment_comparator(self):
-		"""Tests that assignments can be compared like numbers... by due date"""
-		creator_key = models.User(email=['yo@yo.com']).put()
-		course = make_fake_course(creator_key.get())
-		assignment1 = make_fake_assignment(course, creator_key.get())
-		assignment2 = models.Assignment(
-			name='hw1',
-			points=3,
-			display_name="CS 61A",
-			templates="[]",
-			course=course.key,
-			creator=creator_key,
-			max_group_size=4,
-			due_date=datetime.datetime.now() + datetime.timedelta(days=3))
-		self.assertTrue(assignment2 < assignment1)
-		self.assertFalse(assignment1 < assignment2)
-
-		lst = [assignment1, assignment2]
-		lst = sorted(lst)
-		self.assertEqual(lst, [assignment2, assignment1])
-
-	###############
-	# Participant #
-	###############
-
-	def test_participant_can(self):
-		"""Tests that all users can get, and that only staff can index"""
-		get = Need('get')
-		self.assertTrue(models.Participant._can(None, get, None, None))
-
-		need = Need('index')
-		student = models.User(email=['yo@yo.com']).put().get()
-		admin = models.User(email=['do@do.com']).put().get()
-
-		course = make_fake_course(student)
-
-		models.Participant.add_role(
-			student.key, course.key, constants.STUDENT_ROLE)
-		models.Participant.add_role(
-			admin.key, course.key, constants.STAFF_ROLE)
-
-		query = models.Participant.query()
-
-		results = models.Participant._can(student, need, course, query).fetch()
-		self.assertNotEqual(None, results)
-		self.assertEqual(1, len(results))
-
-		results = models.Participant._can(admin, need, course, query).fetch()
-		self.assertNotEqual(None, results)
-		self.assertEqual(2, len(results))
-
-	def test_invalid_role_add(self):
-		"""Test adding invalid role"""
-		with self.assertRaises(BadValueError):
-			models.Participant.add_role(None, None, 'yolo')
-
-	def test_invalid_role_remove(self):
-		"""Test adding invalid role"""
-		with self.assertRaises(BadValueError):
-			models.Participant.remove_role(None, None, 'yolo')
-
-	def test_validate_message_empty_message(self):
-		"""Tests that validate_msessages does not accept empty messages"""
-		with self.assertRaises(BadValueError):
-			models.validate_messages(None, None)
-
-	def test_validate_invalid_messages_str(self):
-		"""Tests that validate only accepts JSON dicts"""
-		with self.assertRaises(BadValueError):
-			models.validate_messages(None, '[]')
-
-	def test_validate_invalid_json(self):
-		"""Tests that validate raises BadValueError with invalid JSON"""
-		with self.assertRaises(BadValueError):
-			models.validate_messages(None, '#$@%P(@U#RP(QU@#P(UQ@# CP(U#P((____)')
-
-	###########
-	# Message #
-	###########
-
-	def test_message_can(self):
-		"""Tests that messgea can always false"""
-		index = Need('index')
-		self.assertFalse(models.Message._can(None, index, None, None))
-
-	##########
-	# Backup #
-	##########
-
-	def test_backup_can_get(self):
-		"""Tests that backup required"""
-		with self.assertRaises(ValueError):
-			get = Need('get')
-			models.Backup._can(None, get, None, None)
-
-	def test_backup_index(self):
-		"""Tests permissions for backup"""
-		admin = models.User(email=['do@do.com']).put().get()
-		course = make_fake_course(admin)
-		models.Participant.add_role(
-			admin.key, course.key, constants.STAFF_ROLE)
-
-		index = Need('index')
-		assignment = make_fake_assignment(course, admin)
-		backup = models.Backup(
-			submitter=admin.key, assignment=assignment.key).put().get()
-		query = models.Backup.query()
-		self.assertNotEqual(
-			False, models.Backup._can(admin, index, backup, query))
-
-	##############
-	# Submission #
-	##############
-
-	def test_get_final(self):
-		"""Test get_final"""
-		admin = models.User(email=['do@do.com']).put().get()
-		student = models.User(email=['y@da.com']).put().get()
-		course = make_fake_course(admin)
-		assignment = make_fake_assignment(course, admin).put().get()
-
-		backup = models.Backup(
-			submitter=student.key, assignment=assignment.key).put()
-		submission = models.Submission(backup=backup).put()
-		fsubm = models.FinalSubmission(
-			submitter=student.key,
-			assignment=assignment.key,
-		    group=make_fake_group(assignment, admin, student).key,
-			submission=submission).put().get()
-		self.assertEqual(fsubm, submission.get().get_final())
-
-	def test_submission_can(self):
-		"""Tests that mission submission raises valueerror"""
-		grade = Need('grade')
-		with self.assertRaises(ValueError):
-			models.Submission._can(None, grade, None, None)
-
-	def test_get_final_w_revision(self):
-		""""""
-		admin = models.User(email=['do@do.com']).put().get()
-		student = models.User(email=['y@da.com']).put().get()
-		course = make_fake_course(admin)
-		assignment = make_fake_assignment(course, admin)
-		assignment.revision = True
-		assignment.put().get()
-
-		backup = models.Backup(
-			submitter=student.key, assignment=assignment.key).put()
-		submission = models.Submission(backup=backup).put()
-		models.FinalSubmission(
-			submitter=student.key,
-			assignment=assignment.key,
-			group=make_fake_group(assignment, admin, student).key,
-			submission=submission).put().get()
-
-		self.assertEqual(submission.get().mark_as_final().get().revision,
-		                 submission)
-
-	def test_get_final_wo_final(self):
-		""""""
-		admin = models.User(email=['do@do.com']).put().get()
-		student = models.User(email=['y@da.com']).put().get()
-		course = make_fake_course(admin)
-		assignment = make_fake_assignment(course, admin)
-		assignment.revision = True
-		assignment.put().get()
-
-		group = make_fake_group(assignment, admin, student).put()
-
-		backup = models.Backup(
-			submitter=student.key, assignment=assignment.key).put()
-		submission = models.Submission(backup=backup).put()
-
-		self.assertEqual(submission.get().mark_as_final().get().group,
-		                 group)
-
-
-	########
-	# Diff #
-	########
-
-	def test_diff_comments(self):
-		"""Tests that comments returned successfully"""
-		diff = models.Diff().put().get()
-		self.assertIn('comments', diff.to_json().keys())
-
-	###########
-	# Comment #
-	###########
-
-	def test_comment_can(self):
-		"""test commentp ermissions"""
-		admin = models.User(email=['yo@yo.com'], is_admin=True).put().get()
-		self.assertTrue(models.Comment._can(admin, None))
-		weird = Need('weird')
-		self.assertFalse(models.Comment._can(MagicMock(is_admin=False), weird))
-
-	###########
-	# Version #
-	###########
-
-	def test_version_download_link(self):
-		"""Version download link"""
-		version = models.Version()
-		with self.assertRaises(BadValueError):
-			version.download_link()
-
-	def test_version_download_link_success(self):
-		"""Tests that function works properly"""
-		version = models.Version(
-			versions=['1.1'],
-			base_url='okpy',
-			name='update')
-		self.assertEqual(version.download_link('1.1'),
-		                 'okpy/1.1/update')
-
-	def test_version_to_json(self):
-		"""Tests that to_json includes current version if applicable"""
-		version = models.Version(
-			versions=['1.1'],
-			base_url='okpy',
-		    current_version='1.1',
-			name='update')
-		self.assertIn('current_download_link', version.to_json().keys())
-
-	def test_version_can(self):
-		"""Tests that delete always forbidden"""
-		need = Need('delete')
-		self.assertFalse(models.Version._can(None, need))
-
-	def test_from_dict(self):
-		"""Tests that ValueError raised without value"""
-		with self.assertRaises(ValueError):
-			models.Version.from_dict({})
-
-	#########
-	# Group #
-	#########
-
-	def test_group_lookup_or_create(self):
-		"""TEsts that group lookup_or_create works"""
-		admin = models.User(email=['do@do.com']).put().get()
-		student = models.User(email=['y@da.com']).put().get()
-		course = make_fake_course(admin)
-		assignment = make_fake_assignment(course, admin).put().get()
-		models.Group._lookup_or_create(student.key, assignment.key)
-
-	def test_group_lookup_by_assignment(self):
-		"""Test lookup by assignment"""
-		admin = models.User(email=['do@do.com']).put().get()
-		student = models.User(email=['y@da.com']).put().get()
-		course = make_fake_course(admin)
-		assignment = make_fake_assignment(course, admin).put().get()
-		group = make_fake_group(assignment, admin, student).put()
-		groups = models.Group.lookup_by_assignment(assignment)
-		self.assertIn(group, [g.key for g in groups])
-
-	def test_group_invite(self):
-		"""Tests group nitpicky invitation behavior"""
-		admin = models.User(email=['do@do.com']).put().get()
-		student = models.User(email=['y@da.com']).put().get()
-		course = make_fake_course(admin).put().get()
-		assignment = make_fake_assignment(course, admin).put().get()
-		group = make_fake_group(assignment, admin, student).put().get()
-
-		self.assertIn('is not a valid user', group.invite('asdf@asdf.com'))
-		self.assertIn('is not enrolled in', group.invite(student.email[0]))
-
-		group.invited = [student.key]
-		models.Participant.add_role(student.key, course.key, constants.STUDENT_ROLE)
-		self.assertIn('has already been invited', group.invite(student.email[0]))
-
-		group.invited = []
-		self.assertIn('is already in the group', group.invite(student.email[0]))
-
-		assignment.max_group_size = 2
-		assignment.put()
-		student2 = models.User(email=['y@da2.com']).put().get()
-		models.Participant.add_role(student2.key, course.key, constants.STUDENT_ROLE)
-		self.assertEqual(2, group.assignment.get().max_group_size)
-		self.assertEqual(2, len(group.member))
-		self.assertEqual('The group is full', group.invite(student2.email[0]))
-=======
     # Utilities
 
     def test_JSONEncoder(self):
@@ -909,5 +467,4 @@
         models.Participant.add_role(student2.key, course.key, constants.STUDENT_ROLE)
         self.assertEqual(2, group.assignment.get().max_group_size)
         self.assertEqual(2, len(group.member))
-        self.assertEqual('The group is full', group.invite(student2.email[0]))
->>>>>>> d8638682
+        self.assertEqual('The group is full', group.invite(student2.email[0]))