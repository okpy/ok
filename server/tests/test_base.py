#!/usr/bin/env python
# encoding: utf-8

"""
Server test case scaffolding
"""

import os
import sys
import collections
import urllib

sys.path.insert(0, os.path.abspath(os.path.join(
    os.path.dirname(__file__), '..')))

from flask import json

from google.appengine.ext import testbed

try:
    import unittest2 as unittest
except ImportError:
    import unittest
import urllib
import urlparse

from google.appengine.ext import ndb

import app
from app import models
from app import auth
from app.constants import API_PREFIX #pylint: disable=import-error
from app.authenticator import Authenticator, AuthenticationException

class BaseTestCase(unittest.TestCase): #pylint: disable=no-init
    """
    Base test case.
    """
    def setUp(self): #pylint: disable=invalid-name, missing-docstring
        # Flask apps testing. See: http://flask.pocoo.org/docs/testing/
        app.app.config.from_object('app.settings.Debug')
        self.app = app.app
        self.client = self.app.test_client()

        self.app_import = app
        self.testbed = testbed.Testbed()
        self.testbed.activate()
        self.testbed.init_datastore_v3_stub()
        self.testbed.init_user_stub()
        self.testbed.init_memcache_stub()

    def tearDown(self): #pylint: disable=invalid-name, missing-docstring
        self.testbed.deactivate()


class APIBaseTestCase(BaseTestCase):
    """
    Base API test case. Includes a bunch of useful helper methods.
    """
    model = None
    name = ""
    num = 1
    api_version = 'v1'

    def get_accounts(self):
        """
        Returns the accounts you want to exist in your system.
        """
        raise NotImplementedError

    def setUp(self):
        super(APIBaseTestCase, self).setUp()
        APIBaseTestCase.accounts = self.get_accounts()
        self.user = None
        auth.authenticate = self.authenticate

    def authenticate(self):
        return self.user

    def login(self, user):
        """ Logs in the user. """
        assert not self.user and user in self.accounts
        user = self.accounts[user]
        self.user = user
        user.put()

    def logout(self):
        """ Logs out the user. """
        if self.user in self.accounts.values():
            self.user.key.delete()
        self.user = None

    def get(self, url, *args, **kwds):
        """
        Makes a get request.
        """
<<<<<<< HEAD
        url = API_PREFIX + '/' + self.api_version + url
        self.response = self.client.get(url, *args, **kwds)
=======
        params = urllib.urlencode(kwds)
        self.response = self.client.get(API_PREFIX + url + '?' + params, *args)
>>>>>>> 7492f6e8
        try:
            response_json = json.loads(self.response.data)['data']
            self.response_json = models.json.loads(json.dumps(response_json))
        except ValueError:
            self.response_json = None

    def get_index(self, *args, **kwds):
        """
        Makes a get request on the index.
        Properly creates URL arguments for pagination.
        """
        self.get('/{}'.format(self.name), *args, **kwds)

        if self.response_json:
            self.page = self.response_json['page']
            self.more = self.response_json['more']
            self.response_json = self.response_json['results']

    def get_entity(self, inst, *args, **kwds):
        """
        Makes a get request on a particular instance.
        """
        self.get('/{}/{}'.format(self.name, inst.key.id()), *args, **kwds)

    def post(self, url, *args, **kwds):
        """
        Makes a post request, with json.
        """
        kwds.setdefault('content_type', 'application/json')
        url = API_PREFIX + '/' + self.api_version + url
        self.response = self.client.post(url, *args, **kwds)
        try:
            response_json = json.loads(self.response.data)
            self.response_json = models.json.loads(
                json.dumps(response_json['data']))
        except ValueError:
            self.response_json = None

    def post_json(self, url, *args, **kwds):
        """
        Makes a post request.
        """
        data = kwds.get('data', {})
        if isinstance(data, models.Base):
            data = data.to_dict()
        if isinstance(data, dict):
            data = models.json.dumps(data)
        kwds['data'] = data
        kwds.setdefault('content_type', 'application/json')
        self.post(url, *args, **kwds)

    def post_entity(self, inst, *args, **kwds):
        """
        Posts an entity to the server.
        """
        self.post_json('/{}'.format(self.name), data=inst, *args, **kwds)
        if self.response_json and 'key' in self.response_json:
            if inst.key:
                self.assertEqual(inst.key.id(), self.response_json['key'])
            else:
                inst.key = models.ndb.Key(self.model, self.response_json['key'])
        self.assertStatusCode(200)

    ## ASSERTS ##
    def assertHeader(self, header, value): #pylint: disable=invalid-name
        """Asserts a particular header."""
        self.assertEqual(self.response.headers[header], value)

    def assertStatusCode(self, code): #pylint: disable=invalid-name
        """Asserts the status code."""
        try:
            response_json = json.loads(self.response.data)
        except Exception:
            self.assertTrue(False, self.response.data)
        self.assertEqual(self.response.status_code, code,
                         response_json['message'])

    def assertJson(self, correct_json): #pylint: disable=invalid-name
        """Asserts that the response is correct_json."""
        self.assertStatusCode(200)
        if isinstance(correct_json, collections.Iterable):
            self.assertItemsEqual(self.response_json, correct_json)
        else:
            self.assertEqual(self.response_json, correct_json)

    def assertEntity(self, inst):
        self.assertJson(inst.to_json())
<|MERGE_RESOLUTION|>--- conflicted
+++ resolved
@@ -94,13 +94,9 @@
         """
         Makes a get request.
         """
-<<<<<<< HEAD
         url = API_PREFIX + '/' + self.api_version + url
-        self.response = self.client.get(url, *args, **kwds)
-=======
         params = urllib.urlencode(kwds)
-        self.response = self.client.get(API_PREFIX + url + '?' + params, *args)
->>>>>>> 7492f6e8
+        self.response = self.client.get(url + '?' + params, *args)
         try:
             response_json = json.loads(self.response.data)['data']
             self.response_json = models.json.loads(json.dumps(response_json))
