#pylint: disable=all

import os
os.environ['FLASK_CONF'] = 'TEST'
from test_base import BaseTestCase 
from test_base import make_fake_course
from test_base import make_fake_assignment
from test_base import make_fake_creator 

from google.appengine.api import memcache
from google.appengine.ext import ndb
from google.appengine.ext import testbed

from app.utils import add_taskqueue, add_all_taskqueue, lease_tasks
from app.constants import STUDENT_ROLE
from app.constants import STAFF_ROLE
from app import models
from google.appengine.api import taskqueue

import json

#Mocks: Course
class AutograderTests(BaseTestCase):

    def get_students(self): 
        return {
            "student0": models.User(
                email=["dummy@student.com"],
            ),
            "student1": models.User(
                email=["other@student.com"],
            ),
            "student2": models.User(
                email=["otherrr@student.com"],
            )
        }

    def get_messages(self): 
        return {
            'message0': models.Message(
                contents = json.dumps({"hello":0}),
                kind = 'file_contents'
                ),
            'message1': models.Message(
                contents = json.dumps({"hello1":1}),
                kind = 'file_contents'
                ),
            'message2': models.Message(
                contents = json.dumps({"hello2":2}),
                kind = 'file_contents'
                ),

        }

    def get_backups(self):
        return {
            "backup0": models.Backup(
                submitter = self.students["student0"].key,
                assignment= self.assignment.key,
                messages = [self.Messages['message0']]
            ),
            "backup1": models.Backup(
                submitter = self.students["student1"].key,
                assignment= self.assignment.key,
                messages = [self.Messages['message1']]
            ),
            "backup2": models.Backup(
                submitter = self.students["student2"].key,
                assignment= self.assignment.key,
                messages = [self.Messages['message2']]
            )
        }

    def get_submissions(self):
        return {
            "submission0": models.Submission(
                backup=self.Backups['backup0'].key
            ),
            "submission1": models.Submission(
                backup=self.Backups['backup1'].key
            ),
            "submission2": models.Submission(
                backup=self.Backups['backup2'].key
            )
        }

    def get_final_submissions(self):
        return {
            "submission0": models.FinalSubmission(
                assignment=self.assignment.key,
                submitter=self.students["student0"].key,
                submission=self.Submissions['submission0'].key
            ),
            "submission1": models.FinalSubmission(
                assignment=self.assignment.key,
                submitter=self.students["student1"].key,
                submission=self.Submissions['submission1'].key
            ),
            "submission2": models.FinalSubmission(
                assignment=self.assignment.key,
                submitter=self.students["student2"].key,
                submission=self.Submissions['submission2'].key
            )
        }
    def enroll(self, student, course, role):
        """Enroll student in course with the given role."""
        part = models.Participant()
        part.user = self.students[student].key
        part.course = course.key
        part.role = role
        part.put()

    def setUp(self):
        super(AutograderTests, self).setUp()
        self.creator = make_fake_creator()
        self.creator.put()
        self.course = make_fake_course(self.creator)
        self.course.put()
        self.assignment = make_fake_assignment(self.course, self.creator)
        self.assignment.put()

        self.students = self.get_students()

        for student in self.students.values():
            student.put()

        self.enroll("student0", self.course, STUDENT_ROLE)
        self.enroll("student1", self.course, STUDENT_ROLE)
        self.enroll("student2", self.course, STUDENT_ROLE)

        self.Messages = self.get_messages()

        for message in self.Messages.values():
            message.put()

        self.Backups = self.get_backups()

        for backup in self.Backups.values():
            backup.put()        

        self.Submissions = self.get_submissions()

        for sub in self.Submissions.values():
            sub.put()

        self.finalSubmissions = self.get_final_submissions()

        for submission in self.finalSubmissions.values():
            submission.put()

    def test_addToQueue_and_lease(self):
<<<<<<< HEAD
        add_all_taskqueue(self.course, self.assignment.key)
        q = taskqueue.Queue("pull-queue")
        files = lease_tasks()
        self.assertEquals(len(files), 3)             
=======
        add_taskqueue(self.course, self.assignment.key)
        submissions = lease_tasks()
        self.assertEquals(len(submissions), 3)             
>>>>>>> 4a415e38

        # for bac in backups:
        #     self.assertIn(bac, self.Backups.values())

    def test_add_taskqueue(self):
        add_taskqueue(self.Submissions['submission0'])
        q = taskqueue.Queue("pull-queue")
        files = lease_tasks()
        self.assertEquals(len(files), 1)             

if __name__ == "__main__":
    unittest.main()<|MERGE_RESOLUTION|>--- conflicted
+++ resolved
@@ -2,10 +2,10 @@
 
 import os
 os.environ['FLASK_CONF'] = 'TEST'
-from test_base import BaseTestCase 
+from test_base import BaseTestCase
 from test_base import make_fake_course
 from test_base import make_fake_assignment
-from test_base import make_fake_creator 
+from test_base import make_fake_creator
 
 from google.appengine.api import memcache
 from google.appengine.ext import ndb
@@ -22,7 +22,7 @@
 #Mocks: Course
 class AutograderTests(BaseTestCase):
 
-    def get_students(self): 
+    def get_students(self):
         return {
             "student0": models.User(
                 email=["dummy@student.com"],
@@ -35,7 +35,7 @@
             )
         }
 
-    def get_messages(self): 
+    def get_messages(self):
         return {
             'message0': models.Message(
                 contents = json.dumps({"hello":0}),
@@ -136,7 +136,7 @@
         self.Backups = self.get_backups()
 
         for backup in self.Backups.values():
-            backup.put()        
+            backup.put()
 
         self.Submissions = self.get_submissions()
 
@@ -149,16 +149,10 @@
             submission.put()
 
     def test_addToQueue_and_lease(self):
-<<<<<<< HEAD
         add_all_taskqueue(self.course, self.assignment.key)
         q = taskqueue.Queue("pull-queue")
         files = lease_tasks()
-        self.assertEquals(len(files), 3)             
-=======
-        add_taskqueue(self.course, self.assignment.key)
-        submissions = lease_tasks()
-        self.assertEquals(len(submissions), 3)             
->>>>>>> 4a415e38
+        self.assertEquals(len(files), 3)
 
         # for bac in backups:
         #     self.assertIn(bac, self.Backups.values())
@@ -167,7 +161,7 @@
         add_taskqueue(self.Submissions['submission0'])
         q = taskqueue.Queue("pull-queue")
         files = lease_tasks()
-        self.assertEquals(len(files), 1)             
+        self.assertEquals(len(files), 1)
 
 if __name__ == "__main__":
     unittest.main()