#!/usr/bin/env python
# encoding: utf-8
#pylint: disable=no-member, no-init, too-many-public-methods
#pylint: disable=attribute-defined-outside-init
# This disable is because the tests need to be name such that
# you can understand what the test is doing from the method name.
#pylint: disable=missing-docstring
"""
tests.py

"""

import datetime
from test_base import APIBaseTestCase, unittest, api #pylint: disable=relative-import
from test_base import make_fake_assignment, make_fake_course, make_fake_backup, make_fake_submission, make_fake_finalsubmission #pylint: disable=relative-import
from google.appengine.ext import ndb
from app import models, constants, utils
from ddt import ddt, data, unpack
from app.exceptions import *
from integration.test_api_base import APITest


class SubmissionAPITest(APIBaseTestCase):

<<<<<<< HEAD
	API = api.SubmissionAPI

	def setUp(self):
		super(SubmissionAPITest, self).setUp()
		self.user = self.accounts['dummy_admin']
		self.user1 = self.accounts['dummy_student']
		self.user2 = self.accounts['dummy_student2']
		self.user3 = self.accounts['dummy_student3']
		self.assignment_name = 'Hog Project'
		self._course = make_fake_course(self.user)
		self._course.put()
		self._assign = make_fake_assignment(self._course, self.user)
		self._assign.name = self._assign.display_name = self.assignment_name
		self._assign.put()
		self._backup = make_fake_backup(self._assign, self.user2)
		self._submission = make_fake_submission(self._backup)
		self._finalsubmission = make_fake_finalsubmission(self._submission, self._assign, self.user2)
		self._score = models.Score(score=2).put()
		self._submission.score = [self._score.get()]
		self._submission.put()

	def get_accounts(self):
		return APITest().get_accounts()

	def test_data_for_zip_no_contents(self):
		""" Tests that no file_contents raises BadValueError """
		with self.assertRaises(BadValueError):
			self.API().data_for_zip(self.obj().set(
				submitter=self.accounts['dummy_admin'].key,
				created='created',
				get_messages=lambda: {}))

	def test_data_for_zip_del_submit(self):
		""" Tests that submit entry is deleted """
		name, file_contents = self.API().data_for_zip(self.obj().set(
			submitter=self.accounts['dummy_admin'].key,
			created='created',
			get_messages=lambda: {'file_contents': {'submit': 'hello'}},
			assignment=self._assign.key,
			to_json=lambda: {}))
		self.assertNotIn('submit', file_contents)

	def test_data_for_zip_without_email(self):
		""" Tests that user without email is okay """
		user = self.accounts['dummy_student']
		user.email = []
		self.API().data_for_zip(self.obj().set(
			submitter=user.key,
			created='created',
			get_messages=lambda: {'file_contents': {'gup.py': 'import yo'}},
			assignment=self._assign.key,
			to_json=lambda: {}))

	def test_data_for_zip_name(self):
		""" Test that the filename is valid """
		info = {'gup.py': 'import yo'}
		name, file_contents = self.API().data_for_zip(self.obj().set(
			submitter=self.accounts['dummy_admin'].key,
			created='created',
			get_messages=lambda: {'file_contents': info},
			assignment=self._assign.key,
			to_json=lambda: {}))
		self.assertEqual(info, file_contents)
		self.assertNotIn('.', name)
		self.assertNotIn(' ', name)

	def test_data_for_zip_unencodable(self):
		""" Tests that non-encodable keys are okay """
		info = {'gup.py': 1}
		self.API().data_for_zip(self.obj().set(
			submitter=self.accounts['dummy_admin'].key,
			created='created',
			get_messages=lambda: {'file_contents': info},
			assignment=self._assign.key,
			to_json=lambda: {}))
		self.assertEqual(info['gup.py'], 1)

	def test_zip(self):
		""" Tests that zip does not crash """
		obj = self.obj().set(
			submitter=self.accounts['dummy_admin'].key,
			created='created',
			get_messages=lambda: {'file_contents': {'gup.py': 1}},
			assignment=self._assign.key,
			to_json=lambda: {})
		self.API().zip(obj, self.accounts['dummy_admin'], {})

	def test_zip_files(self):
		""" Tests that zip_files does not crash """
		name, file_contents = 'yolo', {'gup.py': 'import fish'}
		name2, zipfile = self.API().zip_files(name, file_contents)
		self.assertEqual(name, name2)
		return name, zipfile

	def test_make_zip_response(self):
		""" Check zipfile response headers """
		with self.app.test_request_context('/api/v2'):
			response = self.API().make_zip_response(*self.test_zip_files())
			self.assertIn('attachment;', response.headers['Content-Disposition'])
			self.assertEqual('application/zip', response.headers['Content-Type'])

	def test_download(self):
		""" Check that download completes successfully """
		with self.app.test_request_context('/api/v2'):
			user, obj = self.accounts['dummy_admin'], self.obj().set(
				submitter=self.accounts['dummy_admin'].key,
				created='created',
				get_messages=lambda: {'file_contents': {'gup.py': 1}},
				assignment=self._assign.key,
				to_json=lambda: {})
			self.API().download(obj, user, {})

	def test_diff_empty(self):
		""" Tests that diff does not accept empty file_Contents """
		with self.assertRaises(BadValueError):
			obj = self.obj().set(get_messages=lambda: {})
			self.API().diff(obj, self.accounts['dummy_admin'], {})

	def test_diff_remove_submit(self):
		""" Tests that diff removes submit key """
		with self.assertRaises(AttributeError):  # AttributeError because fake obj has no assignment... means it passed
			file_contents = {'submit': 'yo'}
			key = ndb.Key(models.User, 1)
			obj = self.obj().set(
				get_messages=lambda: {'file_contents': file_contents},
				key=key)
			self.API().diff(obj, self.accounts['dummy_admin'], {})
			self.assertNotIn('submit', file_contents)

	def test_diff_non_encodable(self):
		""" Tests against keys that are nonencodable """
		with self.assertRaises(AttributeError):
			file_contents = {'gup.py': True}
			obj = self.obj().set(get_messages=lambda: {'file_contents': file_contents})
			self.API().diff(obj, self.accounts['dummy_admin'], {})
			self.assertEqual(file_contents['gup.py'], 'True')

	def test_diff_obj(self):
		""" Tests that existing diff is just returned """
		api, fake = self.API(), True
		file_contents = {'gup.py': True}
		self.mock(api.diff_model, 'get_by_id').using(staticmethod(lambda keyId: fake))
		key = ndb.Key(models.User, 1)
		obj = self.obj().set(
			get_messages=lambda: {'file_contents': file_contents},
			key=key,
			file_contents=file_contents)
		diff = api.diff(obj, self.accounts['dummy_admin'], {})
		self.assertEqual(fake, diff)
		return obj

	def test_diff_no_templates(self):
		""" Test diff with no template """
		api = self.API()
		file_contents = {'gup.py': True}
		self.mock(api.diff_model, 'get_by_id').using(staticmethod(lambda keyId: False))
		key = ndb.Key(models.User, 1)
		obj = self.obj().set(
			get_messages=lambda: {'file_contents': file_contents},
			key=key)
		obj.assignment = self._assign
		obj.assignment.get = lambda: self.obj().set(templates=None)
		templates = obj.assignment.get().templates
		self.assertFalse(api.diff_model.get_by_id(obj.key.id()))
		self.assertTrue(not templates or templates == {})
		with self.assertRaises(BadValueError):
			api.diff(obj, self.accounts['dummy_admin'], {})

	def test_diff_fn_notin_templates(self):
		""" Tests filename not in templates """
		obj = self.test_diff_obj()
		obj.assignment = self._assign
		obj.templates = {}
		self._assign.get = lambda: self.obj().set(templates='{"a":"adsf"}')
		obj.get_messages = lambda: {'file_contents': {'b': "adsf"}}
		self.API().diff(obj, self.accounts['dummy_admin'], {})
		return obj

	def test_diff_fn_in_templates(self):
		""" Tests filename not in templates """
		obj = self.test_diff_obj()
		obj.assignment = self._assign
		obj.templates = {}
		self._assign.get = lambda: self.obj().set(templates='{"a":"adsf"}')
		obj.get_messages = lambda: {'file_contents': {'a': "asdf", 'b': "asdf"}}
		self.API().diff(obj, self.accounts['dummy_admin'], {})
		return obj

	def test_diff_template_as_list(self):
		""" Test that a template list is okay """
		obj = self.test_diff_fn_in_templates()
		obj.assignment.get = lambda: self.obj().set(templates='{"a":["asdf"]}')
		self.API().diff(obj, self.accounts['dummy_admin'], {})
		return obj

	def test_diff_returned(self):
		""" Test that a diff object is returned """
		obj = self.test_diff_template_as_list()
		obj.assignment.get().templates = '["a"]'
		self.mock(models.Diff, 'get_by_id').using(staticmethod(lambda keyId: False))
		diff = self.API().diff(obj, self.accounts['dummy_admin'], {})
		self.assertEqual(diff.key.id(), obj.key.id())

	def test_add_comment(self):
		""" Tests that comment cannot be added to nonexistent diff """
		self.mock(models.Diff, 'get_by_id').using(staticmethod(lambda keyId: False))
		with self.assertRaises(BadValueError):
			self.API().add_comment(self.accounts['dummy_admin'], None, None)

	def test_add_empty_comment(self):
		""" Test that empty comment not allowed """
		data = {
			'index': '',
		    'message': '    ',
		    'file': ''
		}
		self.mock(models.Diff, 'get_by_id').using(staticmethod(lambda keyId: True))
		with self.assertRaises(BadValueError):
			self.API().add_comment(self.accounts['dummy_admin'], None, data)

	def test_add_comment_normal(self):
		""" Tests that coment can be added normally """
		data = {
			'index': 32,
			'message': 'Some unhelpful message',
			'file': ''
		}
		diff_obj = models.Diff(id=1).put().get()
		comment = self.API().add_comment(diff_obj, self.accounts['dummy_admin'], data)
		self.assertNotEqual(None, comment)

	def test_delete_comment_diff_dne(self):
		""" Tests comment cant be added to nonexsitent diff """
		self.mock(models.Diff, 'get_by_id').using(staticmethod(lambda keyId: False))
		with self.assertRaises(BadValueError):
			self.API().delete_comment(self.accounts['dummy_admin'], None, None)

	def test_delete_comment_dne(self):
		""" Tests that nonexistent comment cant be removed """
		self.mock(models.Diff, 'get_by_id').using(staticmethod(lambda keyId: self.accounts['dummy_admin']))
		self.mock(models.Comment, 'get_by_id').using(staticmethod(lambda *args, **kwargs: None))
		with self.assertRaises(BadKeyError):
			self.API().delete_comment(self.accounts['dummy_admin'], None, {
				'comment': self.accounts['dummy_admin'].key
			})

	def test_delete_comment_check(self):
		""" Tests that permissions are checked """
		self.mock(models.Diff, 'get_by_id').using(staticmethod(lambda keyId:
			self.accounts['dummy_admin']))
		self.mock(models.Comment, 'get_by_id').using(staticmethod(lambda *args, **kwargs:
			self.accounts['dummy_admin']))
		with self.assertRaises(PermissionError):
			self.API().delete_comment(self.accounts['dummy_student3'], self.accounts['dummy_student2'], {
				'comment': self.accounts['dummy_student'].key
			})

	def test_delete_comment_normal(self):
		""" Test that the comment is actually deleted (kind of) """
		self.mock(models.Diff, 'get_by_id').using(staticmethod(lambda keyId:
			self.accounts['dummy_admin']))
		self.mock(models.Comment, 'get_by_id').using(staticmethod(lambda *args, **kwargs:
			self.accounts['dummy_admin']))
		self.API().delete_comment(self.accounts['dummy_admin'], self.accounts['dummy_admin'], {
			'comment': self.accounts['dummy_student'].key
		})

	# def test_add_tag_dup(self):
	# 	""" Tests that duplicate tag cannot beadded """
	# 	obj = self.obj().set(tags=['a', 'b', 'c'])
	# 	user = self.accounts['dummy_student3']
	# 	data = {'tag': 'a'}
	# 	with self.assertRaises(BadValueError):
	# 		self.API().add_tag(obj, user, data)
	#
	# def test_add_tag_not_submitted(self):
	# 	""" Tests "normal" (not SUBMITTED_TAG) and not duplicated tag is added """
	# 	obj = self.obj().set(tags=[], put=lambda: '_')
	# 	user = self.accounts['dummy_student3']
	# 	data = {'tag': 'a'}
	# 	with self.assertRaises(BadValueError):
	# 		self.API().add_tag(obj, user, data)
	# 		self.assertIn('a', obj.tags)
	#
	# def test_add_tag_submitted(self):
	# 	""" Tests SUBMITTED_TAG works """
	# 	obj = self._submission
	# 	user = self.accounts['dummy_student3']
	# 	data = {'tag': 'submitted'}
	# 	self.mock(api.SubmissionAPI, 'SUBMITED_TAG').using('submitted')
	# 	with self.assertRaises(BadValueError):
	# 		models.Submission(
	# 			models.Submission.assignment == self._assign.key,
	# 			models.Submission.submitter == self.accounts['dummy_student3'].key,
	# 		    models.Submission.tags == 'submitted'
	# 		).put()
	# 		self.API().add_tag(obj, user, data)

	def test_score_check(self):
		""" Tests that permissinos are chcekd """
		with self.assertRaises(PermissionError):
			self.API().score(self._submission, self.accounts['dummy_student'], {'submission': self._submission.key})

	def test_score_no_subm_backup_match(self):
		""" Tests that ubmission and backup are matched """
		with self.assertRaises(ValueError):
			self.API().score(self._submission, self.accounts['dummy_admin'], {'submission': self._submission.key})

	def test_score_nrmally(self):
		""" Test score normal """
		self.API().score(self._backup, self.accounts['dummy_admin'], {
			'submission': self._submission.key,
			'key': 'tag',
		    'score': 10,
		    'message': 'YO'
		})

	def test_get_assignment(self):
		""" Tests the get_assignment will whine on multiple assignments """
		models.Assignment(name=self.assignment_name).put()
		with self.assertRaises(BadValueError):
			self.API().get_assignment(self.assignment_name)

	def test_submit_late_revision(self):
		""" Tests that late assignment, revision allowed """
		user = submitter = self.accounts['dummy_student2']
		assignment = self.assignment_name
		self._assign.lock_date = datetime.datetime.now() - datetime.timedelta(hours=9)
		self._assign.revision = True
		self._assign.put()
		messages, submit = {'analytics': False}, True
		status_code, message, data = self.API().submit(user, assignment, messages, submit, submitter)
		vassign = self.API().get_assignment(assignment)
		fs = user.get_final_submission(vassign)
		late_flag = vassign.lock_date and datetime.datetime.now() >= vassign.lock_date
		revision = vassign.revision
		self.assertTrue(submit and late_flag)
		self.assertTrue(revision)
		self.assertFalse(fs is None or fs.submission.get().score == [])
		self.assertEqual(status_code, 201)

	def test_submit_late_revision_notallowed(self):
		""" Tests that late assignment without finalsubm not allowed """
		user = submitter = self.accounts['dummy_student3']
		assignment = self.assignment_name
		self._assign.lock_date = datetime.datetime.now() - datetime.timedelta(hours=9)
		self._assign.put()
		messages, submit = None, True
		status_code, message, data = self.API().submit(user, assignment, messages, submit, submitter)
		self.assertEqual(status_code, 403)
		self.assertEqual(message, 'late')

	def test_submit_late_period(self):
		""" Tests that late submissions are not allowed """
		user = submitter = self.accounts['dummy_student3']
		assignment = self.assignment_name
		self._assign.lock_date = datetime.datetime.now() - datetime.timedelta(hours=9)
		self._assign.revision = True
		self._assign.put()
		messages, submit = None, True
		status_code, message, data = self.API().submit(user, assignment, messages, submit, submitter)
		self.assertEqual(status_code, 403)
		self.assertNotEqual(message, 'late')

	def test_backup_late_period(self):
		""" Tests that late backups are allowed """
		user = submitter = self.accounts['dummy_student3']
		assignment = self.assignment_name
		messages, submit = {'analytics': False}, False
		status_code, message, data = self.API().submit(user, assignment, messages, submit, submitter)
		self.assertEqual(status_code, 201)
		self.assertNotEqual(message, 'late')


	def test_mark_as_final(self):
		""" Tests that marking works, at the basic level """
		self._submission.mark_as_final()

		assert models.FinalSubmission.query(
			models.FinalSubmission.submission==self._submission.key
		).get() is not None
=======
    API = api.SubmissionAPI

    def setUp(self):
        super(SubmissionAPITest, self).setUp()
        self.user = self.accounts['dummy_admin']
        self.user1 = self.accounts['dummy_student']
        self.user2 = self.accounts['dummy_student2']
        self.user3 = self.accounts['dummy_student3']
        self.assignment_name = 'Hog Project'
        self._course = make_fake_course(self.user)
        self._course.put()
        self._assign = make_fake_assignment(self._course, self.user)
        self._assign.name = self._assign.display_name = self.assignment_name
        self._assign.put()
        self._backup = make_fake_backup(self._assign, self.user2)
        self._submission = make_fake_submission(self._backup)
        self._finalsubmission = make_fake_finalsubmission(self._submission, self._assign, self.user2)
        self._score = models.Score(score=2, tag="composition").put()
        self._submission.score = [self._score.get()]
        self._submission.put()

    def get_accounts(self):
        return APITest().get_accounts()

    def test_data_for_zip_no_contents(self):
        """ Tests that no file_contents raises BadValueError """
        with self.assertRaises(BadValueError):
            self.API().data_for_zip(self.obj().set(
                submitter=self.accounts['dummy_admin'].key,
                created='created',
                get_messages=lambda: {}))

    def test_data_for_zip_del_submit(self):
        """ Tests that submit entry is deleted """
        name, file_contents = self.API().data_for_zip(self.obj().set(
            submitter=self.accounts['dummy_admin'].key,
            created='created',
            get_messages=lambda: {'file_contents': {'submit': 'hello'}},
            assignment=self._assign.key,
            to_json=lambda: {}))
        self.assertNotIn('submit', file_contents)

    def test_data_for_zip_without_email(self):
        """ Tests that user without email is okay """
        user = self.accounts['dummy_student']
        user.email = []
        self.API().data_for_zip(self.obj().set(
            submitter=user.key,
            created='created',
            get_messages=lambda: {'file_contents': {'gup.py': 'import yo'}},
            assignment=self._assign.key,
            to_json=lambda: {}))

    def test_data_for_zip_name(self):
        """ Test that the filename is valid """
        info = {'gup.py': 'import yo'}
        name, file_contents = self.API().data_for_zip(self.obj().set(
            submitter=self.accounts['dummy_admin'].key,
            created='created',
            get_messages=lambda: {'file_contents': info},
            assignment=self._assign.key,
            to_json=lambda: {}))
        self.assertEqual(info, file_contents)
        self.assertNotIn('.', name)
        self.assertNotIn(' ', name)

    def test_data_for_zip_unencodable(self):
        """ Tests that non-encodable keys are okay """
        info = {'gup.py': 1}
        self.API().data_for_zip(self.obj().set(
            submitter=self.accounts['dummy_admin'].key,
            created='created',
            get_messages=lambda: {'file_contents': info},
            assignment=self._assign.key,
            to_json=lambda: {}))
        self.assertEqual(info['gup.py'], '1')

    def test_zip(self):
        """ Tests that zip does not crash """
        obj = self.obj().set(
            submitter=self.accounts['dummy_admin'].key,
            created='created',
            get_messages=lambda: {'file_contents': {'gup.py': 1}},
            assignment=self._assign.key,
            to_json=lambda: {})
        self.API().zip(obj, self.accounts['dummy_admin'], {})

    def test_zip_files(self):
        """ Tests that zip_files does not crash """
        name, file_contents = 'yolo', {'gup.py': 'import fish'}
        name2, zipfile = self.API().zip_files(name, file_contents)
        self.assertEqual(name, name2)
        return name, zipfile

    def test_make_zip_response(self):
        """ Check zipfile response headers """
        with self.app.test_request_context('/api/v2'):
            response = self.API().make_zip_response(*self.test_zip_files())
            self.assertIn('attachment;', response.headers['Content-Disposition'])
            self.assertEqual('application/zip', response.headers['Content-Type'])

    def test_download(self):
        """ Check that download completes successfully """
        with self.app.test_request_context('/api/v2'):
            user, obj = self.accounts['dummy_admin'], self.obj().set(
                submitter=self.accounts['dummy_admin'].key,
                created='created',
                get_messages=lambda: {'file_contents': {'gup.py': 1}},
                assignment=self._assign.key,
                to_json=lambda: {})
            self.API().download(obj, user, {})

    def test_diff_empty(self):
        """ Tests that diff does not accept empty file_Contents """
        with self.assertRaises(BadValueError):
            obj = self.obj().set(get_messages=lambda: {})
            self.API().diff(obj, self.accounts['dummy_admin'], {})

    def test_diff_remove_submit(self):
        """ Tests that diff removes submit key """
        with self.assertRaises(AttributeError):  # AttributeError because fake obj has no assignment... means it passed
            file_contents = {'submit': 'yo'}
            key = ndb.Key(models.User, 1)
            obj = self.obj().set(
                get_messages=lambda: {'file_contents': file_contents},
                key=key)
            self.API().diff(obj, self.accounts['dummy_admin'], {})
            self.assertNotIn('submit', file_contents)

    def test_diff_non_encodable(self):
        """ Tests against keys that are nonencodable """
        with self.assertRaises(AttributeError):
            file_contents = {'gup.py': True}
            obj = self.obj().set(get_messages=lambda: {'file_contents': file_contents})
            self.API().diff(obj, self.accounts['dummy_admin'], {})
            self.assertEqual(file_contents['gup.py'], 'True')

    def test_diff_obj(self):
        """ Tests that existing diff is just returned """
        api, fake = self.API(), True
        file_contents = {'gup.py': True}
        self.mock(api.diff_model, 'get_by_id').using(staticmethod(lambda keyId: fake))
        key = ndb.Key(models.User, 1)
        obj = self.obj().set(
            get_messages=lambda: {'file_contents': file_contents},
            key=key,
            file_contents=file_contents)
        diff = api.diff(obj, self.accounts['dummy_admin'], {})
        self.assertEqual(fake, diff)
        return obj

    def test_diff_no_templates(self):
        """ Test diff with no template """
        api = self.API()
        file_contents = {'gup.py': True}
        self.mock(api.diff_model, 'get_by_id').using(staticmethod(lambda keyId: False))
        key = ndb.Key(models.User, 1)
        obj = self.obj().set(
            get_messages=lambda: {'file_contents': file_contents},
            key=key)
        obj.assignment = self._assign
        obj.assignment.get = lambda: self.obj().set(templates=None)
        templates = obj.assignment.get().templates
        self.assertFalse(api.diff_model.get_by_id(obj.key.id()))
        self.assertTrue(not templates or templates == {})
        with self.assertRaises(BadValueError):
            api.diff(obj, self.accounts['dummy_admin'], {})

    def test_diff_fn_notin_templates(self):
        """ Tests filename not in templates """
        obj = self.test_diff_obj()
        obj.assignment = self._assign
        obj.templates = {}
        self._assign.get = lambda: self.obj().set(templates='{"a":"adsf"}')
        obj.get_messages = lambda: {'file_contents': {'b': "adsf"}}
        self.API().diff(obj, self.accounts['dummy_admin'], {})
        return obj

    def test_diff_fn_in_templates(self):
        """ Tests filename not in templates """
        obj = self.test_diff_obj()
        obj.assignment = self._assign
        obj.templates = {}
        self._assign.get = lambda: self.obj().set(templates='{"a":"adsf"}')
        obj.get_messages = lambda: {'file_contents': {'a': "asdf", 'b': "asdf"}}
        self.API().diff(obj, self.accounts['dummy_admin'], {})
        return obj

    def test_diff_template_as_list(self):
        """ Test that a template list is okay """
        obj = self.test_diff_fn_in_templates()
        obj.assignment.get = lambda: self.obj().set(templates='{"a":["asdf"]}')
        self.API().diff(obj, self.accounts['dummy_admin'], {})
        return obj

    def test_diff_returned(self):
        """ Test that a diff object is returned """
        obj = self.test_diff_template_as_list()
        obj.assignment.get().templates = '["a"]'
        self.mock(models.Diff, 'get_by_id').using(staticmethod(lambda keyId: False))
        diff = self.API().diff(obj, self.accounts['dummy_admin'], {})
        self.assertEqual(diff.key.id(), obj.key.id())

    def test_add_comment(self):
        """ Tests that comment cannot be added to nonexistent diff """
        self.mock(models.Diff, 'get_by_id').using(staticmethod(lambda keyId: False))
        with self.assertRaises(BadValueError):
            self.API().add_comment(self.accounts['dummy_admin'], None, None)

    def test_add_empty_comment(self):
        """ Test that empty comment not allowed """
        data = {
            'index': '',
            'message': '    ',
            'file': ''
        }
        self.mock(models.Diff, 'get_by_id').using(staticmethod(lambda keyId: True))
        with self.assertRaises(BadValueError):
            self.API().add_comment(self.accounts['dummy_admin'], None, data)

    def test_add_comment_normal(self):
        """ Tests that coment can be added normally """
        data = {
            'index': 32,
            'message': 'Some unhelpful message',
            'file': ''
        }
        diff_obj = models.Diff(id=1).put().get()
        comment = self.API().add_comment(diff_obj, self.accounts['dummy_admin'], data)
        self.assertNotEqual(None, comment)

    def test_delete_comment_diff_dne(self):
        """ Tests comment cant be added to nonexsitent diff """
        self.mock(models.Diff, 'get_by_id').using(staticmethod(lambda keyId: False))
        with self.assertRaises(BadValueError):
            self.API().delete_comment(self.accounts['dummy_admin'], None, None)

    def test_delete_comment_dne(self):
        """ Tests that nonexistent comment cant be removed """
        self.mock(models.Diff, 'get_by_id').using(staticmethod(lambda keyId: self.accounts['dummy_admin']))
        self.mock(models.Comment, 'get_by_id').using(staticmethod(lambda *args, **kwargs: None))
        with self.assertRaises(BadKeyError):
            self.API().delete_comment(self.accounts['dummy_admin'], None, {
                'comment': self.accounts['dummy_admin'].key
            })

    def test_delete_comment_check(self):
        """ Tests that permissions are checked """
        self.mock(models.Diff, 'get_by_id').using(staticmethod(lambda keyId:
            self.accounts['dummy_admin']))
        self.mock(models.Comment, 'get_by_id').using(staticmethod(lambda *args, **kwargs:
            self.accounts['dummy_admin']))
        with self.assertRaises(PermissionError):
            self.API().delete_comment(self.accounts['dummy_student3'], self.accounts['dummy_student2'], {
                'comment': self.accounts['dummy_student'].key
            })

    def test_delete_comment_normal(self):
        """ Test that the comment is actually deleted (kind of) """
        self.mock(models.Diff, 'get_by_id').using(staticmethod(lambda keyId:
            self.accounts['dummy_admin']))
        self.mock(models.Comment, 'get_by_id').using(staticmethod(lambda *args, **kwargs:
            self.accounts['dummy_admin']))
        self.API().delete_comment(self.accounts['dummy_admin'], self.accounts['dummy_admin'], {
            'comment': self.accounts['dummy_student'].key
        })

    # def test_add_tag_dup(self):
    #     """ Tests that duplicate tag cannot beadded """
    #     obj = self.obj().set(tags=['a', 'b', 'c'])
    #     user = self.accounts['dummy_student3']
    #     data = {'tag': 'a'}
    #     with self.assertRaises(BadValueError):
    #         self.API().add_tag(obj, user, data)
    #
    # def test_add_tag_not_submitted(self):
    #     """ Tests "normal" (not SUBMITTED_TAG) and not duplicated tag is added """
    #     obj = self.obj().set(tags=[], put=lambda: '_')
    #     user = self.accounts['dummy_student3']
    #     data = {'tag': 'a'}
    #     with self.assertRaises(BadValueError):
    #         self.API().add_tag(obj, user, data)
    #         self.assertIn('a', obj.tags)
    #
    # def test_add_tag_submitted(self):
    #     """ Tests SUBMITTED_TAG works """
    #     obj = self._submission
    #     user = self.accounts['dummy_student3']
    #     data = {'tag': 'submitted'}
    #     self.mock(api.SubmissionAPI, 'SUBMITED_TAG').using('submitted')
    #     with self.assertRaises(BadValueError):
    #         models.Submission(
    #             models.Submission.assignment == self._assign.key,
    #             models.Submission.submitter == self.accounts['dummy_student3'].key,
    #             models.Submission.tags == 'submitted'
    #         ).put()
    #         self.API().add_tag(obj, user, data)

    def test_score_check(self):
        """ Tests that permissinos are chcekd """
        with self.assertRaises(PermissionError):
            self.API().score(self._submission, self.accounts['dummy_student'], {'submission': self._submission.key})

    def test_score_no_subm_backup_match(self):
        """ Tests that ubmission and backup are matched """
        with self.assertRaises(ValueError):
            self.API().score(self._submission, self.accounts['dummy_admin'], {'submission': self._submission.key})

    def test_score_nrmally(self):
        """ Test score normal """
        self.API().score(self._backup, self.accounts['dummy_admin'], {
            'submission': self._submission.key,
            'key': 'tag',
            'score': 10,
            'message': 'YO'
        })

    def test_get_assignment(self):
        """ Tests the get_assignment will whine on multiple assignments """
        models.Assignment(name=self.assignment_name).put()
        with self.assertRaises(BadValueError):
            self.API().get_assignment(self.assignment_name)

    def test_submit_late_revision(self):
        """ Tests that late assignment, revision allowed """
        user = submitter = self.accounts['dummy_student2']
        assignment = self.assignment_name
        self._assign.lock_date = datetime.datetime.now() - datetime.timedelta(hours=9)
        self._assign.revision = True
        self._assign.put()
        messages, submit = {'analytics': False}, True
        status_code, message, data = self.API().submit(user, assignment, messages, submit, submitter)
        vassign = self.API().get_assignment(assignment)
        fs = user.get_final_submission(vassign)
        late_flag = vassign.lock_date and datetime.datetime.now() >= vassign.lock_date
        revision = vassign.revision
        self.assertTrue(submit and late_flag)
        self.assertTrue(revision)
        self.assertFalse(fs is None or fs.submission.get().score == [])
        self.assertEqual(status_code, 201)

    def test_submit_late_revision_notallowed(self):
        """ Tests that late assignment without finalsubm not allowed """
        user = submitter = self.accounts['dummy_student3']
        assignment = self.assignment_name
        self._assign.lock_date = datetime.datetime.now() - datetime.timedelta(hours=9)
        self._assign.put()
        messages, submit = None, True
        status_code, message, data = self.API().submit(user, assignment, messages, submit, submitter)
        self.assertEqual(status_code, 403)
        self.assertEqual(message, 'Late Submission')

    def test_submit_late_period(self):
        """ Tests that late submissions during the revision period are not allowed """
        user = submitter = self.accounts['dummy_student3']
        assignment = self.assignment_name
        self._assign.lock_date = datetime.datetime.now() - datetime.timedelta(hours=9)
        self._assign.revision = True
        self._assign.put()
        messages, submit = None, True
        status_code, message, data = self.API().submit(user, assignment, messages, submit, submitter)
        self.assertEqual(status_code, 403)
        self.assertEqual(message, 'Late: No submission to revise')

    def test_backup_late_period(self):
        """ Tests that late backups are allowed """
        user = submitter = self.accounts['dummy_student3']
        assignment = self.assignment_name
        messages, submit = {'analytics': False}, False
        status_code, message, data = self.API().submit(user, assignment, messages, submit, submitter)
        self.assertEqual(status_code, 201)
        self.assertNotEqual(message, 'Late Submission')


    def test_mark_as_final(self):
        """ Tests that marking works, at the basic level """
        self._submission.mark_as_final()

        assert models.FinalSubmission.query(
            models.FinalSubmission.submission==self._submission.key
        ).get() is not None
>>>>>>> d8638682
<|MERGE_RESOLUTION|>--- conflicted
+++ resolved
@@ -22,389 +22,6 @@
 
 class SubmissionAPITest(APIBaseTestCase):
 
-<<<<<<< HEAD
-	API = api.SubmissionAPI
-
-	def setUp(self):
-		super(SubmissionAPITest, self).setUp()
-		self.user = self.accounts['dummy_admin']
-		self.user1 = self.accounts['dummy_student']
-		self.user2 = self.accounts['dummy_student2']
-		self.user3 = self.accounts['dummy_student3']
-		self.assignment_name = 'Hog Project'
-		self._course = make_fake_course(self.user)
-		self._course.put()
-		self._assign = make_fake_assignment(self._course, self.user)
-		self._assign.name = self._assign.display_name = self.assignment_name
-		self._assign.put()
-		self._backup = make_fake_backup(self._assign, self.user2)
-		self._submission = make_fake_submission(self._backup)
-		self._finalsubmission = make_fake_finalsubmission(self._submission, self._assign, self.user2)
-		self._score = models.Score(score=2).put()
-		self._submission.score = [self._score.get()]
-		self._submission.put()
-
-	def get_accounts(self):
-		return APITest().get_accounts()
-
-	def test_data_for_zip_no_contents(self):
-		""" Tests that no file_contents raises BadValueError """
-		with self.assertRaises(BadValueError):
-			self.API().data_for_zip(self.obj().set(
-				submitter=self.accounts['dummy_admin'].key,
-				created='created',
-				get_messages=lambda: {}))
-
-	def test_data_for_zip_del_submit(self):
-		""" Tests that submit entry is deleted """
-		name, file_contents = self.API().data_for_zip(self.obj().set(
-			submitter=self.accounts['dummy_admin'].key,
-			created='created',
-			get_messages=lambda: {'file_contents': {'submit': 'hello'}},
-			assignment=self._assign.key,
-			to_json=lambda: {}))
-		self.assertNotIn('submit', file_contents)
-
-	def test_data_for_zip_without_email(self):
-		""" Tests that user without email is okay """
-		user = self.accounts['dummy_student']
-		user.email = []
-		self.API().data_for_zip(self.obj().set(
-			submitter=user.key,
-			created='created',
-			get_messages=lambda: {'file_contents': {'gup.py': 'import yo'}},
-			assignment=self._assign.key,
-			to_json=lambda: {}))
-
-	def test_data_for_zip_name(self):
-		""" Test that the filename is valid """
-		info = {'gup.py': 'import yo'}
-		name, file_contents = self.API().data_for_zip(self.obj().set(
-			submitter=self.accounts['dummy_admin'].key,
-			created='created',
-			get_messages=lambda: {'file_contents': info},
-			assignment=self._assign.key,
-			to_json=lambda: {}))
-		self.assertEqual(info, file_contents)
-		self.assertNotIn('.', name)
-		self.assertNotIn(' ', name)
-
-	def test_data_for_zip_unencodable(self):
-		""" Tests that non-encodable keys are okay """
-		info = {'gup.py': 1}
-		self.API().data_for_zip(self.obj().set(
-			submitter=self.accounts['dummy_admin'].key,
-			created='created',
-			get_messages=lambda: {'file_contents': info},
-			assignment=self._assign.key,
-			to_json=lambda: {}))
-		self.assertEqual(info['gup.py'], 1)
-
-	def test_zip(self):
-		""" Tests that zip does not crash """
-		obj = self.obj().set(
-			submitter=self.accounts['dummy_admin'].key,
-			created='created',
-			get_messages=lambda: {'file_contents': {'gup.py': 1}},
-			assignment=self._assign.key,
-			to_json=lambda: {})
-		self.API().zip(obj, self.accounts['dummy_admin'], {})
-
-	def test_zip_files(self):
-		""" Tests that zip_files does not crash """
-		name, file_contents = 'yolo', {'gup.py': 'import fish'}
-		name2, zipfile = self.API().zip_files(name, file_contents)
-		self.assertEqual(name, name2)
-		return name, zipfile
-
-	def test_make_zip_response(self):
-		""" Check zipfile response headers """
-		with self.app.test_request_context('/api/v2'):
-			response = self.API().make_zip_response(*self.test_zip_files())
-			self.assertIn('attachment;', response.headers['Content-Disposition'])
-			self.assertEqual('application/zip', response.headers['Content-Type'])
-
-	def test_download(self):
-		""" Check that download completes successfully """
-		with self.app.test_request_context('/api/v2'):
-			user, obj = self.accounts['dummy_admin'], self.obj().set(
-				submitter=self.accounts['dummy_admin'].key,
-				created='created',
-				get_messages=lambda: {'file_contents': {'gup.py': 1}},
-				assignment=self._assign.key,
-				to_json=lambda: {})
-			self.API().download(obj, user, {})
-
-	def test_diff_empty(self):
-		""" Tests that diff does not accept empty file_Contents """
-		with self.assertRaises(BadValueError):
-			obj = self.obj().set(get_messages=lambda: {})
-			self.API().diff(obj, self.accounts['dummy_admin'], {})
-
-	def test_diff_remove_submit(self):
-		""" Tests that diff removes submit key """
-		with self.assertRaises(AttributeError):  # AttributeError because fake obj has no assignment... means it passed
-			file_contents = {'submit': 'yo'}
-			key = ndb.Key(models.User, 1)
-			obj = self.obj().set(
-				get_messages=lambda: {'file_contents': file_contents},
-				key=key)
-			self.API().diff(obj, self.accounts['dummy_admin'], {})
-			self.assertNotIn('submit', file_contents)
-
-	def test_diff_non_encodable(self):
-		""" Tests against keys that are nonencodable """
-		with self.assertRaises(AttributeError):
-			file_contents = {'gup.py': True}
-			obj = self.obj().set(get_messages=lambda: {'file_contents': file_contents})
-			self.API().diff(obj, self.accounts['dummy_admin'], {})
-			self.assertEqual(file_contents['gup.py'], 'True')
-
-	def test_diff_obj(self):
-		""" Tests that existing diff is just returned """
-		api, fake = self.API(), True
-		file_contents = {'gup.py': True}
-		self.mock(api.diff_model, 'get_by_id').using(staticmethod(lambda keyId: fake))
-		key = ndb.Key(models.User, 1)
-		obj = self.obj().set(
-			get_messages=lambda: {'file_contents': file_contents},
-			key=key,
-			file_contents=file_contents)
-		diff = api.diff(obj, self.accounts['dummy_admin'], {})
-		self.assertEqual(fake, diff)
-		return obj
-
-	def test_diff_no_templates(self):
-		""" Test diff with no template """
-		api = self.API()
-		file_contents = {'gup.py': True}
-		self.mock(api.diff_model, 'get_by_id').using(staticmethod(lambda keyId: False))
-		key = ndb.Key(models.User, 1)
-		obj = self.obj().set(
-			get_messages=lambda: {'file_contents': file_contents},
-			key=key)
-		obj.assignment = self._assign
-		obj.assignment.get = lambda: self.obj().set(templates=None)
-		templates = obj.assignment.get().templates
-		self.assertFalse(api.diff_model.get_by_id(obj.key.id()))
-		self.assertTrue(not templates or templates == {})
-		with self.assertRaises(BadValueError):
-			api.diff(obj, self.accounts['dummy_admin'], {})
-
-	def test_diff_fn_notin_templates(self):
-		""" Tests filename not in templates """
-		obj = self.test_diff_obj()
-		obj.assignment = self._assign
-		obj.templates = {}
-		self._assign.get = lambda: self.obj().set(templates='{"a":"adsf"}')
-		obj.get_messages = lambda: {'file_contents': {'b': "adsf"}}
-		self.API().diff(obj, self.accounts['dummy_admin'], {})
-		return obj
-
-	def test_diff_fn_in_templates(self):
-		""" Tests filename not in templates """
-		obj = self.test_diff_obj()
-		obj.assignment = self._assign
-		obj.templates = {}
-		self._assign.get = lambda: self.obj().set(templates='{"a":"adsf"}')
-		obj.get_messages = lambda: {'file_contents': {'a': "asdf", 'b': "asdf"}}
-		self.API().diff(obj, self.accounts['dummy_admin'], {})
-		return obj
-
-	def test_diff_template_as_list(self):
-		""" Test that a template list is okay """
-		obj = self.test_diff_fn_in_templates()
-		obj.assignment.get = lambda: self.obj().set(templates='{"a":["asdf"]}')
-		self.API().diff(obj, self.accounts['dummy_admin'], {})
-		return obj
-
-	def test_diff_returned(self):
-		""" Test that a diff object is returned """
-		obj = self.test_diff_template_as_list()
-		obj.assignment.get().templates = '["a"]'
-		self.mock(models.Diff, 'get_by_id').using(staticmethod(lambda keyId: False))
-		diff = self.API().diff(obj, self.accounts['dummy_admin'], {})
-		self.assertEqual(diff.key.id(), obj.key.id())
-
-	def test_add_comment(self):
-		""" Tests that comment cannot be added to nonexistent diff """
-		self.mock(models.Diff, 'get_by_id').using(staticmethod(lambda keyId: False))
-		with self.assertRaises(BadValueError):
-			self.API().add_comment(self.accounts['dummy_admin'], None, None)
-
-	def test_add_empty_comment(self):
-		""" Test that empty comment not allowed """
-		data = {
-			'index': '',
-		    'message': '    ',
-		    'file': ''
-		}
-		self.mock(models.Diff, 'get_by_id').using(staticmethod(lambda keyId: True))
-		with self.assertRaises(BadValueError):
-			self.API().add_comment(self.accounts['dummy_admin'], None, data)
-
-	def test_add_comment_normal(self):
-		""" Tests that coment can be added normally """
-		data = {
-			'index': 32,
-			'message': 'Some unhelpful message',
-			'file': ''
-		}
-		diff_obj = models.Diff(id=1).put().get()
-		comment = self.API().add_comment(diff_obj, self.accounts['dummy_admin'], data)
-		self.assertNotEqual(None, comment)
-
-	def test_delete_comment_diff_dne(self):
-		""" Tests comment cant be added to nonexsitent diff """
-		self.mock(models.Diff, 'get_by_id').using(staticmethod(lambda keyId: False))
-		with self.assertRaises(BadValueError):
-			self.API().delete_comment(self.accounts['dummy_admin'], None, None)
-
-	def test_delete_comment_dne(self):
-		""" Tests that nonexistent comment cant be removed """
-		self.mock(models.Diff, 'get_by_id').using(staticmethod(lambda keyId: self.accounts['dummy_admin']))
-		self.mock(models.Comment, 'get_by_id').using(staticmethod(lambda *args, **kwargs: None))
-		with self.assertRaises(BadKeyError):
-			self.API().delete_comment(self.accounts['dummy_admin'], None, {
-				'comment': self.accounts['dummy_admin'].key
-			})
-
-	def test_delete_comment_check(self):
-		""" Tests that permissions are checked """
-		self.mock(models.Diff, 'get_by_id').using(staticmethod(lambda keyId:
-			self.accounts['dummy_admin']))
-		self.mock(models.Comment, 'get_by_id').using(staticmethod(lambda *args, **kwargs:
-			self.accounts['dummy_admin']))
-		with self.assertRaises(PermissionError):
-			self.API().delete_comment(self.accounts['dummy_student3'], self.accounts['dummy_student2'], {
-				'comment': self.accounts['dummy_student'].key
-			})
-
-	def test_delete_comment_normal(self):
-		""" Test that the comment is actually deleted (kind of) """
-		self.mock(models.Diff, 'get_by_id').using(staticmethod(lambda keyId:
-			self.accounts['dummy_admin']))
-		self.mock(models.Comment, 'get_by_id').using(staticmethod(lambda *args, **kwargs:
-			self.accounts['dummy_admin']))
-		self.API().delete_comment(self.accounts['dummy_admin'], self.accounts['dummy_admin'], {
-			'comment': self.accounts['dummy_student'].key
-		})
-
-	# def test_add_tag_dup(self):
-	# 	""" Tests that duplicate tag cannot beadded """
-	# 	obj = self.obj().set(tags=['a', 'b', 'c'])
-	# 	user = self.accounts['dummy_student3']
-	# 	data = {'tag': 'a'}
-	# 	with self.assertRaises(BadValueError):
-	# 		self.API().add_tag(obj, user, data)
-	#
-	# def test_add_tag_not_submitted(self):
-	# 	""" Tests "normal" (not SUBMITTED_TAG) and not duplicated tag is added """
-	# 	obj = self.obj().set(tags=[], put=lambda: '_')
-	# 	user = self.accounts['dummy_student3']
-	# 	data = {'tag': 'a'}
-	# 	with self.assertRaises(BadValueError):
-	# 		self.API().add_tag(obj, user, data)
-	# 		self.assertIn('a', obj.tags)
-	#
-	# def test_add_tag_submitted(self):
-	# 	""" Tests SUBMITTED_TAG works """
-	# 	obj = self._submission
-	# 	user = self.accounts['dummy_student3']
-	# 	data = {'tag': 'submitted'}
-	# 	self.mock(api.SubmissionAPI, 'SUBMITED_TAG').using('submitted')
-	# 	with self.assertRaises(BadValueError):
-	# 		models.Submission(
-	# 			models.Submission.assignment == self._assign.key,
-	# 			models.Submission.submitter == self.accounts['dummy_student3'].key,
-	# 		    models.Submission.tags == 'submitted'
-	# 		).put()
-	# 		self.API().add_tag(obj, user, data)
-
-	def test_score_check(self):
-		""" Tests that permissinos are chcekd """
-		with self.assertRaises(PermissionError):
-			self.API().score(self._submission, self.accounts['dummy_student'], {'submission': self._submission.key})
-
-	def test_score_no_subm_backup_match(self):
-		""" Tests that ubmission and backup are matched """
-		with self.assertRaises(ValueError):
-			self.API().score(self._submission, self.accounts['dummy_admin'], {'submission': self._submission.key})
-
-	def test_score_nrmally(self):
-		""" Test score normal """
-		self.API().score(self._backup, self.accounts['dummy_admin'], {
-			'submission': self._submission.key,
-			'key': 'tag',
-		    'score': 10,
-		    'message': 'YO'
-		})
-
-	def test_get_assignment(self):
-		""" Tests the get_assignment will whine on multiple assignments """
-		models.Assignment(name=self.assignment_name).put()
-		with self.assertRaises(BadValueError):
-			self.API().get_assignment(self.assignment_name)
-
-	def test_submit_late_revision(self):
-		""" Tests that late assignment, revision allowed """
-		user = submitter = self.accounts['dummy_student2']
-		assignment = self.assignment_name
-		self._assign.lock_date = datetime.datetime.now() - datetime.timedelta(hours=9)
-		self._assign.revision = True
-		self._assign.put()
-		messages, submit = {'analytics': False}, True
-		status_code, message, data = self.API().submit(user, assignment, messages, submit, submitter)
-		vassign = self.API().get_assignment(assignment)
-		fs = user.get_final_submission(vassign)
-		late_flag = vassign.lock_date and datetime.datetime.now() >= vassign.lock_date
-		revision = vassign.revision
-		self.assertTrue(submit and late_flag)
-		self.assertTrue(revision)
-		self.assertFalse(fs is None or fs.submission.get().score == [])
-		self.assertEqual(status_code, 201)
-
-	def test_submit_late_revision_notallowed(self):
-		""" Tests that late assignment without finalsubm not allowed """
-		user = submitter = self.accounts['dummy_student3']
-		assignment = self.assignment_name
-		self._assign.lock_date = datetime.datetime.now() - datetime.timedelta(hours=9)
-		self._assign.put()
-		messages, submit = None, True
-		status_code, message, data = self.API().submit(user, assignment, messages, submit, submitter)
-		self.assertEqual(status_code, 403)
-		self.assertEqual(message, 'late')
-
-	def test_submit_late_period(self):
-		""" Tests that late submissions are not allowed """
-		user = submitter = self.accounts['dummy_student3']
-		assignment = self.assignment_name
-		self._assign.lock_date = datetime.datetime.now() - datetime.timedelta(hours=9)
-		self._assign.revision = True
-		self._assign.put()
-		messages, submit = None, True
-		status_code, message, data = self.API().submit(user, assignment, messages, submit, submitter)
-		self.assertEqual(status_code, 403)
-		self.assertNotEqual(message, 'late')
-
-	def test_backup_late_period(self):
-		""" Tests that late backups are allowed """
-		user = submitter = self.accounts['dummy_student3']
-		assignment = self.assignment_name
-		messages, submit = {'analytics': False}, False
-		status_code, message, data = self.API().submit(user, assignment, messages, submit, submitter)
-		self.assertEqual(status_code, 201)
-		self.assertNotEqual(message, 'late')
-
-
-	def test_mark_as_final(self):
-		""" Tests that marking works, at the basic level """
-		self._submission.mark_as_final()
-
-		assert models.FinalSubmission.query(
-			models.FinalSubmission.submission==self._submission.key
-		).get() is not None
-=======
     API = api.SubmissionAPI
 
     def setUp(self):
@@ -480,7 +97,7 @@
             get_messages=lambda: {'file_contents': info},
             assignment=self._assign.key,
             to_json=lambda: {}))
-        self.assertEqual(info['gup.py'], '1')
+        self.assertEqual(info['gup.py'], 1)
 
     def test_zip(self):
         """ Tests that zip does not crash """
@@ -785,5 +402,4 @@
 
         assert models.FinalSubmission.query(
             models.FinalSubmission.submission==self._submission.key
-        ).get() is not None
->>>>>>> d8638682
+        ).get() is not None