#!/usr/bin/env python
# encoding: utf-8
#pylint: disable=no-member, no-init, too-many-public-methods
#pylint: disable=attribute-defined-outside-init
# This disable is because the tests need to be name such that
# you can understand what the test is doing from the method name.
#pylint: disable=missing-docstring
"""
tests.py

"""

import datetime
from test_base import APIBaseTestCase, unittest, api, mock, BaseTestCase, TestingError #pylint: disable=relative-import
from test_base import make_fake_assignment, make_fake_course, make_fake_backup, make_fake_submission, make_fake_finalsubmission #pylint: disable=relative-import
from google.appengine.ext import ndb
from app import models, constants, utils, api
from ddt import ddt, data, unpack
from app.exceptions import *
from integration.test_api_base import APITest


class GroupAPITest(APITest, APIBaseTestCase):
<<<<<<< HEAD
	model = models.Group
	API = api.GroupAPI
	name = 'group'
	num = 1
	access_token = 'dummy_admin'

	def setUp(self):
		super(GroupAPITest, self).setUp()
		self.course = make_fake_course(self.user)
		self.course.put()
		self.assignment = make_fake_assignment(self.course, self.user)
		self.assignment.put()
		for student_name in [a for a in self.accounts if 'student' in a]:
			s = self.accounts[student_name]
			models.Participant.add_role(s, self.course, constants.STUDENT_ROLE)
		self.group = self.get_basic_instance()

	def get_basic_instance(self, mutate=True):
		return self.model(
			assignment=self.assignment.key,
			member=[
				self.accounts['dummy_student2'].key,
				self.accounts['dummy_student3'].key])

	def test_assignment_group(self):
		self.user = self.accounts['dummy_student2']
		inst = self.get_basic_instance()
		inst.put()

		self.get('/assignment/{}/group'.format(self.assignment.key.id()))
		self.assertEqual(self.response_json['id'], inst.key.id())

	def test_assignment_invite(self):
		self.user = self.accounts['dummy_student2']
		inst = self.get_basic_instance()
		inst.put()

		invited = self.accounts['dummy_student']
		invited.put()

		self.post_json(
			'/assignment/{}/invite'.format(self.assignment.key.id()),
			data={'email': invited.email[0]})

		self.assertEqual(inst.invited, [invited.key])

		# Check audit log
		audit_logs = models.AuditLog.query().fetch()
		self.assertEqual(len(audit_logs), 1)
		log = audit_logs[0]
		self.assertEqual(log.user, self.user.key)
		self.assertEqual('Group.invite', log.event_type)
		self.assertIn(invited.email[0], log.description)

	def test_invite(self):
		self.user = self.accounts['dummy_student2']
		inst = self.get_basic_instance()
		inst.put()
		invited = self.accounts['dummy_student']

		self.post_json(
			'/{}/{}/add_member'.format(self.name, inst.key.id()),
			data={'email': invited.email[0]})

		self.assertEqual(inst.invited, [invited.key])

	def test_accept(self):
		self.user = self.accounts['dummy_student']
		inst = self.get_basic_instance()
		inst.invited.append(self.user.key)
		inst.put()

		self.post_json('/{}/{}/accept'.format(self.name, inst.key.id()))

		self.assertEqual(inst.invited, [])
		self.assertIn(self.user.key, inst.member)

	def test_exit_invited(self):
		self.user = self.accounts['dummy_student']
		inst = self.get_basic_instance()
		inst.invited.append(self.user.key)
		inst.put()

		self.post_json('/{}/{}/decline'.format(self.name, inst.key.id()))

		self.assertEqual(inst.invited, [])
		self.assertNotIn(self.user.key, inst.member)

	def test_exit_member(self):
		self.user = self.accounts['dummy_student']
		inst = self.get_basic_instance()
		inst.member.append(self.user.key)
		inst.put()

		self.post_json(
			'/{}/{}/remove_member'.format(self.name, inst.key.id()),
			data={'email': self.user.email[0]})

		self.assertNotIn(self.user.key, inst.member)

	def test_invite_someone_in_a_group(self):
		self.user = self.accounts['dummy_student2']
		inst = self.get_basic_instance()
		inst.put()

		# Place dummy_student in another group
		invited = self.accounts['dummy_student']
		self.model(
			assignment=self.assignment.key,
			member=[invited.key, self.accounts['dummy_staff'].key]
		).put()

		self.post_json(
			'/{}/{}/add_member'.format(self.name, inst.key.id()),
			data={'email': invited.email[0]})

		self.assertStatusCode(400)
		self.assertEqual(inst.invited, [])

	def test_remove_from_two_member_group(self):
		self.user = self.accounts['dummy_student']
		inst = self.model(assignment=self.assignment.key,
		                  member=[self.user.key, self.accounts['dummy_student2'].key])
		inst.put()

		self.post_json(
			'/{}/{}/remove_member'.format(self.name, inst.key.id()),
			data={'email': self.user.email[0]})
=======
  model = models.Group
  name = 'group'
  num = 1
  access_token = 'dummy_admin'

  def setUp(self):
    super(GroupAPITest, self).setUp()
    self.course = make_fake_course(self.user)
    self.course.put()
    self.assignment = make_fake_assignment(self.course, self.user)
    self.assignment.put()
    for student_name in [a for a in self.accounts if 'student' in a]:
      s = self.accounts[student_name]
      models.Participant.add_role(s, self.course, constants.STUDENT_ROLE)

  def get_basic_instance(self, mutate=True):
    return self.model(
      assignment=self.assignment.key,
      member=[
        self.accounts['dummy_student2'].key,
        self.accounts['dummy_student3'].key])

  def test_assignment_group(self):
    self.user = self.accounts['dummy_student2']
    inst = self.get_basic_instance()
    inst.put()

    self.get('/assignment/{}/group'.format(self.assignment.key.id()))
    self.assertEqual(self.response_json['id'], inst.key.id())

  def test_index_arguments(self):
    self.user = self.accounts['dummy_student2']
    self.partner = self.accounts['dummy_student3']
    inst = self.get_basic_instance()
    inst.put()

    self.get_index(assignment=self.assignment.key.id(), member=self.user.key.id())
    self.assertEqual(self.response_json[0]['id'], inst.key.id())

    self.get_index(member=self.partner.key.id())
    self.assertEqual(self.response_json[0]['id'], inst.key.id())


  def test_assignment_invite(self):
    self.user = self.accounts['dummy_student2']
    inst = self.get_basic_instance()
    inst.put()

    invited = self.accounts['dummy_student']
    invited.put()

    self.post_json(
      '/assignment/{}/invite'.format(self.assignment.key.id()),
      data={'email': invited.email[0]})

    self.assertEqual(inst.invited, [invited.key])

    # Check audit log
    audit_logs = models.AuditLog.query().fetch()
    self.assertEqual(len(audit_logs), 1)
    log = audit_logs[0]
    self.assertEqual(log.user, self.user.key)
    self.assertEqual('Group.invite', log.event_type)
    self.assertIn(invited.email[0], log.description)

  def test_invite(self):
    self.user = self.accounts['dummy_student2']
    inst = self.get_basic_instance()
    inst.put()
    invited = self.accounts['dummy_student']

    self.post_json(
      '/{}/{}/add_member'.format(self.name, inst.key.id()),
      data={'email': invited.email[0]})

    self.assertEqual(inst.invited, [invited.key])

  def test_accept(self):
    self.user = self.accounts['dummy_student']
    inst = self.get_basic_instance()
    inst.invited.append(self.user.key)
    inst.put()

    self.post_json('/{}/{}/accept'.format(self.name, inst.key.id()))

    self.assertEqual(inst.invited, [])
    self.assertIn(self.user.key, inst.member)

  def test_exit_invited(self):
    self.user = self.accounts['dummy_student']
    inst = self.get_basic_instance()
    inst.invited.append(self.user.key)
    inst.put()

    self.post_json('/{}/{}/decline'.format(self.name, inst.key.id()))

    self.assertEqual(inst.invited, [])
    self.assertNotIn(self.user.key, inst.member)

  def test_exit_member(self):
    self.user = self.accounts['dummy_student']
    inst = self.get_basic_instance()
    inst.member.append(self.user.key)
    inst.put()

    self.post_json(
      '/{}/{}/remove_member'.format(self.name, inst.key.id()),
      data={'email': self.user.email[0]})

    self.assertNotIn(self.user.key, inst.member)

  def test_invite_someone_in_a_group(self):
    self.user = self.accounts['dummy_student2']
    inst = self.get_basic_instance()
    inst.put()

    # Place dummy_student in another group
    invited = self.accounts['dummy_student']
    self.model(
      assignment=self.assignment.key,
      member=[invited.key, self.accounts['dummy_staff'].key]
    ).put()
>>>>>>> e98089c4

    self.post_json(
      '/{}/{}/add_member'.format(self.name, inst.key.id()),
      data={'email': invited.email[0]})

    self.assertStatusCode(400)
    self.assertEqual(inst.invited, [])

  def test_remove_from_two_member_group(self):
    self.user = self.accounts['dummy_student']
    inst = self.model(assignment=self.assignment.key,
                      member=[self.user.key, self.accounts['dummy_student2'].key])
    inst.put()

    self.post_json(
      '/{}/{}/remove_member'.format(self.name, inst.key.id()),
      data={'email': self.user.email[0]})

    self.assertStatusCode(200)
    self.assertEqual(inst.key.get(), None)

<<<<<<< HEAD
	def test_entity_create_basic(self):
		pass # No creation
	
	def test_add_member_permission(self):
		""" Tests that add_member checks for permissions """
		self.group = self.group.put().get()
		with self.assertRaises(PermissionError):
			self.API().add_member(self.group, self.accounts['dummy_student'], {})
	
	def test_add_member_already_invited(self):
		""" Tests that repeating invite not allowed """
		self.group = self.group.put().get()
		with self.assertRaises(BadValueError):
			email = self.accounts['dummy_student'].key
			self.API().invite(self.group, self.accounts['dummy_admin'], {
				'email': email
			})
			self.group = self.group.put().get()
			self.assertIn(email, self.group.invited)
			self.API().add_member(self.group, self.accounts['dummy_admin'], {
				'email': email
			})

	def test_add_member_already_in_group(self):
		""" Tests that cannot invite existing member """
		self.group = self.group.put().get()
		with self.assertRaises(BadValueError):
			email = self.accounts['dummy_student3'].key
			self.assertIn(email, self.group.member)
			self.API().add_member(self.group, self.accounts['dummy_admin'], {
				'email': email
			})

	def test_remove_member_permissions(self):
		""" TEsts that remove_member checks for permissions """
		self.group = self.group.put().get()
		with self.assertRaises(PermissionError):
			self.API().remove_member(self.group, self.accounts['dummy_student'], {})

	# def test_invite_permissions(self):
	# 	""" Tests that invtie checks for permissions """
	# 	self.group = self.group.put().get()
	# 	self.assertNotIn(self.accounts['dummy_student'].key, self.group.member)
	# 	with self.assertRaises(PermissionError):  # test doesn't pass but it should
	# 		self.API().invite(self.group, self.accounts['dummy_student'], {})

	def test_invite_error_propogation(self):
		""" Tests that errors are passed on """
		self.group.put()
		self.mock(models.Group, 'invite').using(BaseTestCase.raise_error)
		with self.assertRaises(TestingError):
			self.API().invite(self.group, self.accounts['dummy_admin'], {
				'email': 'wh@tever.com'
			})

	def test_invite_badvalueerror_propoagation(self):
		""" Tests that errors are passed on """
		self.group.put()
		self.mock(models.Group, 'invite').using(lambda self, *args: '_')
		with self.assertRaises(BadValueError):
			self.API().invite(self.group, self.accounts['dummy_admin'], {
				'email': 'wh@tever.com'
			})

	def test_accept_permission(self):
		""" Tests that accept checks for permissions """
		self.group.put()
		with self.assertRaises(PermissionError):
			self.API().accept(self.group, self.accounts['dummy_student'], {})
			
	def test_accept_error(self):
		""" TEsts that accept properly propogates errors """
		self.group.put()
		with self.assertRaises(PermissionError):
			self.API().accept(self.group, self.accounts['dummy_student3'], {})

	def test_accept_existing_member(self):
		""" Tests that exit checks for existing member """
		self.group.put()
		with self.assertRaises(PermissionError):
			self.API().accept(self.group, self.accounts['dummy_student2'], {})
			
	def test_exit_permission(self):
		""" Tests that exit checks for permission """
		self.group.put()
		with self.assertRaises(PermissionError):
			self.API().exit(self.group, self.accounts['dummy_student'], {})
			
	def test_exit_nonmember(self):
		""" Tests that exit checks for existing member """
		self.group.put()
		with self.assertRaises(BadValueError):
			self.API().exit(self.group, self.accounts['dummy_admin'], {})
			
	def test_reorder_permissions(self):
		""" Tests that reorder checks for permissions """
		self.group.put()
		with self.assertRaises(PermissionError):
			self.API().reorder(self.group, self.accounts['dummy_student'], {})
			
	def test_reorder_incorrect_number_of_members(self):
		""" Tests that reorder does not inadvertently lose members """
		self.group.put()
		with self.assertRaises(BadValueError):
			self.API().reorder(self.group, self.accounts['dummy_student2'], {
				'order': [
					self.accounts['dummy_student2'].email[0],
				]})

	def test_reorder_aliens(self):
		""" Tests that reorder does not introduce aliens """
		self.group.put()
		with self.assertRaises(BadValueError):
			self.API().reorder(self.group, self.accounts['dummy_student2'], {
				'order': [
					self.accounts['dummy_student2'].email[0],
					self.accounts['dummy_admin'].email[0],
				]})

	def test_reorder_normal(self):
		""" Tests that reorder works """
		self.group.put()
		self.API().reorder(self.group, self.accounts['dummy_student2'], {
			'order': [
				self.accounts['dummy_student2'].email[0],
				self.accounts['dummy_student3'].email[0],
			]
		})
		group = self.group.key.get()
		self.assertEqual(group.member[0].get().email[0], self.accounts['dummy_student2'].email[0])
		self.API().reorder(self.group, self.accounts['dummy_student2'], {
			'order': [
				self.accounts['dummy_student3'].email[0],
				self.accounts['dummy_student2'].email[0],
			]
		})
		self.assertEqual(group.member[0].get().email[0], self.accounts['dummy_student3'].email[0])
=======
  def test_decline_invite_from_two_member_group(self):
    self.user = self.accounts['dummy_student']

    members = [self.accounts['dummy_student2'].key]
    inst = self.model(assignment=self.assignment.key, member=members,
                      invited=[self.user.key])
    inst.put()

    self.post_json(
      '/{}/{}/decline'.format(self.name, inst.key.id()),
      data={'email': self.user.email[0]})

    self.assertStatusCode(200)
    self.assertEqual(inst.key.get(), None)

  def test_create_two_entities(self):
    pass # No creation

  def test_entity_create_basic(self):
    pass # No creation
>>>>>>> e98089c4
<|MERGE_RESOLUTION|>--- conflicted
+++ resolved
@@ -21,7 +21,6 @@
 
 
 class GroupAPITest(APITest, APIBaseTestCase):
-<<<<<<< HEAD
 	model = models.Group
 	API = api.GroupAPI
 	name = 'group'
@@ -141,163 +140,37 @@
 		self.assertStatusCode(400)
 		self.assertEqual(inst.invited, [])
 
+		self.post_json(
+			'/{}/{}/add_member'.format(self.name, inst.key.id()),
+			data={'email': invited.email[0]})
+
+		self.assertStatusCode(400)
+		self.assertEqual(inst.invited, [])
+
+	def test_index_arguments(self):
+		self.user = self.accounts['dummy_student2']
+		self.partner = self.accounts['dummy_student3']
+		inst = self.get_basic_instance()
+		inst.put()
+
+		self.get_index(assignment=self.assignment.key.id(), member=self.user.key.id())
+		self.assertEqual(self.response_json[0]['id'], inst.key.id())
+
+		self.get_index(member=self.partner.key.id())
+		self.assertEqual(self.response_json[0]['id'], inst.key.id())
+
 	def test_remove_from_two_member_group(self):
 		self.user = self.accounts['dummy_student']
 		inst = self.model(assignment=self.assignment.key,
-		                  member=[self.user.key, self.accounts['dummy_student2'].key])
+											member=[self.user.key, self.accounts['dummy_student2'].key])
 		inst.put()
 
 		self.post_json(
 			'/{}/{}/remove_member'.format(self.name, inst.key.id()),
 			data={'email': self.user.email[0]})
-=======
-  model = models.Group
-  name = 'group'
-  num = 1
-  access_token = 'dummy_admin'
-
-  def setUp(self):
-    super(GroupAPITest, self).setUp()
-    self.course = make_fake_course(self.user)
-    self.course.put()
-    self.assignment = make_fake_assignment(self.course, self.user)
-    self.assignment.put()
-    for student_name in [a for a in self.accounts if 'student' in a]:
-      s = self.accounts[student_name]
-      models.Participant.add_role(s, self.course, constants.STUDENT_ROLE)
-
-  def get_basic_instance(self, mutate=True):
-    return self.model(
-      assignment=self.assignment.key,
-      member=[
-        self.accounts['dummy_student2'].key,
-        self.accounts['dummy_student3'].key])
-
-  def test_assignment_group(self):
-    self.user = self.accounts['dummy_student2']
-    inst = self.get_basic_instance()
-    inst.put()
-
-    self.get('/assignment/{}/group'.format(self.assignment.key.id()))
-    self.assertEqual(self.response_json['id'], inst.key.id())
-
-  def test_index_arguments(self):
-    self.user = self.accounts['dummy_student2']
-    self.partner = self.accounts['dummy_student3']
-    inst = self.get_basic_instance()
-    inst.put()
-
-    self.get_index(assignment=self.assignment.key.id(), member=self.user.key.id())
-    self.assertEqual(self.response_json[0]['id'], inst.key.id())
-
-    self.get_index(member=self.partner.key.id())
-    self.assertEqual(self.response_json[0]['id'], inst.key.id())
-
-
-  def test_assignment_invite(self):
-    self.user = self.accounts['dummy_student2']
-    inst = self.get_basic_instance()
-    inst.put()
-
-    invited = self.accounts['dummy_student']
-    invited.put()
-
-    self.post_json(
-      '/assignment/{}/invite'.format(self.assignment.key.id()),
-      data={'email': invited.email[0]})
-
-    self.assertEqual(inst.invited, [invited.key])
-
-    # Check audit log
-    audit_logs = models.AuditLog.query().fetch()
-    self.assertEqual(len(audit_logs), 1)
-    log = audit_logs[0]
-    self.assertEqual(log.user, self.user.key)
-    self.assertEqual('Group.invite', log.event_type)
-    self.assertIn(invited.email[0], log.description)
-
-  def test_invite(self):
-    self.user = self.accounts['dummy_student2']
-    inst = self.get_basic_instance()
-    inst.put()
-    invited = self.accounts['dummy_student']
-
-    self.post_json(
-      '/{}/{}/add_member'.format(self.name, inst.key.id()),
-      data={'email': invited.email[0]})
-
-    self.assertEqual(inst.invited, [invited.key])
-
-  def test_accept(self):
-    self.user = self.accounts['dummy_student']
-    inst = self.get_basic_instance()
-    inst.invited.append(self.user.key)
-    inst.put()
-
-    self.post_json('/{}/{}/accept'.format(self.name, inst.key.id()))
-
-    self.assertEqual(inst.invited, [])
-    self.assertIn(self.user.key, inst.member)
-
-  def test_exit_invited(self):
-    self.user = self.accounts['dummy_student']
-    inst = self.get_basic_instance()
-    inst.invited.append(self.user.key)
-    inst.put()
-
-    self.post_json('/{}/{}/decline'.format(self.name, inst.key.id()))
-
-    self.assertEqual(inst.invited, [])
-    self.assertNotIn(self.user.key, inst.member)
-
-  def test_exit_member(self):
-    self.user = self.accounts['dummy_student']
-    inst = self.get_basic_instance()
-    inst.member.append(self.user.key)
-    inst.put()
-
-    self.post_json(
-      '/{}/{}/remove_member'.format(self.name, inst.key.id()),
-      data={'email': self.user.email[0]})
-
-    self.assertNotIn(self.user.key, inst.member)
-
-  def test_invite_someone_in_a_group(self):
-    self.user = self.accounts['dummy_student2']
-    inst = self.get_basic_instance()
-    inst.put()
-
-    # Place dummy_student in another group
-    invited = self.accounts['dummy_student']
-    self.model(
-      assignment=self.assignment.key,
-      member=[invited.key, self.accounts['dummy_staff'].key]
-    ).put()
->>>>>>> e98089c4
-
-    self.post_json(
-      '/{}/{}/add_member'.format(self.name, inst.key.id()),
-      data={'email': invited.email[0]})
-
-    self.assertStatusCode(400)
-    self.assertEqual(inst.invited, [])
-
-  def test_remove_from_two_member_group(self):
-    self.user = self.accounts['dummy_student']
-    inst = self.model(assignment=self.assignment.key,
-                      member=[self.user.key, self.accounts['dummy_student2'].key])
-    inst.put()
-
-    self.post_json(
-      '/{}/{}/remove_member'.format(self.name, inst.key.id()),
-      data={'email': self.user.email[0]})
-
-    self.assertStatusCode(200)
-    self.assertEqual(inst.key.get(), None)
-
-<<<<<<< HEAD
-	def test_entity_create_basic(self):
-		pass # No creation
+
+		self.assertStatusCode(200)
+		self.assertEqual(inst.key.get(), None)
 	
 	def test_add_member_permission(self):
 		""" Tests that add_member checks for permissions """
@@ -339,7 +212,7 @@
 	# 	""" Tests that invtie checks for permissions """
 	# 	self.group = self.group.put().get()
 	# 	self.assertNotIn(self.accounts['dummy_student'].key, self.group.member)
-	# 	with self.assertRaises(PermissionError):  # test doesn't pass but it should
+	# 	with self.assertRaises(PermissionError):	# test doesn't pass but it should
 	# 		self.API().invite(self.group, self.accounts['dummy_student'], {})
 
 	def test_invite_error_propogation(self):
@@ -433,25 +306,24 @@
 			]
 		})
 		self.assertEqual(group.member[0].get().email[0], self.accounts['dummy_student3'].email[0])
-=======
-  def test_decline_invite_from_two_member_group(self):
-    self.user = self.accounts['dummy_student']
-
-    members = [self.accounts['dummy_student2'].key]
-    inst = self.model(assignment=self.assignment.key, member=members,
-                      invited=[self.user.key])
-    inst.put()
-
-    self.post_json(
-      '/{}/{}/decline'.format(self.name, inst.key.id()),
-      data={'email': self.user.email[0]})
-
-    self.assertStatusCode(200)
-    self.assertEqual(inst.key.get(), None)
-
-  def test_create_two_entities(self):
-    pass # No creation
-
-  def test_entity_create_basic(self):
-    pass # No creation
->>>>>>> e98089c4
+
+	def test_decline_invite_from_two_member_group(self):
+		self.user = self.accounts['dummy_student']
+
+		members = [self.accounts['dummy_student2'].key]
+		inst = self.model(assignment=self.assignment.key, member=members,
+											invited=[self.user.key])
+		inst.put()
+
+		self.post_json(
+			'/{}/{}/decline'.format(self.name, inst.key.id()),
+			data={'email': self.user.email[0]})
+
+		self.assertStatusCode(200)
+		self.assertEqual(inst.key.get(), None)
+
+	def test_create_two_entities(self):
+		pass # No creation
+
+	def test_entity_create_basic(self):
+		pass # No creation