import math
from sqlalchemy import or_
from collections import Counter

from server import jobs
from server.models import Assignment, Score, Backup, Extension, db

ATTEMPTS_NEEDED = 5

@jobs.background_job
def grade_on_effort(assignment_id, full_credit, late_multiplier, required_questions, grading_url):
    logger = jobs.get_job_logger()

    current_user = jobs.get_current_job().user
    assignment = Assignment.query.get(assignment_id)
    submissions = assignment.course_submissions(include_empty=False)

    # archive all previous effort scores for this assignment
    scores = Score.query.filter(
        Score.kind == 'effort',
        Score.assignment_id == assignment_id).all()
    for score in scores:
        db.session.delete(score)

    seen = set()
    stats = Counter()
    manual, late = [], []
    for i, subm in enumerate(submissions, 1):
        user_id = int(subm['user']['id'])
        if user_id in seen:
            continue

<<<<<<< HEAD
        latest_backup = Backup.query.get(subm['backup']['id'])
        backup = find_best_scoring(latest_backup, assignment, required_questions)
=======
        backup = Backup.query.get(subm['backup']['id'])

        submission_time = get_submission_time(backup, assignment)

        if submission_time > assignment.due_date:
            submitter_id = backup.submitter_id
            backups = (
                find_ontime(submitter_id, assignment_id, assignment.due_date),
                find_ontime(submitter_id, assignment_id, assignment.lock_date),
                backup # default to the late backup
            )
            backup = best_scoring(backups, full_credit, required_questions)
            submission_time = get_submission_time(backup, assignment)
>>>>>>> 3c2361ef

        try:
            score, messages = effort_score(backup, full_credit, required_questions)
        except AssertionError:
            manual.append(backup.hashid)
<<<<<<< HEAD
            score, messages = 0, []
        else:
            score, messages = handle_late(backup, assignment, late, messages, late_multiplier)
=======
            continue

        if submission_time > assignment.lock_date:
            late.append(backup.hashid)
            messages.append('\nLate - No Credit')
            score = 0
        elif submission_time > assignment.due_date:
            late.append(backup.hashid)
            late_percent = 100 - round(late_multiplier * 100)
            messages.append('\nLate - {}% off'.format(late_percent))
            score = math.floor(score * late_multiplier)
>>>>>>> 3c2361ef

        messages.append('\nFinal Score: {}'.format(score))
        new_score = Score(score=score, kind='effort',
                message='\n'.join(messages), user_id=backup.submitter_id,
                assignment=assignment, backup=backup, grader=current_user)
        db.session.add(new_score)

        if i % 100 == 0:
            logger.info('Scored {}/{}'.format(i, len(submissions)))

        if subm['group']:
            member_ids = {int(id) for id in subm['group']['group_member'].split(',')}
            seen |= member_ids
            stats[score] += len(member_ids)
        else:
            seen.add(user_id)
            stats[score] += 1

    logger.info('Scored {}/{}'.format(i, len(submissions)))
    logger.info('done!')

    if len(late) > 0:
        logger.info('\n{} Late:'.format(len(late)))
        for backup_id in late:
            logger.info('  {}'.format(grading_url + backup_id))

    logger.info('\nScore Distribution:')
    sorted_scores = sorted(stats.items(), key=lambda p: -p[0])
    for score, count in sorted_scores:
        logger.info('  {} - {}'.format(str(score).rjust(3), count))

    if len(manual) > 0:
        logger.info('\n{} Backups Needing Manual Grading:'.format(len(manual)))
        for backup_id in manual:
            logger.info(grading_url + backup_id)

    db.session.commit()
    return '/admin/course/{cid}/assignments/{aid}/scores'.format(
                cid=jobs.get_current_job().course_id, aid=assignment_id)


def handle_late(backup, assignment, late, messages, late_multiplier):
    if backup.submission_time > assignment.lock_date:
        late.append(backup.hashid)
        messages.append('\nLate - No Credit')
        score = 0
    elif backup.submission_time > assignment.due_date:
        late.append(backup.hashid)
        late_percent = 100 - round(late_multiplier * 100)
        messages.append('\nLate - {}% off'.format(late_percent))
        score = math.floor(score * late_multiplier)
    return score, messages

def find_best_scoring(backup, assignment, required_questions):
    if backup.submission_time > assignment.due_date:
        submitter_id = backup.submitter_id
        backups = (
            find_ontime(submitter_id, assignment.id, assignment.due_date),
            find_ontime(submitter_id, assignment.id, assignment.lock_date),
            backup # default to the late backup
        )
        backup = best_scoring(backups, full_credit, required_questions)
    return backup

def get_submission_time(backup, assignment):
    """
    Returns the "time" the backup was submitted.

    If an extension exists and it hasn't expired, use its
    ``custom_submission_time`` instead of the backup's.

    If the extension's ``custom_submission_time`` is None, assume it's right
    before the assignment's due date.
    """
    extension = Extension.get_extension(backup.submitter, assignment, backup.created)
    if extension:
        return extension.custom_submission_time or assignment.due_date
    return backup.submission_time

def best_scoring(backups, full_credit, required_questions):
    def effort_grade(backup):
        score = 0
        try:
            score, _ = effort_score(backup, full_credit, required_questions)
        except AssertionError:
            pass
        return score
    non_none = (b for b in backups if b is not None)
    return max(non_none, key=effort_grade)

def find_ontime(submitter_id, assignment_id, due_date):
    submission = Backup.query.filter(
            Backup.assignment_id == assignment_id,
            Backup.submitter_id == submitter_id,
            Backup.submit == True,
            or_(Backup.created < due_date,
                Backup.custom_submission_time < due_date)
        ).order_by(Backup.created.desc()).first()
    backup = Backup.query.filter(
        Backup.assignment_id == assignment_id,
        Backup.submitter_id == submitter_id,
        or_(Backup.created < due_date,
            Backup.custom_submission_time < due_date)
    ).order_by(Backup.created.desc()).first()
    return submission or backup

def effort_score(backup, full_credit, required_questions, attempts_needed=ATTEMPTS_NEEDED):
    """
    Gives a score based on "effort" instead of correctness.

    Effort credit for a question is given if either
        1.  The question is correct
        2.  The question has at least one testcase passed
        3.  Greater than 5 attempts were made

    Effort scores are all or nothing!
    """
    grading, analytics = backup.grading(), backup.analytics()
    with_effort, messages = 0, ['Effort Breakdown']

    history = analytics and analytics.get('history') and analytics['history']['questions']
    questions = grading.keys()
    if history:
        questions |= history.keys()

    assert len(questions) > 0

    for question in questions:
        correct, effort = effort_score_question(question, history, grading, attempts_needed)
        if correct or effort:
            with_effort += 1
<<<<<<< HEAD
        message = correct and 'Correct' or effort and 'Sufficient Effort' or 'Not Sufficient Effort'
=======

        message = (correct and 'Correct' or
                showed_effort and 'Sufficient Effort' or
                'Not Sufficient Effort')
>>>>>>> 3c2361ef
        messages.append('    {}: {}'.format(question, message))

    score = full_credit * (with_effort // required_questions)
    return min(score, full_credit), messages

def effort_score_question(question, history, grading, attempts_needed):
    correct, showed_effort = False, False
    if history and history.get(question):
        info = history[question]
        correct |= info['solved']
        showed_effort |= info['attempts'] >= attempts_needed
    if grading and grading.get(question):
        info = grading[question]
        correct |= info['locked'] == 0 and info['failed'] == 0
        showed_effort |= info['passed'] >= 1
    return correct, showed_effort<|MERGE_RESOLUTION|>--- conflicted
+++ resolved
@@ -30,35 +30,18 @@
         if user_id in seen:
             continue
 
-<<<<<<< HEAD
         latest_backup = Backup.query.get(subm['backup']['id'])
-        backup = find_best_scoring(latest_backup, assignment, required_questions)
-=======
-        backup = Backup.query.get(subm['backup']['id'])
-
         submission_time = get_submission_time(backup, assignment)
-
-        if submission_time > assignment.due_date:
-            submitter_id = backup.submitter_id
-            backups = (
-                find_ontime(submitter_id, assignment_id, assignment.due_date),
-                find_ontime(submitter_id, assignment_id, assignment.lock_date),
-                backup # default to the late backup
-            )
-            backup = best_scoring(backups, full_credit, required_questions)
-            submission_time = get_submission_time(backup, assignment)
->>>>>>> 3c2361ef
+        backup, submission_time = find_best_scoring(latest_backup,
+                submission_time, assignment, required_questions)
 
         try:
             score, messages = effort_score(backup, full_credit, required_questions)
         except AssertionError:
             manual.append(backup.hashid)
-<<<<<<< HEAD
-            score, messages = 0, []
+            score, messages = 0, ['Manual grading needed - Ping your TA']
         else:
             score, messages = handle_late(backup, assignment, late, messages, late_multiplier)
-=======
-            continue
 
         if submission_time > assignment.lock_date:
             late.append(backup.hashid)
@@ -69,7 +52,6 @@
             late_percent = 100 - round(late_multiplier * 100)
             messages.append('\nLate - {}% off'.format(late_percent))
             score = math.floor(score * late_multiplier)
->>>>>>> 3c2361ef
 
         messages.append('\nFinal Score: {}'.format(score))
         new_score = Score(score=score, kind='effort',
@@ -123,16 +105,17 @@
         score = math.floor(score * late_multiplier)
     return score, messages
 
-def find_best_scoring(backup, assignment, required_questions):
-    if backup.submission_time > assignment.due_date:
+def find_best_scoring(backup, submission_time, assignment, required_questions):
+    if submission_time > assignment.due_date:
         submitter_id = backup.submitter_id
         backups = (
-            find_ontime(submitter_id, assignment.id, assignment.due_date),
-            find_ontime(submitter_id, assignment.id, assignment.lock_date),
+            find_ontime(submitter_id, assignment_id, assignment.due_date),
+            find_ontime(submitter_id, assignment_id, assignment.lock_date),
             backup # default to the late backup
         )
         backup = best_scoring(backups, full_credit, required_questions)
-    return backup
+        submission_time = get_submission_time(backup, assignment)
+    return backup, submission_time
 
 def get_submission_time(backup, assignment):
     """
@@ -201,14 +184,7 @@
         correct, effort = effort_score_question(question, history, grading, attempts_needed)
         if correct or effort:
             with_effort += 1
-<<<<<<< HEAD
         message = correct and 'Correct' or effort and 'Sufficient Effort' or 'Not Sufficient Effort'
-=======
-
-        message = (correct and 'Correct' or
-                showed_effort and 'Sufficient Effort' or
-                'Not Sufficient Effort')
->>>>>>> 3c2361ef
         messages.append('    {}: {}'.format(question, message))
 
     score = full_credit * (with_effort // required_questions)
