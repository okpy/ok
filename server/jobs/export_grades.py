import io
import csv
import datetime as dt
from collections import defaultdict

from server import jobs
from server.models import Course, Enrollment, ExternalFile, db, GroupMember, Score, Assignment, Backup
from server.utils import encode_id, local_time
from server.constants import STUDENT_ROLE

TOTAL_KINDS = 'effort total regrade'.split()
COMP_KINDS = 'composition revision'.split()

def score_grabber(scores, kinds):
    return [scores.pop(kind.lower(), 0) for kind in kinds]

def scores_checker(scores, kinds):
    return any(kind.lower() in scores for kind in kinds)

def score_policy(scores):
    if scores_checker(scores, TOTAL_KINDS):
        total_score = max(score_grabber(scores, TOTAL_KINDS))
        scores['total'] = total_score
    if scores_checker(scores, COMP_KINDS):
        composition_score = max(score_grabber(scores, COMP_KINDS))
        scores['composition'] = composition_score
    return scores


def get_score_types(assignment):
    types = []
    scores = [s.lower() for s in assignment.published_scores]
    if scores_checker(scores, TOTAL_KINDS):
        types.append('total')
    if scores_checker(scores, COMP_KINDS):
        types.append('composition')
    if scores_checker(scores, ['checkpoint 1']):
        types.append('checkpoint 1')
    if scores_checker(scores, ['checkpoint 2']):
        types.append('checkpoint 2')
    return types

def get_headers(assignments, *, export_submit_time):
    headers = ['Email', 'SID']
    new_assignments = []
    for assignment in assignments:
        new_headers = ['{} ({})'.format(assignment.display_name, score_type.title()) for
                score_type in get_score_types(assignment)]
        if new_headers:
            new_assignments.append(assignment)
            headers.extend(new_headers)
            if export_submit_time:
                headers.append('{} (Submitted At)'.format(assignment.display_name))
    return headers, new_assignments


def export_student_grades(student, assignments, all_scores, *, export_submit_time):
    student_row = [student.user.email, student.sid]
    for assign in assignments:
        scores_for_each_kind = all_scores[assign.id][student.user.id]
        scores = score_policy({kind: score.score for kind, (score, backup) in scores_for_each_kind.items()})
        score_types = get_score_types(assign)
        for score_type in score_types:
            if score_type in scores:
                student_row.append(scores[score_type])
            else:
                student_row.append(0)

        if export_submit_time:
            if scores_for_each_kind:
                candidate_backup = next(iter(scores_for_each_kind.values()))[1]
                if all(backup.submission_time == candidate_backup.submission_time for _, backup in scores_for_each_kind.values()):
                    student_row.append(candidate_backup.submission_time)
                else:
                    student_row.append("Multiple Submissions Scored")
            else:
                student_row.append("No Submission")
    return student_row


<<<<<<< HEAD
@jobs.background_job
def export_grades(selected_assignments, export_submit_time):
    logger = jobs.get_job_logger()
    current_user = jobs.get_current_job().user
    course = Course.query.get(jobs.get_current_job().course_id)
    assignments = [Assignment.query.get(int(assign_id)) for assign_id in selected_assignments]
    students = (Enrollment.query
      .options(db.joinedload('user'))
      .filter(Enrollment.role == STUDENT_ROLE, Enrollment.course == course)
      .all())

    headers, assignments = get_headers(assignments, export_submit_time=export_submit_time)
    logger.info("Using these headers:")
    for header in headers:
        logger.info('\t' + header)
    logger.info('')

    total_students = len(students)

    users = [student.user for student in students]
    user_ids = [user.id for user in users]

=======
def collect_all_scores(assignments, user_ids):
>>>>>>> ed96913a
    all_scores = {}

    for assign in assignments:
        scores = (
            db.session.query(Score, Backup)
            .join(Backup, Backup.id == Score.backup_id)
            .filter(
                Score.user_id.in_(user_ids),
                Score.assignment_id == assign.id,
                Score.archived == False,
            )
            .all()
        )

        logger.info(scores)

        members = GroupMember.query.filter(
            GroupMember.assignment_id == assign.id,
            GroupMember.status == 'active'
        ).all()

        group_lookup = {}
        for member in members:
            if member.group_id not in group_lookup:
                group_lookup[member.group_id] = []
            group_lookup[member.group_id].append(member.user_id)

        gen = lambda: [None, None]
        key = lambda a: float("-inf") if a[0] is None else a[0].score

        user_scores = defaultdict(lambda: defaultdict(gen))

        for record in scores:
            score = record[0]
            user_scores[score.user_id][score.kind] = max(record, user_scores[score.user_id][score.kind], key=key)

        for group in group_lookup.values():
            best_scores = defaultdict(gen)
            for user_id in group:
                for kind, score in user_scores[user_id].items():
                    best_scores[kind] = max(best_scores[kind], score, key=key)
            for user_id in group:
                user_scores[user_id] = best_scores

        all_scores[assign.id] = user_scores
    return all_scores

@jobs.background_job
def export_grades():
    logger = jobs.get_job_logger()
    current_user = jobs.get_current_job().user
    course = Course.query.get(jobs.get_current_job().course_id)
    assignments = course.assignments
    students = (Enrollment.query
      .options(db.joinedload('user'))
      .filter(Enrollment.role == STUDENT_ROLE, Enrollment.course == course)
      .all())

    headers, assignments = get_headers(assignments)
    logger.info("Using these headers:")
    for header in headers:
        logger.info('\t' + header)
    logger.info('')

    total_students = len(students)

    users = [student.user for student in students]
    user_ids = [user.id for user in users]

    all_scores = collect_all_scores(assignments, user_ids)

    with io.StringIO() as f:
        writer = csv.writer(f)
        writer.writerow(headers) # write headers

        for i, student in enumerate(students, start=1):
            row = export_student_grades(student, assignments, all_scores, export_submit_time=export_submit_time)
            writer.writerow(row)
            if i % 50 == 0:
                logger.info('Exported {}/{}'.format(i, total_students))
        f.seek(0)
        created_time = local_time(dt.datetime.now(), course, fmt='%b-%-d %Y at %I-%M%p')
        csv_filename = '{course_name} Grades ({date}).csv'.format(
                course_name=course.display_name, date=created_time)
        # convert to bytes for csv upload
        csv_bytes = io.BytesIO(bytearray(f.read(), 'utf-8'))
        upload = ExternalFile.upload(csv_bytes, user_id=current_user.id, name=csv_filename,
                         course_id=course.id,
                         prefix='jobs/exports/{}/'.format(course.offering))

    logger.info('\nDone!\n')
    logger.info("Saved as: {0}".format(upload.object_name))
    return "/files/{0}".format(encode_id(upload.id))<|MERGE_RESOLUTION|>--- conflicted
+++ resolved
@@ -78,19 +78,18 @@
     return student_row
 
 
-<<<<<<< HEAD
 @jobs.background_job
-def export_grades(selected_assignments, export_submit_time):
+def export_grades():
     logger = jobs.get_job_logger()
     current_user = jobs.get_current_job().user
     course = Course.query.get(jobs.get_current_job().course_id)
-    assignments = [Assignment.query.get(int(assign_id)) for assign_id in selected_assignments]
+    assignments = course.assignments
     students = (Enrollment.query
       .options(db.joinedload('user'))
       .filter(Enrollment.role == STUDENT_ROLE, Enrollment.course == course)
       .all())
 
-    headers, assignments = get_headers(assignments, export_submit_time=export_submit_time)
+    headers, assignments = get_headers(assignments)
     logger.info("Using these headers:")
     for header in headers:
         logger.info('\t' + header)
@@ -101,9 +100,6 @@
     users = [student.user for student in students]
     user_ids = [user.id for user in users]
 
-=======
-def collect_all_scores(assignments, user_ids):
->>>>>>> ed96913a
     all_scores = {}
 
     for assign in assignments:
@@ -149,31 +145,6 @@
                 user_scores[user_id] = best_scores
 
         all_scores[assign.id] = user_scores
-    return all_scores
-
-@jobs.background_job
-def export_grades():
-    logger = jobs.get_job_logger()
-    current_user = jobs.get_current_job().user
-    course = Course.query.get(jobs.get_current_job().course_id)
-    assignments = course.assignments
-    students = (Enrollment.query
-      .options(db.joinedload('user'))
-      .filter(Enrollment.role == STUDENT_ROLE, Enrollment.course == course)
-      .all())
-
-    headers, assignments = get_headers(assignments)
-    logger.info("Using these headers:")
-    for header in headers:
-        logger.info('\t' + header)
-    logger.info('')
-
-    total_students = len(students)
-
-    users = [student.user for student in students]
-    user_ids = [user.id for user in users]
-
-    all_scores = collect_all_scores(assignments, user_ids)
 
     with io.StringIO() as f:
         writer = csv.writer(f)
