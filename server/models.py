--- conflicted
+++ resolved
@@ -119,18 +119,6 @@
         """Get a User with the given email address, or None."""
         return User.query.filter_by(email=email).one_or_none()
 
-
-<<<<<<< HEAD
-class Course(db.Model, TimestampMixin, DictMixin):
-    id = db.Column(db.Integer(), primary_key=True)
-    offering = db.Column(db.String(), unique=True)
-    # offering - E.g., 'cal/cs61a/fa14
-    institution = db.Column(db.String())  # E.g., 'UC Berkeley'
-    display_name = db.Column(db.String()) 
-    creator = db.Column(db.ForeignKey("user.id"))
-    active = db.Column(db.Boolean(), default=True)
-    timezone = db.Column(Timezone, default=pytz.timezone('US/Pacific'))
-=======
 class Course(Model):
     id = db.Column(db.Integer, primary_key=True)
     # offering - E.g., 'cal/cs61a/fa14'
@@ -140,7 +128,6 @@
     creator_id = db.Column(db.ForeignKey("user.id"))
     active = db.Column(db.Boolean(), nullable=False, default=True)
     timezone = db.Column(Timezone, nullable=False, default=pytz.timezone('US/Pacific'))
->>>>>>> a676cab1
 
     def __repr__(self):
         return '<Course %r>' % self.offering
