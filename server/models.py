from flask.ext.sqlalchemy import SQLAlchemy
<<<<<<< HEAD
from sqlalchemy import UniqueConstraint, MetaData
=======
import functools
from sqlalchemy import PrimaryKeyConstraint
>>>>>>> 453edc13
from sqlalchemy.dialects import postgresql as pg
from sqlalchemy.ext.hybrid import hybrid_property
from sqlalchemy.orm import backref
from werkzeug.exceptions import BadRequest

from flask.ext.login import UserMixin, AnonymousUserMixin
from flask.ext.cache import Cache
cache = Cache()

import csv
from datetime import datetime as dt

from server.constants import VALID_ROLES, STUDENT_ROLE, STAFF_ROLES

convention = {
    "ix": 'ix_%(column_0_label)s',
    "uq": "uq_%(table_name)s_%(column_0_name)s",
    "ck": "ck_%(table_name)s_%(constraint_name)s",
    "fk": "fk_%(table_name)s_%(column_0_name)s_%(referred_table_name)s",
    "pk": "pk_%(table_name)s"
}

<<<<<<< HEAD
metadata = MetaData(naming_convention=convention)
db = SQLAlchemy(metadata=metadata)
=======
def transaction(f):
    """Decorator for database (session) transactions."""
    @functools.wraps(f)
    def wrapper(*args, **kwds):
        try:
            value = f(*args, **kwds)
            db.session.commit()
            return value
        except:
            db.session.rollback()
            raise
    return wrapper

>>>>>>> 453edc13

class TimestampMixin(object):
    created = db.Column(db.DateTime, server_default=db.func.now())


class User(db.Model, UserMixin, TimestampMixin):
    id = db.Column(db.Integer(), primary_key=True)
    name = db.Column(db.String())
    email = db.Column(db.String(), unique=True, nullable=False, index=True)
    is_admin = db.Column(db.Boolean(), default=False)
    sid = db.Column(db.String())  # SID or Login
    secondary = db.Column(db.String())  # Other usernames
    alt_email = db.Column(db.String())
    active = db.Column(db.Boolean(), default=True)

    def __repr__(self):
        return '<User %r>' % self.email

    # TODO: Cache enrollment queries
    def enrollments(self, roles=['student']):
        return [e for e in self.participations if e.role in roles]

    @staticmethod
    def lookup(email):
        """Get a User with the given email address, or None."""
        return User.query.filter_by(email=email).one_or_none()

class Course(db.Model, TimestampMixin):
    id = db.Column(db.Integer(), primary_key=True)
    offering = db.Column(db.String(), unique=True)
    # offering - E.g., 'cal/cs61a/fa14
    institution = db.Column(db.String())  # E.g., 'UC Berkeley'
    display_name = db.Column(db.String())
    creator = db.Column(db.ForeignKey("user.id"))
    active = db.Column(db.Boolean(), default=True)

    def __repr__(self):
        return '<Course %r>' % self.offering

    def is_enrolled(self, user):
        return Participant.query.filter_by(
            user=user,
            course=self
        ).count() > 0


class Assignment(db.Model, TimestampMixin):
    """Assignments are particular to courses and have unique names.
        name - cal/cs61a/fa14/proj1
        display_name - Hog
        due_date - DEADLINE (Publically displayed)
        lock_date - DEADLINE+1 (Hard Deadline for submissions)
        url - cs61a.org/proj/hog/hog.zip
    """

    id = db.Column(db.Integer(), primary_key=True)
    name = db.Column(db.String(), index=True, unique=True)
    course_id = db.Column(db.ForeignKey("course.id"), index=True,
                          nullable=False)
    display_name = db.Column(db.String(), nullable=False)
    due_date = db.Column(db.DateTime, nullable=False)
    lock_date = db.Column(db.DateTime, nullable=False)
    creator = db.Column(db.ForeignKey("user.id"))
    url = db.Column(db.String())
    max_group_size = db.Column(db.Integer(), default=1)
    revisions = db.Column(db.Boolean(), default=False)
    autograding_key = db.Column(db.String())
    course = db.relationship("Course", backref="assignments")

    @hybrid_property
    def active(self):
        return dt.utcnow() < self.lock_date  # TODO : Ensure all times are UTC


class Participant(db.Model, TimestampMixin):
    id = db.Column(db.Integer(), primary_key=True)
    user_id = db.Column(db.ForeignKey("user.id"), index=True, nullable=False)
    course_id = db.Column(db.ForeignKey("course.id"), index=True,
                          nullable=False)
<<<<<<< HEAD
    role = db.Column(db.Enum(*VALID_ROLES, name='role'), default=STUDENT_ROLE,
                     nullable=False)
    course = db.relationship("Course", backref="participants")
    user = db.relationship("User", backref="participations")
    notes = db.Column(db.String()) # For Section Info etc.

    UniqueConstraint('user_id', 'course_id', name='uq_userHasOneRole')

    @hybrid_property
    def is_course_staff(self):
        return self.role in STAFF_ROLES
=======
    role = db.Column(db.Enum(*VALID_ROLES, name='role'), default=STUDENT_ROLE, nullable=False)

    user = db.relationship("User", backref="participants")
    course = db.relationship("Course", backref="participants")
>>>>>>> 453edc13

    def has_role(self, course, role):
        if self.course != course:
            return False
        return self.role == role

    def is_staff(self, course):
        return self.course == course and self.role in STAFF_ROLES

    @staticmethod
    def enroll_from_form(cid, form):
        usr = User.lookup(form.email.data)
        if usr:
            form.populate_obj(usr)
        else:
            usr = User()
            form.populate_obj(usr)
            db.session.add(usr)
        db.session.commit()
        role = form.role.data
        Participant.create(cid, [usr.id], role)

    @staticmethod
    def enroll_from_csv(cid, form):
        new_users, existing_uids = [], []
        rows = form.csv.data.splitlines()
        entries = list(csv.reader(rows))
        for usr in entries:
            email, name, sid, login, notes = usr
            usr_obj = User.lookup(email)
            if not usr_obj:
                usr_obj = User(email=email, name=name, sid=sid, secondary=login)
                new_users.append(usr_obj)
            else:
                usr_obj.name = name
                usr_obj.sid = sid
                usr_obj.secondary = login
                usr_obj.notes = notes
                existing_uids.append(usr_obj.id)

        db.session.add_all(new_users)
        db.session.commit()
        user_ids = [u.id for u in new_users] + existing_uids
        Participant.create(cid, user_ids, STUDENT_ROLE)
        return len(new_users), len(existing_uids)


    @staticmethod
    def create(cid, usr_ids=[], role=STUDENT_ROLE):
        new_records = []
        for usr_id in usr_ids:
            record = Participant.query.filter_by(user_id=usr_id,
                                                   course_id=cid).one_or_none()
            if record:
                record.role = role
            else:
                record = Participant(course_id=cid, user_id=usr_id, role=role)
                new_records.append(record)
        db.session.add_all(new_records)
        db.session.commit()


class Message(db.Model, TimestampMixin):
    id = db.Column(db.Integer(), primary_key=True)
    backup = db.Column(db.ForeignKey("backup.id"), index=True)
    contents = db.Column(pg.JSONB())
    kind = db.Column(db.String(), index=True)

    def as_dict(self):
        return {c.name: getattr(self, c.name) for c in self.__table__.columns}


class Backup(db.Model, TimestampMixin):
    id = db.Column(db.Integer(), primary_key=True)
    messages = db.relationship("Message")
    scores = db.relationship("Score")
    client_time = db.Column(db.DateTime())
    submitter = db.Column(db.ForeignKey("user.id"), nullable=False)
    assignment = db.Column(db.ForeignKey("assignment.id"), nullable=False)
    submit = db.Column(db.Boolean(), default=False)
    flagged = db.Column(db.Boolean(), default=False)

    db.Index('idx_usrBackups', 'assignment', 'submitter', 'submit', 'flagged')
    db.Index('idx_usrFlagged', 'assignment', 'submitter', 'flagged')
    db.Index('idx_submittedBacks', 'assignment', 'submit')
    db.Index('idx_flaggedBacks', 'assignment', 'flagged')

    def as_dict(self):
        return {c.name: getattr(self, c.name) for c in self.__table__.columns}

    @staticmethod
    def statistics(self):
        db.session.query(Backup).from_statement(
            db.text("""SELECT date_trunc('hour', backup.created), count(backup.id)  FROM backup
            WHERE backup.created >= NOW() - '1 day'::INTERVAL
            GROUP BY date_trunc('hour', backup.created)
            ORDER BY date_trunc('hour', backup.created)""")).all()


class Submission(db.Model, TimestampMixin):
    """ A submission is created from --submit or when a backup is flagged for
    grading.

    **This model may be removed. Do not depend on it for features.**
    """
    id = db.Column(db.Integer(), primary_key=True)
    backup = db.Column(db.ForeignKey("backup.id"), nullable=False)
    assignment = db.Column(db.ForeignKey("assignment.id"), nullable=False)
    submitter = db.Column(db.ForeignKey("user.id"), nullable=False)
    flagged = db.Column(db.Boolean(), default=False)

    db.Index('idx_flaggedSubms', 'assignment', 'submitter', 'flagged'),


class Score(db.Model, TimestampMixin):
    id = db.Column(db.Integer(), primary_key=True)
    backup = db.Column(db.ForeignKey("backup.id"), nullable=False)
    grader = db.Column(db.ForeignKey("user.id"), nullable=False)
    tag = db.Column(db.String(), nullable=False)
    score = db.Column(db.Float())
    message = db.Column(db.Text())


class Version(db.Model, TimestampMixin):
    id = db.Column(db.Integer(), primary_key=True)
    name = db.Column(db.String(), nullable=False)
    versions = db.Column(pg.ARRAY(db.String()), nullable=False)
    current_version = db.Column(db.String(), nullable=False)
    base_url = db.Column(db.String())


class Diff(db.Model, TimestampMixin):
    """A diff between two versions of the same project, with comments.
    A diff has three types of lines: insertions, deletions, and matches.
    Every insertion line is associated with a diff line.
    If BEFORE is None, the BACKUP is diffed against the Assignment template.
    """
    id = db.Column(db.Integer(), primary_key=True)
    backup = db.Column(db.ForeignKey("backup.id"), nullable=False)
    assignment = db.Column(db.ForeignKey("assignment.id"), nullable=False)
    before = db.Column(db.ForeignKey("backup.id"))
    diff = db.Column(pg.JSONB())
    comments = db.relationship('Comment')
    updated = db.Column(db.DateTime, onupdate=db.func.now())


class Comment(db.Model, TimestampMixin):
    """A comment is part of a diff. The key has the diff as its parent.
    The diff a reference to the backup it was originated from.
    Line is the line # on the Diff Object.
    Submission_line is the closest line on the submitted file.
    """
    id = db.Column(db.Integer(), primary_key=True)
    diff = db.Column(db.ForeignKey("diff.id"), nullable=False)
    backup = db.Column(db.ForeignKey("backup.id"), nullable=False)
    author = db.Column(db.ForeignKey("user.id"), nullable=False)
    filename = db.Column(db.String(), nullable=False)
    line = db.Column(db.Integer(), nullable=False)
    submission_line = db.Column(db.Integer())
    message = db.Column(db.Text())  # Markdown


class CommentBank(db.Model, TimestampMixin):
    """ CommentBank is a set of common comments for assignments.
    An assignment value of null applies to all assignments.
    The statistics column will be used by the frontend.
    """
    id = db.Column(db.Integer(), primary_key=True)
    assignment = db.Column(db.ForeignKey("assignment.id"), index=True)
    author = db.Column(db.ForeignKey("user.id"), nullable=False)
    message = db.Column(db.Text())  # Markdown
    frequency = db.Column(db.Integer())
    statistics = db.Column(pg.JSONB())  # closest function, line number etc


class GradingTask(db.Model, TimestampMixin):
    """Each task represent a single submission assigned to a grader."""
    id = db.Column(db.Integer(), primary_key=True)
    assignment = db.Column(db.ForeignKey("assignment.id"), index=True,
                           nullable=False)
    backup = db.Column(db.ForeignKey("backup.id"), nullable=False)
    course = db.Column(db.ForeignKey("course.id"))
    primary_owner = db.Column(db.ForeignKey("user.id"), index=True)
    kind = db.Column(db.Text())  # e.g. "composition"
    description = db.Column(db.Text())  # e.g. "Helpful links for grading"

    def is_complete(self):
        return self.kind in [s.tag for s in self.backup.scores]


class GroupMember(db.Model, TimestampMixin):
    """A member of a group must accept the invite to join the group.
    Only members of a group can view each other's submissions.

    A user may only be invited or participate in a single group per assignment.

    The status value can be one of:
        pending - The user has been invited to the group.
        active  - The user accepted the invite and is part of the group.
    """
<<<<<<< HEAD
    status_values = ['pending', 'active']

    id = db.Column(db.Integer(), primary_key=True)
    assignment_id = db.Column(db.ForeignKey("assignment.id"), nullable=False)
    group_id = db.Column(db.ForeignKey("group.id"), nullable=False, index=True)
    user_id = db.Column(db.ForeignKey("user.id"), nullable=False, index=True)
=======
    __tablename__ = 'GroupMember'
    __table_args__ = (
        PrimaryKeyConstraint('user_id', 'assignment_id', name='pk_GroupMember'),
    )
    status_values = ['pending', 'active']

    user_id = db.Column(db.ForeignKey("user.id"), nullable=False, index=True)
    assignment_id = db.Column(db.ForeignKey("assignment.id"), nullable=False)
    group_id = db.Column(db.ForeignKey("group.id"), nullable=False, index=True)
>>>>>>> 453edc13

    status = db.Column(db.Enum(*status_values, name="status"), index=True)
    updated = db.Column(db.DateTime, onupdate=db.func.now())

<<<<<<< HEAD
    UniqueConstraint('assignment', 'user', name='uq_userInOneGroup')
=======
    user = db.relationship("User")
    assignment = db.relationship("Assignment")
    group = db.relationship("Group",
        backref=backref('members', cascade="all, delete-orphan"))
>>>>>>> 453edc13


class Group(db.Model, TimestampMixin):
    """A group is a collection of users who are either members or invited.

    Groups are created when a member not in a group invites another member.
    Invited members may accept or decline invitations. Active members may
    revoke invitations and remove members (including themselves).

<<<<<<< HEAD
    A group must have at least 1 active member and at lease 2 participants.
    Degenerates groups are deleted.
    """
    id = db.Column(db.Integer(), primary_key=True)
    assignment_id = db.Column(db.ForeignKey("assignment.id"), nullable=False)
    members = db.relationship("GroupMember", cascade='delete')

    @staticmethod
    def invite(sender, recipient, course, assignment):
        """Invite a user to a group."""
        if assignment.course != course.id:
            raise BadRequest('{0} is not an assignment'.format(assignment.name))
        if not course.is_enrolled(sender):
            raise BadRequest('{0} is not enrolled in the course'.format(sender.email))
        if not course.is_enrolled(recipient):
            raise BadRequest('{0} is not enrolled in the course'.format(recipient.email))
        if Group.lookup(recipient, assignment) != None:
            raise BadRequest('{0} is already in or invited to a group'.format(recipient.email))
        group = Group.lookup(sender, assignment)
        if group is None:
            if assignment.max_group_size <= 1:
                raise BadRequest('You cannot work in a group for this assignment')
            group = Group(assignment=assignment)
            db.session.add(group)
            group._add_member(sender, 'active')
        else:
            if not group.has_status(sender, 'active'):
                raise BadRequest('You must accept your invitation to invite others')
            if group.size() >= assignment.max_group_size:
                raise BadRequest('Groups may have a maximum of {0} members'.format(
                    assignment.max_group_size))
        group._add_member(recipient, 'pending')
        group._log('invite', sender, recipient)

    def accept(self, user):
        """Accept an invitation to join a group."""
        if not self.has_status(user, 'pending'):
            raise BadRequest('You are not invited to this group')
        self._set_status(user, 'active')
        self._log('accept', user)

    def decline(self, user):
        """Decline an invitation to join a group."""
        if not self.has_status(user, 'pending'):
            raise BadRequest('You are not invited to this group')
        self._remove_member(user)
        self._log('decline', user)

    def remove(self, user, target_user):
        """Remove a user from a group.

        Can be used to revoke an invitation,
        remove an active user, or leave the group.
        """
        if not self.has_status(user, 'active'):
            raise BadRequest('You are not in this group')
        if not self.in_group(target_user):
            raise BadRequest('{0} is not in or invited to this group'.format(target_user.email))
        self._remove_member(target_user)
        self._log('remove', user, target_user)

    def size(self):
        return len(self.members)

    def in_group(self, user):
        """Return whether a user is in the group (active or pending)."""
        # TODO
        return db.session.query(GroupMember).filter_by(
            group=self.id,
            user=user.id
        ).count() > 0

    def has_status(self, user, status):
        """Return whether a user has a certain status in this group."""
        # TODO
        return db.session.query(GroupMember).filter_by(
            group=self.id,
            user=user.id,
            status=status
        ).count() > 0

    @staticmethod
    def lookup(user, assignment):
        """Return the Group a user is in for an assignment, or None."""
        # TODO
        return db.session.query(Group).filter(
            user_id=user.id,
            assignment_id=assignment.id
        ).one_or_none()

    def _add_member(self, user, status):
        """Add a member to a group."""
        # TODO
        member = GroupMember(
            assignment=self.assignment,
            group=self.id,
            user=user.id,
            status=status)
        db.session.add(member)
        db.session.flush()

    def _set_status(self, user, status):
        """Set the status of a group's member."""
        # TODO
        member = db.session.query(GroupMember).filter_by(
            group=self.id,
            user=user.id
        ).one()
        member.status = status
        db.session.flush()

    def _remove_member(self, user):
        """Remove a member from a group.

        If the group becomes degenerate, delete it.
        """
        # TODO
        member = db.session.query(GroupMember).filter_by(
            group=self.id,
            user=user.id
        ).one()
        db.session.delete(member)
        db.session.flush()
        if group.size() <= 1:
            # GroupMembers will be deleted due to cascade='delete'
            db.session.delete(self)
        db.session.flush()

    def _log(self, event_type, user, target_user=None):
        """Log a group event."""
        event = GroupEvent(
            event_type=event_type,
            user_id=user.id,
            group_id=self.id,
            target_user_id=target_user)
        db.session.add(event)
        db.session.flush()


class GroupEvent(db.Model, TimestampMixin):
    """A log of group activity."""
    event_types = ['invite', 'accept', 'decline', 'remove']

    id = db.Column(db.Integer(), primary_key=True)
    event_type = db.Column(db.Enum(*event_types, name='event_type'))
    # user who initiated event
    user_id = db.Column(db.ForeignKey('user.id'), nullable=False, index=True)
    # relevant group
    group_id = db.Column(db.ForeignKey('group.id'), index=True)
    # target user (for invite, revoke, remove)
    target_user_id = db.Column(db.ForeignKey('user.id'), index=True)
    # TODO (knrafto) store group members somehow?
=======
    A group must have at least 2 participants.
    Degenerate groups are deleted.
    """
    id = db.Column(db.Integer(), primary_key=True)
    assignment_id = db.Column(db.ForeignKey("assignment.id"), nullable=False)

    assignment = db.relationship("Assignment")

    def size(self):
        return GroupMember.query.filter_by(group=self).count()

    def has_status(self, user, status):
        return GroupMember.query.filter_by(
            user=user,
            group=self,
            status=status
        ).count() > 0

    @staticmethod
    def lookup(user, assignment):
        member = GroupMember.query.filter_by(
            user=user,
            assignment=assignment
        ).one_or_none()
        if member:
            return member.group

    @staticmethod
    @transaction
    def invite(sender, recipient, assignment):
        """Invite a user to a group, creating a group if necessary."""
        if not assignment.active:
            raise BadRequest('The assignment is past due')
        group = Group.lookup(sender, assignment)
        if not group:
            group = Group(assignment=assignment)
            db.session.add(group)
            group._add_member(sender, 'active')
        elif not group.has_status(sender, 'active'):
            raise BadRequest('You are not in the group')
        group._add_member(recipient, 'pending')

    @transaction
    def remove(self, user, target_user):
        """Remove a user from the group.

        The user must be an active member in the group, and the target user
        must be an active or pending member. You may remove yourself to leave
        the group. The assignment must also be active.
        """
        if not self.assignment.active:
            raise BadRequest('The assignment is past due')
        if not self.has_status(user, 'active'):
            raise BadRequest('You are not in the group')
        self._remove_member(target_user)

    @transaction
    def accept(self, user):
        """Accept an invitation."""
        if not self.assignment.active:
            raise BadRequest('The assignment is past due')
        member = GroupMember.query.filter_by(
            user=user,
            group=self,
            status='pending'
        ).one_or_none()
        if not member:
            raise BadRequest('{0} is not invited to this group'.format(user.email))
        member.status = 'active'

    @transaction
    def decline(self, user):
        """Decline an invitation."""
        if not self.assignment.active:
            raise BadRequest('The assignment is past due')
        self._remove_member(user)

    def _add_member(self, user, status):
        if self.size() >= self.assignment.max_group_size:
            raise BadRequest('This group is full')
        if not self.assignment.course.is_enrolled(user):
            raise BadRequest('{0} is not enrolled'.format(user.email))
        member = GroupMember.query.filter_by(
            user=user,
            assignment=self.assignment
        ).one_or_none()
        if member:
            raise BadRequest('{0} is already in this group'.format(user.email))
        member = GroupMember(
            user=user,
            group=self,
            assignment=self.assignment,
            status=status)
        db.session.add(member)

    def _remove_member(self, user):
        member = GroupMember.query.filter_by(
            user=user,
            group=self
        ).one_or_none()
        if not member:
            raise BadRequest('{0} is not in this group'.format(user.email))
        db.session.delete(member)
        if self.size() <= 1:
            db.session.delete(self)
>>>>>>> 453edc13
<|MERGE_RESOLUTION|>--- conflicted
+++ resolved
@@ -1,10 +1,5 @@
 from flask.ext.sqlalchemy import SQLAlchemy
-<<<<<<< HEAD
-from sqlalchemy import UniqueConstraint, MetaData
-=======
-import functools
-from sqlalchemy import PrimaryKeyConstraint
->>>>>>> 453edc13
+from sqlalchemy import PrimaryKeyConstraint, MetaData
 from sqlalchemy.dialects import postgresql as pg
 from sqlalchemy.ext.hybrid import hybrid_property
 from sqlalchemy.orm import backref
@@ -14,6 +9,7 @@
 from flask.ext.cache import Cache
 cache = Cache()
 
+import functools
 import csv
 from datetime import datetime as dt
 
@@ -27,10 +23,9 @@
     "pk": "pk_%(table_name)s"
 }
 
-<<<<<<< HEAD
 metadata = MetaData(naming_convention=convention)
 db = SQLAlchemy(metadata=metadata)
-=======
+
 def transaction(f):
     """Decorator for database (session) transactions."""
     @functools.wraps(f)
@@ -44,8 +39,6 @@
             raise
     return wrapper
 
->>>>>>> 453edc13
-
 class TimestampMixin(object):
     created = db.Column(db.DateTime, server_default=db.func.now())
 
@@ -124,24 +117,11 @@
     user_id = db.Column(db.ForeignKey("user.id"), index=True, nullable=False)
     course_id = db.Column(db.ForeignKey("course.id"), index=True,
                           nullable=False)
-<<<<<<< HEAD
-    role = db.Column(db.Enum(*VALID_ROLES, name='role'), default=STUDENT_ROLE,
-                     nullable=False)
-    course = db.relationship("Course", backref="participants")
-    user = db.relationship("User", backref="participations")
-    notes = db.Column(db.String()) # For Section Info etc.
-
-    UniqueConstraint('user_id', 'course_id', name='uq_userHasOneRole')
-
-    @hybrid_property
-    def is_course_staff(self):
-        return self.role in STAFF_ROLES
-=======
     role = db.Column(db.Enum(*VALID_ROLES, name='role'), default=STUDENT_ROLE, nullable=False)
 
     user = db.relationship("User", backref="participants")
     course = db.relationship("Course", backref="participants")
->>>>>>> 453edc13
+    notes = db.Column(db.String()) # For Section Info etc.
 
     def has_role(self, course, role):
         if self.course != course:
@@ -335,21 +315,11 @@
 class GroupMember(db.Model, TimestampMixin):
     """A member of a group must accept the invite to join the group.
     Only members of a group can view each other's submissions.
-
     A user may only be invited or participate in a single group per assignment.
-
     The status value can be one of:
         pending - The user has been invited to the group.
         active  - The user accepted the invite and is part of the group.
     """
-<<<<<<< HEAD
-    status_values = ['pending', 'active']
-
-    id = db.Column(db.Integer(), primary_key=True)
-    assignment_id = db.Column(db.ForeignKey("assignment.id"), nullable=False)
-    group_id = db.Column(db.ForeignKey("group.id"), nullable=False, index=True)
-    user_id = db.Column(db.ForeignKey("user.id"), nullable=False, index=True)
-=======
     __tablename__ = 'GroupMember'
     __table_args__ = (
         PrimaryKeyConstraint('user_id', 'assignment_id', name='pk_GroupMember'),
@@ -359,182 +329,21 @@
     user_id = db.Column(db.ForeignKey("user.id"), nullable=False, index=True)
     assignment_id = db.Column(db.ForeignKey("assignment.id"), nullable=False)
     group_id = db.Column(db.ForeignKey("group.id"), nullable=False, index=True)
->>>>>>> 453edc13
 
     status = db.Column(db.Enum(*status_values, name="status"), index=True)
     updated = db.Column(db.DateTime, onupdate=db.func.now())
 
-<<<<<<< HEAD
-    UniqueConstraint('assignment', 'user', name='uq_userInOneGroup')
-=======
     user = db.relationship("User")
     assignment = db.relationship("Assignment")
     group = db.relationship("Group",
         backref=backref('members', cascade="all, delete-orphan"))
->>>>>>> 453edc13
 
 
 class Group(db.Model, TimestampMixin):
     """A group is a collection of users who are either members or invited.
-
     Groups are created when a member not in a group invites another member.
     Invited members may accept or decline invitations. Active members may
     revoke invitations and remove members (including themselves).
-
-<<<<<<< HEAD
-    A group must have at least 1 active member and at lease 2 participants.
-    Degenerates groups are deleted.
-    """
-    id = db.Column(db.Integer(), primary_key=True)
-    assignment_id = db.Column(db.ForeignKey("assignment.id"), nullable=False)
-    members = db.relationship("GroupMember", cascade='delete')
-
-    @staticmethod
-    def invite(sender, recipient, course, assignment):
-        """Invite a user to a group."""
-        if assignment.course != course.id:
-            raise BadRequest('{0} is not an assignment'.format(assignment.name))
-        if not course.is_enrolled(sender):
-            raise BadRequest('{0} is not enrolled in the course'.format(sender.email))
-        if not course.is_enrolled(recipient):
-            raise BadRequest('{0} is not enrolled in the course'.format(recipient.email))
-        if Group.lookup(recipient, assignment) != None:
-            raise BadRequest('{0} is already in or invited to a group'.format(recipient.email))
-        group = Group.lookup(sender, assignment)
-        if group is None:
-            if assignment.max_group_size <= 1:
-                raise BadRequest('You cannot work in a group for this assignment')
-            group = Group(assignment=assignment)
-            db.session.add(group)
-            group._add_member(sender, 'active')
-        else:
-            if not group.has_status(sender, 'active'):
-                raise BadRequest('You must accept your invitation to invite others')
-            if group.size() >= assignment.max_group_size:
-                raise BadRequest('Groups may have a maximum of {0} members'.format(
-                    assignment.max_group_size))
-        group._add_member(recipient, 'pending')
-        group._log('invite', sender, recipient)
-
-    def accept(self, user):
-        """Accept an invitation to join a group."""
-        if not self.has_status(user, 'pending'):
-            raise BadRequest('You are not invited to this group')
-        self._set_status(user, 'active')
-        self._log('accept', user)
-
-    def decline(self, user):
-        """Decline an invitation to join a group."""
-        if not self.has_status(user, 'pending'):
-            raise BadRequest('You are not invited to this group')
-        self._remove_member(user)
-        self._log('decline', user)
-
-    def remove(self, user, target_user):
-        """Remove a user from a group.
-
-        Can be used to revoke an invitation,
-        remove an active user, or leave the group.
-        """
-        if not self.has_status(user, 'active'):
-            raise BadRequest('You are not in this group')
-        if not self.in_group(target_user):
-            raise BadRequest('{0} is not in or invited to this group'.format(target_user.email))
-        self._remove_member(target_user)
-        self._log('remove', user, target_user)
-
-    def size(self):
-        return len(self.members)
-
-    def in_group(self, user):
-        """Return whether a user is in the group (active or pending)."""
-        # TODO
-        return db.session.query(GroupMember).filter_by(
-            group=self.id,
-            user=user.id
-        ).count() > 0
-
-    def has_status(self, user, status):
-        """Return whether a user has a certain status in this group."""
-        # TODO
-        return db.session.query(GroupMember).filter_by(
-            group=self.id,
-            user=user.id,
-            status=status
-        ).count() > 0
-
-    @staticmethod
-    def lookup(user, assignment):
-        """Return the Group a user is in for an assignment, or None."""
-        # TODO
-        return db.session.query(Group).filter(
-            user_id=user.id,
-            assignment_id=assignment.id
-        ).one_or_none()
-
-    def _add_member(self, user, status):
-        """Add a member to a group."""
-        # TODO
-        member = GroupMember(
-            assignment=self.assignment,
-            group=self.id,
-            user=user.id,
-            status=status)
-        db.session.add(member)
-        db.session.flush()
-
-    def _set_status(self, user, status):
-        """Set the status of a group's member."""
-        # TODO
-        member = db.session.query(GroupMember).filter_by(
-            group=self.id,
-            user=user.id
-        ).one()
-        member.status = status
-        db.session.flush()
-
-    def _remove_member(self, user):
-        """Remove a member from a group.
-
-        If the group becomes degenerate, delete it.
-        """
-        # TODO
-        member = db.session.query(GroupMember).filter_by(
-            group=self.id,
-            user=user.id
-        ).one()
-        db.session.delete(member)
-        db.session.flush()
-        if group.size() <= 1:
-            # GroupMembers will be deleted due to cascade='delete'
-            db.session.delete(self)
-        db.session.flush()
-
-    def _log(self, event_type, user, target_user=None):
-        """Log a group event."""
-        event = GroupEvent(
-            event_type=event_type,
-            user_id=user.id,
-            group_id=self.id,
-            target_user_id=target_user)
-        db.session.add(event)
-        db.session.flush()
-
-
-class GroupEvent(db.Model, TimestampMixin):
-    """A log of group activity."""
-    event_types = ['invite', 'accept', 'decline', 'remove']
-
-    id = db.Column(db.Integer(), primary_key=True)
-    event_type = db.Column(db.Enum(*event_types, name='event_type'))
-    # user who initiated event
-    user_id = db.Column(db.ForeignKey('user.id'), nullable=False, index=True)
-    # relevant group
-    group_id = db.Column(db.ForeignKey('group.id'), index=True)
-    # target user (for invite, revoke, remove)
-    target_user_id = db.Column(db.ForeignKey('user.id'), index=True)
-    # TODO (knrafto) store group members somehow?
-=======
     A group must have at least 2 participants.
     Degenerate groups are deleted.
     """
@@ -580,7 +389,6 @@
     @transaction
     def remove(self, user, target_user):
         """Remove a user from the group.
-
         The user must be an active member in the group, and the target user
         must be an active or pending member. You may remove yourself to leave
         the group. The assignment must also be active.
@@ -639,5 +447,4 @@
             raise BadRequest('{0} is not in this group'.format(user.email))
         db.session.delete(member)
         if self.size() <= 1:
-            db.session.delete(self)
->>>>>>> 453edc13
+            db.session.delete(self)