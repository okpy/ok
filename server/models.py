from flask.ext.sqlalchemy import SQLAlchemy
from sqlalchemy import PrimaryKeyConstraint, MetaData, types
<<<<<<< HEAD
from sqlalchemy.dialects import mysql
from sqlalchemy.ext.compiler import compiles
=======
>>>>>>> cb897739
from sqlalchemy.ext.hybrid import hybrid_property
from sqlalchemy.orm import aliased, backref
import pytz
from werkzeug.exceptions import BadRequest

from flask.ext.login import UserMixin, AnonymousUserMixin
from flask.ext.cache import Cache
cache = Cache()

import functools
import contextlib
import csv
import json
from datetime import datetime as dt

from server.constants import VALID_ROLES, STUDENT_ROLE, STAFF_ROLES

convention = {
    "ix": 'ix_%(column_0_label)s',
    "uq": "uq_%(table_name)s_%(column_0_name)s",
    "fk": "fk_%(table_name)s_%(column_0_name)s_%(referred_table_name)s",
    "pk": "pk_%(table_name)s"
}

metadata = MetaData(naming_convention=convention)
db = SQLAlchemy(metadata=metadata)

def transaction(f):
    """Decorator for database (session) transactions."""
    @functools.wraps(f)
    def wrapper(*args, **kwds):
        try:
            value = f(*args, **kwds)
            db.session.commit()
            return value
        except:
            db.session.rollback()
            raise
    return wrapper


class JSON(types.TypeDecorator):
    impl = types.Text

    def process_bind_param(self, value, dialect):
        # Python -> SQL
        return json.dumps(value)

    def process_result_value(self, value, dialect):
        # SQL -> Python
        return json.loads(value)

@compiles(mysql.MEDIUMBLOB, 'sqlite')
def ok_blob(element, compiler, **kw):
    return "BLOB"

class Timezone(types.TypeDecorator):
    impl = types.String

    def process_bind_param(self, value, dialect):
        # Python -> SQL
        return value.zone

    def process_result_value(self, value, dialect):
        # SQL -> Python
        return pytz.timezone(value)


class DictMixin(object):
    """ For objects that may have to be serialized into a dictionary.
    Must contain an integer ID property.
    """
    def as_dict(self):
        return {c.name: getattr(self, c.name) for c in self.__table__.columns}


<<<<<<< HEAD
class User(Model, UserMixin):
    id = db.Column(db.Integer, primary_key=True)
    name = db.Column(db.String(255))
    email = db.Column(db.String(255), unique=True, nullable=False, index=True)
    is_admin = db.Column(db.Boolean(), default=False)
=======
class TimestampMixin(object):
    created = db.Column(db.DateTime, server_default=db.func.now())


class User(db.Model, UserMixin, TimestampMixin):
    id = db.Column(db.Integer(), primary_key=True)
    name = db.Column(db.String())
    email = db.Column(db.String(), unique=True, nullable=False, index=True)
    is_admin = db.Column(db.Boolean(), default=False)
    sid = db.Column(db.String())  # SID or Login
    secondary = db.Column(db.String())  # Other usernames
    alt_email = db.Column(db.String())
    active = db.Column(db.Boolean(), default=True)
>>>>>>> cb897739

    def __repr__(self):
        return '<User %r>' % self.email

    # TODO: Cache enrollment queries
    def enrollments(self, roles=[STUDENT_ROLE]):
        return [e for e in self.participations if e.role in roles]

    def is_enrolled(self, course_id, roles=VALID_ROLES):
        for enroll in self.participations:
            if enroll.course_id == course_id and enroll.role in roles:
                return enroll
        return False

    def identifier(self):
        return self.name or self.email

    @staticmethod
    def lookup(email):
        """Get a User with the given email address, or None."""
        return User.query.filter_by(email=email).one_or_none()


<<<<<<< HEAD
class Course(Model):
    id = db.Column(db.Integer, primary_key=True)
    # offering - E.g., 'cal/cs61a/fa14'
    offering = db.Column(db.String(255), nullable=False, unique=True, index=True)
    institution = db.Column(db.String(255), nullable=False)  # E.g., 'UC Berkeley'
    display_name = db.Column(db.String(255), nullable=False)
    creator_id = db.Column(db.ForeignKey("user.id"))
    active = db.Column(db.Boolean(), nullable=False, default=True)
    timezone = db.Column(Timezone, nullable=False, default=pytz.timezone('US/Pacific'))
=======
class Course(db.Model, TimestampMixin, DictMixin):
    id = db.Column(db.Integer(), primary_key=True)
    offering = db.Column(db.String(), unique=True)
    # offering - E.g., 'cal/cs61a/fa14
    institution = db.Column(db.String())  # E.g., 'UC Berkeley'
    display_name = db.Column(db.String())
    creator = db.Column(db.ForeignKey("user.id"))
    active = db.Column(db.Boolean(), default=True)
    timezone = db.Column(Timezone, default=pytz.timezone('US/Pacific'))
>>>>>>> cb897739

    def __repr__(self):
        return '<Course %r>' % self.offering

    @staticmethod
    def by_name(name):
        return Course.query.filter_by(offering=name).one_or_none()

    def is_enrolled(self, user):
        return Enrollment.query.filter_by(
            user=user,
            course=self
        ).count() > 0


class Assignment(db.Model, TimestampMixin, DictMixin):
    """Assignments are particular to courses and have unique names.
        name - cal/cs61a/fa14/proj1
        display_name - Hog
        due_date - DEADLINE (Publically displayed)
        lock_date - DEADLINE+1 (Hard Deadline for submissions)
        url - cs61a.org/proj/hog/hog.zip
    """

<<<<<<< HEAD
    id = db.Column(db.Integer, primary_key=True)
    name = db.Column(db.String(255), index=True, nullable=False, unique=True)
=======
    id = db.Column(db.Integer(), primary_key=True)
    name = db.Column(db.String(), index=True, unique=True)
>>>>>>> cb897739
    course_id = db.Column(db.ForeignKey("course.id"), index=True,
                          nullable=False)
    display_name = db.Column(db.String(), nullable=False)
    due_date = db.Column(db.DateTime, nullable=False)
    lock_date = db.Column(db.DateTime, nullable=False)
    creator = db.Column(db.ForeignKey("user.id"))
    url = db.Column(db.String())
    max_group_size = db.Column(db.Integer(), default=1)
    revisions = db.Column(db.Boolean(), default=False)
    autograding_key = db.Column(db.String())
    files = db.Column(JSON)  # JSON object mapping filenames to contents
    course = db.relationship("Course", backref="assignments")

    @hybrid_property
    def active(self):
        return dt.utcnow() < self.lock_date  # TODO : Ensure all times are UTC

    @staticmethod
    def by_name(name):
        """Return assignment object when given a name."""
        return Assignment.query.filter_by(name=name).one_or_none()


    def active_user_ids(self, user_id):
        """Return a set of the ids of all users that are active in the same group
        that our user is active in. If the user is not in a group, return just
        that user's id (i.e. as if they were in a 1-person group).
        """
        user_member = aliased(GroupMember)
        members = GroupMember.query.join(
            user_member, GroupMember.group_id == user_member.group_id
        ).filter(
            user_member.user_id == user_id,
            user_member.assignment_id == self.id,
            user_member.status == 'active',
            GroupMember.status == 'active'
        ).all()
        if not members:
            return {user_id}
        else:
            return {member.user_id for member in members}

    def backups(self, user_ids):
        """Return a query for the backups that the list of users has for this
        assignment.
        """
        return Backup.query.filter(
            Backup.submitter_id.in_(user_ids),
            Backup.assignment_id == self.id,
            Backup.submit == False
        ).order_by(Backup.client_time.desc())

    def submissions(self, user_ids):
        """Return a query for the submissions that the list of users has for this
        assignment.
        """
        return Backup.query.filter(
            Backup.submitter_id.in_(user_ids),
            Backup.assignment_id == self.id,
            Backup.submit == True
        ).order_by(Backup.created.desc())

    def final_submission(self, user_ids):
        """Return a final submission for a user, or None."""
        return Backup.query.filter(
            Backup.submitter_id.in_(user_ids),
            Backup.assignment_id == self.id,
            Backup.submit == True
        ).order_by(Backup.flagged.desc(), Backup.created.desc()).first()

    @transaction
    def flag(self, backup_id, member_ids):
        """Flag a submission. First unflags any submissions by one of
        MEMBER_IDS, which is a list of group member user IDs.
        """
        self._unflag_all(member_ids)
        backup = Backup.query.filter(
            Backup.id == backup_id,
            Backup.submitter_id.in_(member_ids),
            Backup.flagged == False
        ).one_or_none()
        if not backup:
            raise BadRequest('Could not find backup')
        backup.flagged = True

    @transaction
    def unflag(self, backup_id, member_ids):
        """Unflag a submission."""
        backup = Backup.query.filter(
            Backup.id == backup_id,
            Backup.submitter_id.in_(member_ids),
            Backup.flagged == True
        ).one_or_none()
        if not backup:
            raise BadRequest('Could not find backup')
        backup.flagged = False

    def _unflag_all(self, member_ids):
        """Unflag all submissions by members of MEMBER_IDS."""
        # There should only ever be one flagged submission
        backup = Backup.query.filter(
            Backup.submitter_id.in_(member_ids),
            Backup.flagged == True
        ).one_or_none()
        if backup:
            backup.flagged = False


class Enrollment(db.Model, TimestampMixin):
    id = db.Column(db.Integer(), primary_key=True)
    user_id = db.Column(db.ForeignKey("user.id"), index=True, nullable=False)
    course_id = db.Column(db.ForeignKey("course.id"), index=True,
                          nullable=False)
    role = db.Column(db.Enum(*VALID_ROLES, name='role'), default=STUDENT_ROLE, nullable=False)
<<<<<<< HEAD
    sid = db.Column(db.String(255))
    class_account = db.Column(db.String(255))
    section = db.Column(db.String(255))
=======
>>>>>>> cb897739

    user = db.relationship("User", backref="participations")
    course = db.relationship("Course", backref="participants")
    notes = db.Column(db.String()) # For Section Info etc.

    def has_role(self, course, role):
        if self.course != course:
            return False
        return self.role == role

    def is_staff(self, course):
        return self.course == course and self.role in STAFF_ROLES

    @staticmethod
    @transaction
    def enroll_from_form(cid, form):
        usr = User.lookup(form.email.data)
        if usr:
            form.populate_obj(usr)
        else:
            usr = User()
            form.populate_obj(usr)
            db.session.add(usr)
        db.session.commit()
        role = form.role.data
        Enrollment.create(cid, [usr.id], role)

    @staticmethod
    @transaction
    def enroll_from_csv(cid, form):
        new_users, existing_uids = [], []
        rows = form.csv.data.splitlines()
        entries = list(csv.reader(rows))
        for usr in entries:
            email, name, sid, login, notes = usr
            usr_obj = User.lookup(email)
            if not usr_obj:
                usr_obj = User(email=email, name=name, sid=sid, secondary=login)
                new_users.append(usr_obj)
            else:
                usr_obj.name = name
                usr_obj.sid = sid
                usr_obj.secondary = login
                usr_obj.notes = notes
                existing_uids.append(usr_obj.id)

        db.session.add_all(new_users)
        db.session.commit()
        user_ids = [u.id for u in new_users] + existing_uids
        Enrollment.create(cid, user_ids, STUDENT_ROLE)
        return len(new_users), len(existing_uids)


    @staticmethod
    @transaction
    def create(cid, usr_ids=[], role=STUDENT_ROLE):
        new_records = []
        for usr_id in usr_ids:
            record = Enrollment.query.filter_by(user_id=usr_id,
                                                   course_id=cid).one_or_none()
            if record:
                record.role = role
            else:
                record = Enrollment(course_id=cid, user_id=usr_id, role=role)
                new_records.append(record)
        db.session.add_all(new_records)


<<<<<<< HEAD
class Message(Model):
    __tablename__ = 'message'
    __table_args__ = {'mysql_row_format': 'COMPRESSED'}

    id = db.Column(db.Integer, primary_key=True)
    backup_id = db.Column(db.ForeignKey("backup.id"), nullable=False, index=True)
    contents = db.Column(JsonBlob, nullable=False)
    kind = db.Column(db.String(255), nullable=False, index=True)
=======
class Message(db.Model, TimestampMixin, DictMixin):
    id = db.Column(db.Integer(), primary_key=True)
    backup_id = db.Column(db.ForeignKey("backup.id"), index=True)
    contents = db.Column(JSON)
    kind = db.Column(db.String(), index=True)
>>>>>>> cb897739

    backup = db.relationship("Backup")


<<<<<<< HEAD
class Backup(Model):
    id = db.Column(db.Integer, primary_key=True)
=======
class Backup(db.Model, TimestampMixin, DictMixin):
    id = db.Column(db.Integer(), primary_key=True)
>>>>>>> cb897739

    client_time = db.Column(db.DateTime())
    submitter_id = db.Column(db.ForeignKey("user.id"), nullable=False)
    assignment_id = db.Column(db.ForeignKey("assignment.id"), nullable=False)
<<<<<<< HEAD
    submit = db.Column(db.Boolean(), nullable=False, default=False)
    flagged = db.Column(db.Boolean(), nullable=False, default=False)
    v2id = db.Column(db.BigInteger)
=======
    submit = db.Column(db.Boolean(), default=False)
    flagged = db.Column(db.Boolean(), default=False)
>>>>>>> cb897739

    submitter = db.relationship("User")
    assignment = db.relationship("Assignment")
    messages = db.relationship("Message")

    db.Index('idx_usrBackups', 'assignment', 'submitter', 'submit', 'flagged')
    db.Index('idx_usrFlagged', 'assignment', 'submitter', 'flagged')
    db.Index('idx_submittedBacks', 'assignment', 'submit')
    db.Index('idx_flaggedBacks', 'assignment', 'flagged')

    def can_view(self, user, member_ids, course):
        if user.is_admin:
            return True
        if user.id == self.submitter_id:
            return True

        # Allow group members to view
        if self.submitter_id in member_ids:
            return True

        # Allow staff members to view
        return user.is_enrolled(course.id, STAFF_ROLES)

    def files(self):
        """Return a dictionary of filenames to contents."""
        message = Message.query.filter_by(
            backup_id=self.id,
            kind='file_contents').first()
        if message:
            contents = dict(message.contents)
            # submit is not a real file, but the client sends it anyway
            contents.pop('submit', None)
            return contents
        else:
            return {}

    @staticmethod
    def statistics(self):
        db.session.query(Backup).from_statement(
            db.text("""SELECT date_trunc('hour', backup.created), count(backup.id)  FROM backup
            WHERE backup.created >= NOW() - '1 day'::INTERVAL
            GROUP BY date_trunc('hour', backup.created)
            ORDER BY date_trunc('hour', backup.created)""")).all()


class GroupMember(db.Model, TimestampMixin):
    """A member of a group must accept the invite to join the group.
    Only members of a group can view each other's submissions.
    A user may only be invited or participate in a single group per assignment.
    The status value can be one of:
        pending - The user has been invited to the group.
        active  - The user accepted the invite and is part of the group.
    """
    __tablename__ = 'group_member'
    __table_args__ = (
        PrimaryKeyConstraint('user_id', 'assignment_id', name='pk_GroupMember'),
    )
    status_values = ['pending', 'active']

    user_id = db.Column(db.ForeignKey("user.id"), nullable=False, index=True)
    assignment_id = db.Column(db.ForeignKey("assignment.id"), nullable=False)
    group_id = db.Column(db.ForeignKey("group.id"), nullable=False, index=True)

    status = db.Column(db.Enum(*status_values, name="status"), index=True)
    updated = db.Column(db.DateTime, onupdate=db.func.now())

    user = db.relationship("User")
    assignment = db.relationship("Assignment")
    group = db.relationship("Group",
        backref=backref('members', cascade="all, delete-orphan"))


class Group(db.Model, TimestampMixin):
    """A group is a collection of users who are either members or invited.
    Groups are created when a member not in a group invites another member.
    Invited members may accept or decline invitations. Active members may
    revoke invitations and remove members (including themselves).
    A group must have at least 2 participants.
    Degenerate groups are deleted.
    """
<<<<<<< HEAD
    id = db.Column(db.Integer, primary_key=True)
=======
    id = db.Column(db.Integer(), primary_key=True)
>>>>>>> cb897739
    assignment_id = db.Column(db.ForeignKey("assignment.id"), nullable=False)

    assignment = db.relationship("Assignment")

    def size(self, status=None):
        return GroupMember.query.filter_by(group=self).count()

    def has_status(self, user, status):
        return GroupMember.query.filter_by(
            user=user,
            group=self,
            status=status
        ).count() > 0

    def is_pending(self):
        """ Returns a boolean indicating if group has an invitation pending.
        """
        return GroupMember.query.filter_by(
            group=self,
            status='pending'
        ).count() > 0

    def users(self):
        return [m.user for m in self.members]

    @staticmethod
    def lookup(user, assignment):
        member = GroupMember.query.filter_by(
            user=user,
            assignment=assignment
        ).one_or_none()
        if member:
            return member.group

    @staticmethod
    @transaction
    def invite(sender, recipient, assignment):
        """Invite a user to a group, creating a group if necessary."""
        if not assignment.active:
            raise BadRequest('The assignment is past due')
        group = Group.lookup(sender, assignment)
        add_sender = group is None
        if not group:
            group = Group(assignment=assignment)
            db.session.add(group)
        elif not group.has_status(sender, 'active'):
            raise BadRequest('You are not in the group')
        with group._log('invite', sender.id, recipient.id):
            if add_sender:
                group._add_member(sender, 'active')
            group._add_member(recipient, 'pending')

    @transaction
    def remove(self, user, target_user):
        """Remove a user from the group.
        The user must be an active member in the group, and the target user
        must be an active or pending member. You may remove yourself to leave
        the group. The assignment must also be active.
        """
        if not self.assignment.active:
            raise BadRequest('The assignment is past due')
        if not self.has_status(user, 'active'):
            raise BadRequest('You are not in the group')
        with self._log('remove', user.id, target_user.id):
            self._remove_member(target_user)

    @transaction
    def accept(self, user):
        """Accept an invitation."""
        if not self.assignment.active:
            raise BadRequest('The assignment is past due')
        member = GroupMember.query.filter_by(
            user=user,
            group=self,
            status='pending'
        ).one_or_none()
        if not member:
            raise BadRequest('{0} is not invited to this group'.format(user.email))
        with self._log('accept', user.id, user.id):
            member.status = 'active'
        self.assignment._unflag_all(self.assignment.active_user_ids(user.id))

    @transaction
    def decline(self, user):
        """Decline an invitation."""
        if not self.assignment.active:
            raise BadRequest('The assignment is past due')
        with self._log('decline', user.id, user.id):
            self._remove_member(user)

    def _add_member(self, user, status):
        if self.size() >= self.assignment.max_group_size:
            raise BadRequest('This group is full')
        if not self.assignment.course.is_enrolled(user):
            raise BadRequest('{0} is not enrolled'.format(user.email))
        member = GroupMember.query.filter_by(
            user=user,
            assignment=self.assignment
        ).one_or_none()
        if member:
            raise BadRequest('{0} is already in this group'.format(user.email))
        member = GroupMember(
            user_id=user.id,
            group=self,
            assignment=self.assignment,
            status=status)
        db.session.add(member)

    def _remove_member(self, user):
        member = GroupMember.query.filter_by(
            user=user,
            group=self
        ).one_or_none()
        if not member:
            raise BadRequest('{0} is not in this group'.format(user.email))
        db.session.delete(member)
        if self.size() <= 1:
            db.session.delete(self)

    def serialize(self):
        """Turn the group into a JSON object with:
        - id: the group id
        - assignment_id: the assignment id
        - members: a list of objects, with keys
            - user_id: the user id
            - status: the user's status ("pending" or "active")
        """
        members = GroupMember.query.filter_by(group_id=self.id).all()
        return {
            'id': self.id,
            'assignment_id': self.assignment_id,
            'members': [{
                'user_id': member.user_id,
                'status': member.status
            } for member in members]
        }

    @contextlib.contextmanager
    def _log(self, action_type, user_id, target_id):
        """Usage:

        with self._log('invite', user_id, target_id):
            ...
        """
        before = self.serialize()
        yield
        after = self.serialize()
        action = GroupAction(
            action_type=action_type,
            user_id=user_id,
            target_id=target_id,
            group_before=before,
            group_after=after)
        db.session.add(action)


class GroupAction(db.Model, TimestampMixin):
    """A group event, for auditing purposes. All group activity is logged."""
    action_types = ['invite', 'accept', 'decline', 'remove']

<<<<<<< HEAD
    id = db.Column(db.Integer, primary_key=True)
=======
    id = db.Column(db.Integer(), primary_key=True)
>>>>>>> cb897739
    action_type = db.Column(db.Enum(*action_types, name='action_type'), nullable=False)
    # user who initiated request
    user_id = db.Column(db.ForeignKey("user.id"), nullable=False)
    # user whose status was affected
    target_id = db.Column(db.ForeignKey("user.id"), nullable=False)
    # see Group.serialize for format
    group_before = db.Column(JSON)
    group_after = db.Column(JSON)

class Version(db.Model, TimestampMixin, DictMixin):
    id = db.Column(db.Integer(), primary_key=True)
    # software name e.g. 'ok'
    name = db.Column(db.String(255), nullable=False, unique=True, index=True)
    current_version = db.Column(db.String(255), nullable=False)
    download_link = db.Column(db.Text())<|MERGE_RESOLUTION|>--- conflicted
+++ resolved
@@ -1,10 +1,7 @@
 from flask.ext.sqlalchemy import SQLAlchemy
 from sqlalchemy import PrimaryKeyConstraint, MetaData, types
-<<<<<<< HEAD
 from sqlalchemy.dialects import mysql
 from sqlalchemy.ext.compiler import compiles
-=======
->>>>>>> cb897739
 from sqlalchemy.ext.hybrid import hybrid_property
 from sqlalchemy.orm import aliased, backref
 import pytz
@@ -81,27 +78,11 @@
         return {c.name: getattr(self, c.name) for c in self.__table__.columns}
 
 
-<<<<<<< HEAD
 class User(Model, UserMixin):
     id = db.Column(db.Integer, primary_key=True)
     name = db.Column(db.String(255))
     email = db.Column(db.String(255), unique=True, nullable=False, index=True)
     is_admin = db.Column(db.Boolean(), default=False)
-=======
-class TimestampMixin(object):
-    created = db.Column(db.DateTime, server_default=db.func.now())
-
-
-class User(db.Model, UserMixin, TimestampMixin):
-    id = db.Column(db.Integer(), primary_key=True)
-    name = db.Column(db.String())
-    email = db.Column(db.String(), unique=True, nullable=False, index=True)
-    is_admin = db.Column(db.Boolean(), default=False)
-    sid = db.Column(db.String())  # SID or Login
-    secondary = db.Column(db.String())  # Other usernames
-    alt_email = db.Column(db.String())
-    active = db.Column(db.Boolean(), default=True)
->>>>>>> cb897739
 
     def __repr__(self):
         return '<User %r>' % self.email
@@ -125,7 +106,6 @@
         return User.query.filter_by(email=email).one_or_none()
 
 
-<<<<<<< HEAD
 class Course(Model):
     id = db.Column(db.Integer, primary_key=True)
     # offering - E.g., 'cal/cs61a/fa14'
@@ -135,17 +115,6 @@
     creator_id = db.Column(db.ForeignKey("user.id"))
     active = db.Column(db.Boolean(), nullable=False, default=True)
     timezone = db.Column(Timezone, nullable=False, default=pytz.timezone('US/Pacific'))
-=======
-class Course(db.Model, TimestampMixin, DictMixin):
-    id = db.Column(db.Integer(), primary_key=True)
-    offering = db.Column(db.String(), unique=True)
-    # offering - E.g., 'cal/cs61a/fa14
-    institution = db.Column(db.String())  # E.g., 'UC Berkeley'
-    display_name = db.Column(db.String())
-    creator = db.Column(db.ForeignKey("user.id"))
-    active = db.Column(db.Boolean(), default=True)
-    timezone = db.Column(Timezone, default=pytz.timezone('US/Pacific'))
->>>>>>> cb897739
 
     def __repr__(self):
         return '<Course %r>' % self.offering
@@ -169,14 +138,8 @@
         lock_date - DEADLINE+1 (Hard Deadline for submissions)
         url - cs61a.org/proj/hog/hog.zip
     """
-
-<<<<<<< HEAD
     id = db.Column(db.Integer, primary_key=True)
     name = db.Column(db.String(255), index=True, nullable=False, unique=True)
-=======
-    id = db.Column(db.Integer(), primary_key=True)
-    name = db.Column(db.String(), index=True, unique=True)
->>>>>>> cb897739
     course_id = db.Column(db.ForeignKey("course.id"), index=True,
                           nullable=False)
     display_name = db.Column(db.String(), nullable=False)
@@ -291,12 +254,9 @@
     course_id = db.Column(db.ForeignKey("course.id"), index=True,
                           nullable=False)
     role = db.Column(db.Enum(*VALID_ROLES, name='role'), default=STUDENT_ROLE, nullable=False)
-<<<<<<< HEAD
     sid = db.Column(db.String(255))
     class_account = db.Column(db.String(255))
     section = db.Column(db.String(255))
-=======
->>>>>>> cb897739
 
     user = db.relationship("User", backref="participations")
     course = db.relationship("Course", backref="participants")
@@ -365,7 +325,6 @@
         db.session.add_all(new_records)
 
 
-<<<<<<< HEAD
 class Message(Model):
     __tablename__ = 'message'
     __table_args__ = {'mysql_row_format': 'COMPRESSED'}
@@ -374,37 +333,18 @@
     backup_id = db.Column(db.ForeignKey("backup.id"), nullable=False, index=True)
     contents = db.Column(JsonBlob, nullable=False)
     kind = db.Column(db.String(255), nullable=False, index=True)
-=======
-class Message(db.Model, TimestampMixin, DictMixin):
-    id = db.Column(db.Integer(), primary_key=True)
-    backup_id = db.Column(db.ForeignKey("backup.id"), index=True)
-    contents = db.Column(JSON)
-    kind = db.Column(db.String(), index=True)
->>>>>>> cb897739
 
     backup = db.relationship("Backup")
 
 
-<<<<<<< HEAD
 class Backup(Model):
     id = db.Column(db.Integer, primary_key=True)
-=======
-class Backup(db.Model, TimestampMixin, DictMixin):
-    id = db.Column(db.Integer(), primary_key=True)
->>>>>>> cb897739
-
     client_time = db.Column(db.DateTime())
     submitter_id = db.Column(db.ForeignKey("user.id"), nullable=False)
     assignment_id = db.Column(db.ForeignKey("assignment.id"), nullable=False)
-<<<<<<< HEAD
     submit = db.Column(db.Boolean(), nullable=False, default=False)
     flagged = db.Column(db.Boolean(), nullable=False, default=False)
     v2id = db.Column(db.BigInteger)
-=======
-    submit = db.Column(db.Boolean(), default=False)
-    flagged = db.Column(db.Boolean(), default=False)
->>>>>>> cb897739
-
     submitter = db.relationship("User")
     assignment = db.relationship("Assignment")
     messages = db.relationship("Message")
@@ -484,11 +424,7 @@
     A group must have at least 2 participants.
     Degenerate groups are deleted.
     """
-<<<<<<< HEAD
     id = db.Column(db.Integer, primary_key=True)
-=======
-    id = db.Column(db.Integer(), primary_key=True)
->>>>>>> cb897739
     assignment_id = db.Column(db.ForeignKey("assignment.id"), nullable=False)
 
     assignment = db.relationship("Assignment")
@@ -649,11 +585,7 @@
     """A group event, for auditing purposes. All group activity is logged."""
     action_types = ['invite', 'accept', 'decline', 'remove']
 
-<<<<<<< HEAD
     id = db.Column(db.Integer, primary_key=True)
-=======
-    id = db.Column(db.Integer(), primary_key=True)
->>>>>>> cb897739
     action_type = db.Column(db.Enum(*action_types, name='action_type'), nullable=False)
     # user who initiated request
     user_id = db.Column(db.ForeignKey("user.id"), nullable=False)
