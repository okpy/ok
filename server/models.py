--- conflicted
+++ resolved
@@ -170,7 +170,6 @@
             Backup.submit == True
         ).order_by(Backup.flagged.desc(), Backup.created.desc()).first()
 
-<<<<<<< HEAD
     @transaction
     def flag(self, backup_id, member_ids):
         """Flag a submission. First unflags any submissions by one of
@@ -207,14 +206,12 @@
         ).one_or_none()
         if backup:
             backup.flagged = False
-=======
+
     def offering_name(self):
         """ Returns the assignment name without the course offering.
         """
         return self.name.replace(self.course.offering + '/', '')
 
-
->>>>>>> 291672c3
 
 class Enrollment(db.Model, TimestampMixin):
     id = db.Column(db.Integer(), primary_key=True)
