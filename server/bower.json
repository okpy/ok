--- conflicted
+++ resolved
@@ -35,11 +35,8 @@
     "angular-chosen-localytics": "~1.0.6",
     "angular-moment": "~0.8.2",
     "jquery": "~2.1.1",
-<<<<<<< HEAD
-    "showdown": "~0.3.1"
-=======
+    "showdown": "~0.3.1",
     "chosen_v1.1.0": "https://github.com/harvesthq/chosen/releases/download/v1.1.0/chosen_v1.1.0.zip"
->>>>>>> b7f52977
   },
   "directory": "js"
 }