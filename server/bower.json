--- conflicted
+++ resolved
@@ -44,11 +44,8 @@
     "ionicons": ">=1.4.0",
     "sweetalert": "~0.3.1",
     "ngstorage": "~0.3.0",
-<<<<<<< HEAD
-    "angular-tablesort": "~1.0.5"
-=======
+    "angular-tablesort": "~1.0.5",
     "moment-timezone": "~0.2.5"
->>>>>>> 6daa1f56
   },
   "devDependencies": {
     "jquery-ui": ">=1.10.3",
