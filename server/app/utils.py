"""
Utility functions used by API and other services
"""

# pylint: disable=no-member

import collections
import logging
import datetime
import itertools
from os.path import join

try:
    from cStringIO import StringIO
except:
    from StringIO import StringIO
import zipfile as zf
import csv
from flask import jsonify, request, Response, json

from google.appengine.api import memcache
from google.appengine.ext import ndb
from google.appengine.ext import deferred
import cloudstorage as gcs

from app import app
from app.constants import GRADES_BUCKET
from app.exceptions import BadValueError

# TODO Looks like this can be removed just by relocating parse_date
# To deal with circular imports
class ModelProxy(object):
    def __getattribute__(self, key):
        import app
        return app.models.__getattribute__(key)

ModelProxy = ModelProxy()

def parse_date(date):
    # TODO Describe what date translation is happening here. Probably needs
    # a rewrite to handle daylight savings and work with other time zones.
    try:
        date = datetime.datetime.strptime(
            date, app.config["GAE_DATETIME_FORMAT"])
    except ValueError:
        date = datetime.datetime.strptime(
            date, "%Y-%m-%d %H:%M:%S")

    delta = datetime.timedelta(hours=7)
    return datetime.datetime.combine(date.date(), date.time()) + delta

def coerce_to_json(data, fields):
    """
    Coerces |data| to json, using only the allowed |fields|
    """
    if hasattr(data, 'to_json'):
        return data.to_json(fields)
    elif isinstance(data, list):
        return [mdl.to_json(fields) if hasattr(mdl, 'to_json')
                else coerce_to_json(mdl, fields) for mdl in data]
    elif isinstance(data, dict):
        if hasattr(data, 'to_json'):
            return {
                k: mdl.to_json(fields.get(k, {}))
                for k, mdl in data.iteritems()}
        else:
            return {k: coerce_to_json(mdl, fields.get(k, {}))
                    for k, mdl in data.iteritems()}
    else:
        return data

#TODO(martinis) somehow having data be an empty list doesn't make it
# return an empty list, but an empty object.
def create_api_response(status, message, data=None):
    """Creates a JSON response that contains status code (HTTP),
    an arbitrary message string, and a dictionary or list of data"""
    if isinstance(data, dict) and 'results' in data:
        data['results'] = (
            coerce_to_json(data['results'], request.fields.get('fields', {})))
    else:
        data = coerce_to_json(data, request.fields.get('fields', {}))

    if request.args.get('format', 'default') == 'raw':
        response = Response(json.dumps(data))
    else:
        response = jsonify(**{
            'status': status,
            'message': message,
            'data': data
        })
    response.status_code = status
    return response


def create_zip(file_contents={}, dir=''):
    return finish_zip(*start_zip(file_contents, dir))


def start_zip(file_contents={}, dir=''):
    """
    Creates a file from the given dictionary of filenames to contents.
    Uses specified dir to store all files.
    """
    zipfile_str = StringIO()
    zipfile = zf.ZipFile(zipfile_str, 'w')
    zipfile = add_to_zip(zipfile, file_contents, dir)
    return zipfile_str, zipfile


def finish_zip(zipfile_str, zipfile):
    return zipfile_str.getvalue()


def add_to_zip(zipfile, file_contents, dir=''):
    """
    Adds files to a given zip file. Uses specified dir to store files.
    """
    for filename, contents in file_contents.items():
        zipfile.writestr(join(dir, filename), contents)
    return zipfile

def create_csv_content(content):
    """ 
    Return all contents in CSV file format. Content must be a list of lists.
    """
    scsv = StringIO()
    writer = csv.writer(scsv)
    try:
        writer.writerows(content)
    except csv.Error as e:
        scsv.close()
        sys.exit('Error creating CSV: {}'.format(e))
    contents = scsv.getvalue()
    scsv.close()
    return contents

def data_for_scores(assignment, user):
    """ 
    Returns a tuple of two values a list of lists of score info for assignment.
    Format: [['STUDENT', 'SCORE', 'MESSAGE', 'GRADER', 'TAG']] 
    """
    content = [['STUDENT', 'SCORE', 'MESSAGE', 'GRADER', 'TAG']]
    course = assignment.course.get()
    groups = ModelProxy.Group.lookup_by_assignment(assignment)
    seen_members = set()

    for group in groups:
        members = group.member
        seen_members |= set(members)
        content.extend(group.scores_for_assignment(assignment))

    students = [part.user.get() for part in course.get_students(user) if part.user not in seen_members]
    for student in students:
        content.extend(student.scores_for_assignment(assignment)[0])

    return content

def create_gcs_file(gcs_filename, contents, content_type):
    """ 
    Creates a GCS csv file with contents CONTENTS. 
    """
    try:
        gcs_file = gcs.open(gcs_filename, 'w', content_type=content_type, options={'x-goog-acl': 'project-private'})
        gcs_file.write(contents)
        gcs_file.close()
    except Exception as e:
        logging.exception("ERROR: {}".format(e))
        try:
            gcs.delete(gcs_filename)
        except gcs.NotFoundError:
            logging.info("Could not delete file " + gcs_filename)
    logging.info("Created file " + gcs_filename)


def make_csv_filename(assignment, infotype):
    """ Returns filename of format INFOTYPE_COURSE_ASSIGNMENT.csv """
    course_name = assignment.course.get().offering
    assign_name = assignment.display_name
    filename = '{}_{}_{}.csv'.format(infotype, course_name, assign_name)
    return filename.replace('/', '_').replace(' ', '_')

def paginate(entries, page, num_per_page):
    """
    Added stuff from
    https://p.ota.to/blog/2013/4/pagination-with-cursors-
        in-the-app-engine-datastore/

    Support pagination for an NDB query.
    Arguments:
      |entries| - a query which returns the items to paginate over.
      |cursor|  - a cursor of where in the pagination the user is.
      |num_per_page| - the number of results to display per page.

    The return value will be different from a regular query:
    There will be 3 things returned:
    - results: a list of results
    - forward_curs: a urlsafe hash for the cursor. Use this to get
    the next page. To retrieve the cursor object, do Cursor(urlsafe=s)
    - more: a boolean for whether or not there is more content.

    For more documentation, look at:
    https://developers.google.com/appengine/docs/python/ndb/queryclass#Query_fetch_page
    """
    if num_per_page is None:
        return {
            'results': entries.fetch(),
            'page': 1,
            'more': False
        }

    query_serialized = (
        '_'.join(str(x) for x in (
            entries.kind, entries.filters, entries.orders)))
    query_serialized = query_serialized.replace(' ', '_')
    def get_mem_key(page):
        offset = (page - 1) * num_per_page
        return "cp_%s_%s" % (query_serialized, offset)
    this_page_key = get_mem_key(page)
    next_page_key = get_mem_key(page + 1)

    cursor = None
    store_cache = True
    if page > 1:
        cursor = memcache.get(this_page_key)
        if not cursor:
            page = 1 # Reset to the front, since memcached failed
            store_cache = False

    pages_to_fetch = int(num_per_page)
    if cursor is not None:
        results, forward_cursor, more = entries.fetch_page(
            pages_to_fetch, start_cursor=cursor)
    else:
        results, forward_cursor, more = entries.fetch_page(pages_to_fetch)

    if store_cache:
        memcache.set(next_page_key, forward_cursor)

    return {
        'results': results,
        'page': page,
        'more': more
    }


def _apply_filter(query, model, arg, value, op):
    """
    Applies a filter on |model| of |arg| |op| |value| to |query|.
    """
    if '.' in arg:
        arg = arg.split('.')
    else:
        arg = [arg]

    field = model
    while arg:
        field = getattr(field, arg.pop(0), None)
        if not field:
            # Silently swallow for now
            # TODO(martinis) cause an error
            return query

    if op == "==":
        filtered = field == value
    elif op == "<":
        filtered = field < value
    elif op == "<=":
        filtered = field <= value
    elif op == ">":
        filtered = field > value
    elif op == ">=":
        filtered = field >= value
    else:
        raise ValueError("Invalid filtering operator {}".format(op))

    return query.filter(filtered)

def filter_query(query, args, model):
    """
    Applies the filters in |args| to |query|.
    |args| is a dictionary of key to value, to be used to filter the query.
    |allowed| is an optional list of the allowed filters.

    Returns a modified query with the appropriate filters.
    """
    for arg, value in args.iteritems():
        if (isinstance(value, collections.Iterable)
                and not isinstance(value, str)):
            op, value = value
        else:
            value, op = value, '=='

        query = _apply_filter(query, model, arg, value, op)

    return query


####################
# Deferred actions #
####################

ASSIGN_BATCH_SIZE = 20
def add_to_grading_queues(assign_key, cursor=None, num_updated=0):
    query = ModelProxy.FinalSubmission.query().filter(
        ModelProxy.FinalSubmission.assignment == assign_key)

    queues = list(ModelProxy.Queue.query(
        ModelProxy.Queue.assignment == assign_key))
    if not queues:
        logging.error("Tried to assign work, but no queues existed")
        return

    kwargs = {}

    if cursor:
        kwargs['start_cursor'] = cursor

    to_put = 0
    results, cursor, _ = query.fetch_page(ASSIGN_BATCH_SIZE, **kwargs)
    seen = set()
    for queue in queues:
        for subm in queue.submissions:
            if isinstance(subm, ndb.Key):
                seen.add(subm.get().submitter.id())
            else:
                seen.add(subm.submitter.id())

    for subm in results:
        user = subm.submitter.get()
        if not user.logged_in or user.key.id() in seen:
            continue
        queues.sort(key=lambda x: len(x.submissions))

        subm = user.get_selected_submission(assign_key, keys_only=True)
        if subm and user.is_final_submission(subm, assign_key):
            subm_got = subm.get()
            if subm_got.get_messages().get('file_contents'):
                queues[0].submissions.append(subm)
                seen.add(user.key.id())
                to_put += 1

    if to_put:
        num_updated += to_put
        ndb.put_multi(queues)
        logging.debug(
            'Put %d entities to Datastore for a total of %d',
            to_put, num_updated)
        deferred.defer(
            add_to_grading_queues, assign_key, cursor=cursor,
            num_updated=num_updated)
    else:
        logging.debug(
            'add_to_grading_queues complete with %d updates!', num_updated)

def assign_submission(backup_id, submit):
    """
    Create Submisson and FinalSubmission records for a submitted Backup.

    :param backup_id: ID of a Backup
    :param submit: Whether this backup is a submission to be graded
    """
    backup = ModelProxy.Backup.get_by_id(backup_id)
    if not backup.get_messages().get('file_contents'):
        logging.info("Submission had no file_contents; not processing")
        return

    if submit:
        assign = backup.assignment.get_async()
        subm = ModelProxy.Submission(backup=backup.key)
        subm.put()

        # Can only make a final submission before it's due
        if datetime.datetime.now() < assign.get_result().due_date:
            subm.mark_as_final()

def sort_by_assignment(key_func, entries):
    entries = sorted(entries, key=key_func)
    return itertools.groupby(entries, key_func)

@ndb.toplevel
def merge_user(user_key, dup_user_key):
    """
    Merges |dup_user| into |user|.
    """
    if isinstance(user_key, ModelProxy.Base):
        user = user_key
        user_key = user_key.key
        get_user = lambda: user
    else:
        user = user_key.get_async()
        def get_user():
            return user.get_result()

    if isinstance(dup_user_key, ModelProxy.Base):
        dup_user = dup_user_key
        get_dup_user = lambda: dup_user
        dup_user_key = dup_user_key.key
    else:
        dup_user = dup_user_key.get_async()
        def get_dup_user():
            return dup_user.get_result()

    # Leave all groups
    G = ModelProxy.Group
    groups = G.query(ndb.OR(
        G.member == dup_user_key,
        G.invited == dup_user_key)).fetch()
    for group in groups:
        group.exit(dup_user_key)
        
    # Deactivate all enrollments
    E = ModelProxy.Participant
    enrolls = E.query(E.user == dup_user_key).fetch()
    for enroll in enrolls:
        # enroll.status = 'inactive'
        enroll.put_async()

    # Re-submit submissions
    S = ModelProxy.Submission
    subms = S.query(S.submitter == dup_user_key).fetch()
    for subm in subms:
        subm.resubmit(user_key)

    dup_user = get_dup_user()
    # Change email

    user = get_user()
    lowered_emails = [email.lower() for email in user.email]
    for email in dup_user.email:
        if email.lower() not in lowered_emails:
            user.email.append(email.lower())

    # Invalidate emails
    dup_user.email = ['#'+email for email in dup_user.email]
    # dup_user.status = 'inactive'
    dup_user.put_async()
    user.put_async()

    log = ModelProxy.AuditLog()
    log.event_type = "Merge user"
    log.user = user_key
    log.description = "Merged user {} with {}. Merged emails {}".format(
        dup_user_key.id(), user_key.id(), dup_user.email)
    log.obj = dup_user_key
    log.put_async()

def unique_email_address(user):
    U = ModelProxy.User

    dups = []
    for email in user.email:
        users = U.query(U.email == email).fetch()
        for found_user in users:
            if found_user.key != user.key:
                dups.append((user, found_user))

    for usera, userb in dups:
        if usera.email[0].lower() != usera.email[0]:
            user, dup_user = usera, userb
        else:
            user, dup_user = userb, usera

        merge_user(user, dup_user)

def unique_final_submission(user):
    FS = ModelProxy.FinalSubmission

    key_func = lambda subm: subm.assignment
    submissions = FS.query(FS.submitter == user.key).fetch()
    for lst in sort_by_assignment(key_func, submissions):
        if len(lst) > 1:
            lst = sorted(lst, key=lambda subm: subm.server_time)[1:]
            for subm in lst:
                subm.key.delete()

def unique_group(user):
    G = ModelProxy.Group
    key_func = lambda group: group.assignment
    groups = G.query(G.member == user.key).fetch()
    for lst in sort_by_assignment(key_func, groups):
        if len(lst) > 1:
            # TODO(martinis, denero) figure out what to do
            pass

def deferred_check_user(user_id):
    user = ModelProxy.User.get_by_id(user_id)
    if not user:
        raise deferred.PermanentTaskFailure("User id {} is invalid.".format(user_id))

    unique_email_address(user)
    unique_final_submission(user)
    unique_group(user)


def check_user(user_key):
    if isinstance(user_key, ModelProxy.User):
        user_key = user_key.key.id()

    if isinstance(user_key, ndb.Key):
        user_key = user_key.id()

    deferred.defer(deferred_check_user, user_key)


def scores_to_gcs(assignment, user):
    """ Writes all final submission scores 
    for the given assignment to GCS csv file. """
    content = data_for_scores(assignment, user)
    csv_contents = create_csv_content(content)
<<<<<<< HEAD
    create_gcs_file(assignment, csv_contents, 'scores')

import difflib

differ = difflib.Differ()


def diff(s1, s2):
    lines1 = s1.split('\n')
    lines2 = s2.split('\n')
    return list(differ.compare(lines1, lines2))
=======
    csv_filename = '/{}/{}'.format(GRADES_BUCKET, make_csv_filename(assignment, 'scores'))
    create_gcs_file(csv_filename, csv_contents, 'text/csv')


def add_subm_to_zip(subm, Submission, zipfile, result):
    """ Adds submission contents to a zipfile in-place, returns zipfile """
    try:
        if isinstance(result, Submission):
            result = result.backup.get()
        name, file_contents = subm.data_for_zip(result)
        return add_to_zip(zipfile, file_contents, name)
    except BadValueError as e:
        if str(e) != 'Submission has no contents to download':
            raise e


def make_zip_filename(user, now):
    """ Makes zip filename: query_USER EMAIL_DATETIME.zip """
    outlawed = [' ', '.', ':', '@']
    filename = '/{}/{}'.format(
        GRADES_BUCKET, 
        '%s_%s_%s' % (
            'query', 
            user.email[0], 
            str(now)))
    for outlaw in outlawed:
        filename = filename.replace(outlaw, '-')
    return filename+'.zip'


def subms_to_gcs(SearchAPI, SubmissionAPI, Submission, user, data, datetime):
    """
    Writes all submissions for a given search query
    to a GCS zip file.
    """
    results = SearchAPI.results(data)
    zipfile_str, zipfile = start_zip()
    subm = SubmissionAPI()
    for result in results:
        zipfile = add_subm_to_zip(subm, Submission, zipfile, result)
    zip_contents = finish_zip(zipfile_str, zipfile)
    zip_filename = make_zip_filename(user, datetime)
    create_gcs_file(zip_filename, zip_contents, 'application/zip')
>>>>>>> 9cc0cc1c
<|MERGE_RESOLUTION|>--- conflicted
+++ resolved
@@ -507,19 +507,7 @@
     for the given assignment to GCS csv file. """
     content = data_for_scores(assignment, user)
     csv_contents = create_csv_content(content)
-<<<<<<< HEAD
     create_gcs_file(assignment, csv_contents, 'scores')
-
-import difflib
-
-differ = difflib.Differ()
-
-
-def diff(s1, s2):
-    lines1 = s1.split('\n')
-    lines2 = s2.split('\n')
-    return list(differ.compare(lines1, lines2))
-=======
     csv_filename = '/{}/{}'.format(GRADES_BUCKET, make_csv_filename(assignment, 'scores'))
     create_gcs_file(csv_filename, csv_contents, 'text/csv')
 
@@ -563,4 +551,14 @@
     zip_contents = finish_zip(zipfile_str, zipfile)
     zip_filename = make_zip_filename(user, datetime)
     create_gcs_file(zip_filename, zip_contents, 'application/zip')
->>>>>>> 9cc0cc1c
+
+
+import difflib
+
+differ = difflib.Differ()
+
+
+def diff(s1, s2):
+    lines1 = s1.split('\n')
+    lines2 = s2.split('\n')
+    return list(differ.compare(lines1, lines2))