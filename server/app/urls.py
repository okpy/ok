--- conflicted
+++ resolved
@@ -71,24 +71,11 @@
     @wraps(view)
     def wrapped(*args, **kwds):
         #TODO(martinis) add tests
-<<<<<<< HEAD
         # Any client can check for the latest version
 
         message = "success"
         if request.args.get('client_version'):
             message = check_version(request.args['client_version']) or message
-=======
-        if 'client_version' in request.args:
-            if request.args['client_version'] != app.config['CLIENT_VERSION']:
-                logging.info(
-                    "Client out of date. Client version {} != {}".format(
-                        request.args['client_version'],
-                    app.config['CLIENT_VERSION']))
-                return utils.create_api_response(403, "incorrect client version", {
-                    'supplied_version': request.args['client_version'],
-                    'correct_version': app.config['CLIENT_VERSION']
-                })
->>>>>>> dbf1d891
 
         user = auth.authenticate()
         if not isinstance(user, models.User):
