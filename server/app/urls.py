--- conflicted
+++ resolved
@@ -14,18 +14,11 @@
 # Handle 404 errors
 @app.errorhandler(404)
 def page_not_found(e):
-<<<<<<< HEAD
-    return render_template('base.html'), 404
-=======
     return render_template('404.html', error=e), 404
->>>>>>> 7a5c5998
 
 # Handle 500 errors
 @app.errorhandler(500)
 def server_error(e):
-<<<<<<< HEAD
-    return render_template('base.html'), 500
-=======
     return render_template('500.html', error=e), 500
 
 def register_api(view, endpoint, url, primary_key='key', pk_type='int:'):
@@ -49,4 +42,3 @@
 register_api(api.UserAPI, 'user_api', '/user', pk_type='')
 register_api(api.AssignmentAPI, 'assignment_api', '/assignment')
 register_api(api.SubmissionAPI, 'submission_api', '/submission')
->>>>>>> 7a5c5998
