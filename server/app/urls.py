"""
URL dispatch route mappings and error handlers
"""
from functools import wraps
import logging
import traceback
import collections

from flask import render_template, session, request, Response

from google.appengine.api import users
from google.appengine.ext.db import BadValueError

from app import app
from app import api
from app import auth
from app import models
from app import utils
from app.constants import API_PREFIX

@app.route("/")
def index():
    user = users.get_current_user()
    params = {}
    if user is None:
        params['users_link'] = users.create_login_url('/')
        params['users_title'] = "Sign In"
    else:
        logging.info("User is %s", user.email())
        params["user"] = {'email': user.email()}
        params['users_link'] = users.create_logout_url('/')
        params['users_title'] = "Log Out"
    params['DEBUG'] = app.config['DEBUG']
    return render_template("base.html", **params)

## Error handlers
# Handle 404 errors
@app.errorhandler(404)
def page_not_found(e):
    return render_template('base.html', error=e), 404

# Handle 500 errors
@app.errorhandler(500)
def server_error(e):
    return render_template('base.html', error=e), 500

class WebArgsException(Exception):
    pass

@api.parser.error_handler
def args_error(error):
    raise WebArgsException(error)

def check_version(client):
    latest = api.VersionAPI().current("okpy")

    # If it returned a response, and not a string
    if not isinstance(latest, (str, unicode)):
        raise RuntimeError(latest)
    if client != latest:
        return ("Incorrect client version. Supplied version was {}. "
                "Correct version is {}.".format(client, latest))

def register_api(view, endpoint, url):
    """
    Registers the given view at the endpoint, accessible by the given url.
    """
    url = '/'.join((API_PREFIX, view.api_version, url))
    view = view.as_view(endpoint)

    @wraps(view)
    def wrapped(*args, **kwds):
        #TODO(martinis) add tests
        # Any client can check for the latest version

        message = "success"
        if request.args.get('client_version'):
            message = check_version(request.args['client_version']) or message

        user = auth.authenticate()
        if not isinstance(user, models.User):
            return user
        session['user'] = user
        logging.info("User is %s.", user.email)

        try:
            rval = view(*args, **kwds)

            if (isinstance(rval, collections.Iterable)
                and not isinstance(rval, dict)):
                rval = utils.create_api_response(*rval)
            else:
<<<<<<< HEAD
                rval = utils.create_api_response(200, 'success', rval)
=======
                rval = utils.create_api_response(200, message, rval)
>>>>>>> eff85fd3

            return rval
        except (WebArgsException, BadValueError) as e:
            message = "Invalid arguments: %s" % e.message
            logging.warning(message)
            return utils.create_api_response(400, message)
        except Exception as e: #pylint: disable=broad-except
            #TODO(martinis) add tests
            error_message = traceback.format_exc()
            logging.error(error_message)
            return utils.create_api_response(500, 'internal server error:\n%s' %
                                             error_message)

    app.add_url_rule('%s' % url, view_func=wrapped, defaults={'path': None},
                     methods=['GET', 'POST'])
    app.add_url_rule('%s/<path:path>' % url, view_func=wrapped,
                     methods=['GET', 'POST', 'DELETE', 'PUT'])

register_api(api.AssignmentAPI, 'assignment_api', 'assignment')
register_api(api.SubmissionAPI, 'submission_api', 'submission')
register_api(api.VersionAPI, 'version_api', 'version')
register_api(api.CourseAPI, 'course_api', 'course')
register_api(api.GroupAPI, 'group_api', 'group')<|MERGE_RESOLUTION|>--- conflicted
+++ resolved
@@ -90,11 +90,7 @@
                 and not isinstance(rval, dict)):
                 rval = utils.create_api_response(*rval)
             else:
-<<<<<<< HEAD
-                rval = utils.create_api_response(200, 'success', rval)
-=======
                 rval = utils.create_api_response(200, message, rval)
->>>>>>> eff85fd3
 
             return rval
         except (WebArgsException, BadValueError) as e:
