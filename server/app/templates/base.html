<!DOCTYPE html>
<html class="no-js" ng-app="okpy">
    <head>
        <meta charset="utf-8">
        <meta http-equiv="X-UA-Compatible" content="IE=edge,chrome=1">
        <title></title>
        <meta name="description" content="">
        <meta name="viewport" content="width=device-width, initial-scale=1">
<<<<<<< HEAD
        <style>
            body {
                padding-top: 50px;
                padding-bottom: 20px;
            }
        </style>
        <link href="static/vendor/bootstrap/dist/css/bootstrap.css" rel="stylesheet"></link>
        <link href="static/vendor/angular-busy/dist/angular-busy.css" rel="stylesheet"></link>

        <script src="static/vendor/modernizr/modernizr.js"></script>
        <script src="static/vendor/angular/angular.js"></script>
        <script src="static/vendor/angular-resource/angular-resource.js"></script>
        <script src="static/vendor/underscore/underscore.js"></script>
        <script src="static/vendor/angular-ui-router/release/angular-ui-router.js"></script>
        <script src="static/vendor/angular-busy/dist/angular-busy.js"></script>
        <script src="static/vendor/angular-animate/angular-animate.js"></script>
        <base href="/">
    </head>
    <body>
        <!--[if lt IE 7]>
            <p class="browsehappy">You are using an <strong>outdated</strong> browser. Please <a href="http://browsehappy.com/">upgrade your browser</a> to improve your experience.</p>
        <![endif]-->
    <div class="navbar navbar-inverse navbar-fixed-top" role="navigation">
      <div class="container">
        <div class="navbar-header">
          <button type="button" class="navbar-toggle" data-toggle="collapse" data-target=".navbar-collapse">
            <span class="sr-only">Toggle navigation</span>
            <span class="icon-bar"></span>
            <span class="icon-bar"></span>
            <span class="icon-bar"></span>
          </button>
          <a class="navbar-brand" ui-sref="root">Ok.py Server</a>
        </div>
        <div class="navbar-collapse collapse">
          <form class="navbar-form navbar-right" role="form">
            <div class="form-group">
              <input type="text" placeholder="Email" class="form-control">
            </div>
            <div class="form-group">
              <input type="password" placeholder="Password" class="form-control">
            </div>
            <button type="submit" class="btn btn-success">Sign in</button>
          </form>
        </div><!--/.navbar-collapse -->
      </div>
    </div>

=======

        <style>
            body {
                padding-top: 50px;
                padding-bottom: 20px;
            }
        </style>
        <link href="static/vendor/bootstrap/dist/css/bootstrap.css" rel="stylesheet"></link>
        <link href="static/vendor/angular-busy/dist/angular-busy.css" rel="stylesheet"></link>

        <script src="static/vendor/modernizr/modernizr.js"></script>
        <script src="static/vendor/angular/angular.js"></script>
        <script src="static/vendor/angular-resource/angular-resource.js"></script>
        <script src="static/vendor/underscore/underscore.js"></script>
        <script src="static/vendor/angular-ui-router/release/angular-ui-router.js"></script>
        <script src="static/vendor/angular-busy/dist/angular-busy.js"></script>
        <script src="static/vendor/angular-animate/angular-animate.js"></script>
        <base href="/">
    </head>
    <body>
        <!--[if lt IE 7]>
            <p class="browsehappy">You are using an <strong>outdated</strong> browser. Please <a href="http://browsehappy.com/">upgrade your browser</a> to improve your experience.</p>
        <![endif]-->
    <div class="navbar navbar-inverse navbar-fixed-top" role="navigation">
      <div class="container">
        <div class="navbar-header">
          <button type="button" class="navbar-toggle" data-toggle="collapse" data-target=".navbar-collapse">
            <span class="sr-only">Toggle navigation</span>
            <span class="icon-bar"></span>
            <span class="icon-bar"></span>
            <span class="icon-bar"></span>
          </button>
          <a class="navbar-brand" ui-sref="root">Ok.py Server</a>
        </div>
        <div class="navbar-collapse collapse">
          <form class="navbar-form navbar-right" role="form">
            <div class="form-group">
              <input type="text" placeholder="Email" class="form-control">
            </div>
            <div class="form-group">
              <input type="password" placeholder="Password" class="form-control">
            </div>
            <button type="submit" class="btn btn-success">Sign in</button>
          </form>
        </div><!--/.navbar-collapse -->
      </div>
    </div>

>>>>>>> aae5cc5c
    <div ui-view class="container">
    </div> <!-- /container -->        
        <script src="//ajax.googleapis.com/ajax/libs/jquery/2.1.1/jquery.min.js"></script>
        <script>window.jQuery || document.write('<script src="static/vendor/jquery/dist/jquery.js"><\/script>')</script>

        <script src="static/vendor/bootstrap/dist/js/bootstrap.js"></script>

        <script src="static/js/main.js"></script>

        <!-- Google Analytics: change UA-XXXXX-X to be your site's ID. -->
        <script>
            (function(b,o,i,l,e,r){b.GoogleAnalyticsObject=l;b[l]||(b[l]=
            function(){(b[l].q=b[l].q||[]).push(arguments)});b[l].l=+new Date;
            e=o.createElement(i);r=o.getElementsByTagName(i)[0];
            e.src='//www.google-analytics.com/analytics.js';
            r.parentNode.insertBefore(e,r)}(window,document,'script','ga'));
            ga('create','UA-XXXXX-X');ga('send','pageview');
        </script>
    </body>
</html><|MERGE_RESOLUTION|>--- conflicted
+++ resolved
@@ -6,7 +6,6 @@
         <title></title>
         <meta name="description" content="">
         <meta name="viewport" content="width=device-width, initial-scale=1">
-<<<<<<< HEAD
         <style>
             body {
                 padding-top: 50px;
@@ -53,57 +52,6 @@
         </div><!--/.navbar-collapse -->
       </div>
     </div>
-
-=======
-
-        <style>
-            body {
-                padding-top: 50px;
-                padding-bottom: 20px;
-            }
-        </style>
-        <link href="static/vendor/bootstrap/dist/css/bootstrap.css" rel="stylesheet"></link>
-        <link href="static/vendor/angular-busy/dist/angular-busy.css" rel="stylesheet"></link>
-
-        <script src="static/vendor/modernizr/modernizr.js"></script>
-        <script src="static/vendor/angular/angular.js"></script>
-        <script src="static/vendor/angular-resource/angular-resource.js"></script>
-        <script src="static/vendor/underscore/underscore.js"></script>
-        <script src="static/vendor/angular-ui-router/release/angular-ui-router.js"></script>
-        <script src="static/vendor/angular-busy/dist/angular-busy.js"></script>
-        <script src="static/vendor/angular-animate/angular-animate.js"></script>
-        <base href="/">
-    </head>
-    <body>
-        <!--[if lt IE 7]>
-            <p class="browsehappy">You are using an <strong>outdated</strong> browser. Please <a href="http://browsehappy.com/">upgrade your browser</a> to improve your experience.</p>
-        <![endif]-->
-    <div class="navbar navbar-inverse navbar-fixed-top" role="navigation">
-      <div class="container">
-        <div class="navbar-header">
-          <button type="button" class="navbar-toggle" data-toggle="collapse" data-target=".navbar-collapse">
-            <span class="sr-only">Toggle navigation</span>
-            <span class="icon-bar"></span>
-            <span class="icon-bar"></span>
-            <span class="icon-bar"></span>
-          </button>
-          <a class="navbar-brand" ui-sref="root">Ok.py Server</a>
-        </div>
-        <div class="navbar-collapse collapse">
-          <form class="navbar-form navbar-right" role="form">
-            <div class="form-group">
-              <input type="text" placeholder="Email" class="form-control">
-            </div>
-            <div class="form-group">
-              <input type="password" placeholder="Password" class="form-control">
-            </div>
-            <button type="submit" class="btn btn-success">Sign in</button>
-          </form>
-        </div><!--/.navbar-collapse -->
-      </div>
-    </div>
-
->>>>>>> aae5cc5c
     <div ui-view class="container">
     </div> <!-- /container -->        
         <script src="//ajax.googleapis.com/ajax/libs/jquery/2.1.1/jquery.min.js"></script>
