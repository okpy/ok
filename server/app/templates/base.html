--- conflicted
+++ resolved
@@ -32,12 +32,9 @@
         <script src="/static/vendor/angular-bootstrap/ui-bootstrap-tpls.min.js"></script>
         <script src="/static/vendor/moment/moment.js"></script>
         <script src="/static/vendor/angular-moment/angular-moment.js"></script>
-<<<<<<< HEAD
         <script src="/static/vendor/showdown/compressed/showdown.js"></script>
-=======
         <script src="/static/vendor/chosen/chosen.jquery.js"></script>
         <script src="/static/vendor/angular-chosen-localytics/chosen.js"></script>
->>>>>>> b7f52977
         <base href="/">
     </head>
     <body ng-cloak class="ng-cloak">
