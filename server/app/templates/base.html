<!DOCTYPE html>
<html class="no-js" ng-app="dashboard">
    <head>
        <meta charset="UTF-8">
        <title>ok dashboard</title>

        <link href="//maxcdn.bootstrapcdn.com/bootstrap/3.2.0/css/bootstrap.min.css" rel="stylesheet" type="text/css" />
        <link href="//cdnjs.cloudflare.com/ajax/libs/font-awesome/4.1.0/css/font-awesome.min.css" rel="stylesheet" type="text/css" />
        <meta name="viewport" content="width=device-width, initial-scale=1">


        <!-- Ionicons -->
        <link href="//code.ionicframework.com/ionicons/1.5.2/css/ionicons.min.css" rel="stylesheet" type="text/css" />
        <!-- Theme style -->
        <link href="/static/admin/css/AdminLTE.css" rel="stylesheet" type="text/css" />
        <!-- Custom style -->
        <link href="/static/admin/css/ok.css" rel="stylesheet" type="text/css" />
        <link href="/static/vendor/highlightjs/styles/github.css" rel="stylesheet"/>
        <link href="/static/css/main.css" rel="stylesheet" type="text/css" />
        <link href="/static/vendor/angular-loading-bar/build/loading-bar.css" rel="stylesheet"></link>
        <link href="/static/vendor/sweetalert/lib/sweet-alert.css" rel="stylesheet"></link>
        
        <script src="/static/vendor/jquery/dist/jquery.min.js"></script>
        <script src="//maxcdn.bootstrapcdn.com/bootstrap/3.2.0/js/bootstrap.min.js" type="text/javascript"></script>

        <!-- HTML5 Shim and Respond.js IE8 support of HTML5 elements and media queries -->
        <!-- WARNING: Respond.js doesn't work if you view the page via file:// -->
        <!--[if lt IE 9]>
          <script src="https://oss.maxcdn.com/libs/html5shiv/3.7.0/html5shiv.js"></script>
          <script src="https://oss.maxcdn.com/libs/respond.js/1.3.0/respond.min.js"></script>
        <![endif]-->

        <script src="/static/vendor/angular/angular.js"></script>
        <script src="/static/vendor/highlightjs/highlight.pack.js"></script>
        <script src="/static/vendor/angular-resource/angular-resource.js"></script>
        <script src="/static/vendor/underscore/underscore.js"></script>
        <script src="/static/vendor/angular-ui-router/release/angular-ui-router.js"></script>
        <script src="/static/vendor/angular-loading-bar/build/loading-bar.min.js"></script>
        <script src="/static/vendor/angular-animate/angular-animate.js"></script>
        <script src="/static/vendor/angular-bootstrap/ui-bootstrap-tpls.min.js"></script>
        <script src="/static/vendor/moment/moment.js"></script>
        <script src="/static/vendor/angular-moment/angular-moment.js"></script>
        <script src="/static/vendor/showdown/compressed/showdown.js"></script>
        <script src="/static/vendor/sweetalert/lib/sweet-alert.min.js"></script>

        <!--<script src="/static/js/main.js"></script>-->
        <!--<script src="/static/js/resources.js"></script>-->
        <!--<script src="/static/js/controllers.js"></script>-->

        <script src="/static/js/dashboard.js"></script>

        <script src="/static/js/common/main.js"></script>
        <script src="/static/js/common/services.js"></script>
        <script src="/static/js/common/controllers.js?cacheblock"></script>

        <script src="/static/js/dashboard/controllers.js"></script>

    </head>
<<<<<<< HEAD
    <body ng-cloak class="ng-cloak">
        <!--[if lt IE 7]>
            <p class="browsehappy">You are using an <strong>outdated</strong> browser. Please <a href="http://browsehappy.com/">upgrade your browser</a> to improve your experience.</p>
        <![endif]-->
    <div class="navbar navbar-inverse navbar-default" role="navigation">
      <div class="container">
        <div class="navbar-header">
          <button type="button" class="navbar-toggle" data-toggle="collapse" data-target=".navbar-collapse">
            <span class="sr-only">Toggle navigation</span>
            <span class="icon-bar"></span>
            <span class="icon-bar"></span>
            <span class="icon-bar"></span>
          </button>
          <a class="navbar-brand" ui-sref="submission">ok.py</a>
        </div>
        <div class="navbar-collapse collapse">
          <a id="submissions-button" type="button" class="btn btn-default navbar-btn" ui-sref="submission.list">Submissions</a>
          <div class="btn-group" dropdown>
            <a type="button" class="btn btn-default" ui-sref="assignment.list">Assignments</a>
            <span type="button" class="btn btn-default dropdown-toggle" data-toggle="dropdown">
              <span class="caret"></span>
              <span class="sr-only">Toggle Dropdown</span>
            </span>
            <ul class="dropdown-menu" role="menu">
              <li><a ui-sref="assignment.new">New Assignment</a></li>
            </ul>
          </div>
          <div class="btn-group" dropdown>
            <a type="button" class="btn btn-default" ui-sref="course.list">Courses</a>
            <span type="button" class="btn btn-default dropdown-toggle" data-toggle="dropdown">
              <span class="caret"></span>
              <span class="sr-only">Toggle Dropdown</span>
            </span>
            <ul class="dropdown-menu" role="menu">
              <li><a ui-sref="course.new">New Course</a></li>
            </ul>
          </div>
          <div class="btn-group" dropdown>
            <a type="button" class="btn btn-default" ui-sref="version.list">Versions</a>
            <span type="button" class="btn btn-default dropdown-toggle" data-toggle="dropdown">
              <span class="caret"></span>
              <span class="sr-only">Toggle Dropdown</span>
            </span>
            <ul class="dropdown-menu" role="menu">
              <li><a ui-sref="version.new">New Version</a></li>
            </ul>
          </div>
          <div class="pull-right">
            {% if user %}
              <span class="navbar-text">
                Welcome {{user.first_name | default(user.email, true)}}
              </span>
            {% endif %}
            <a id="login-button" type="button" class="btn btn-default navbar-btn" href={{users_link}}>{{users_title}}</a>
          </div>
        </div><!--/.navbar-collapse -->
      </div>
    </div>
    <div ui-view class="container navbar-bottom">
    </div> <!-- /container -->        
=======
    <body class="skin-black">
        <!-- header logo: style can be found in header.less -->
        <header class="header">
            <a ui-sref="dashboard" class="logo">
                <!-- Add the class icon to your logo image or logo icon to add the margining -->
                ok
            </a>
            <!-- Header Navbar: style can be found in header.less -->
            <nav class="navbar navbar-static-top" role="navigation">
                <!-- Sidebar toggle button-->
                <div class="navbar-right">
                    <ul class="nav navbar-nav">
                        <!-- User Account: style can be found in dropdown.less -->
                      {% if user %}
>>>>>>> 9f12165d

                        <a href="#" class="dropdown-toggle" style="display:inline;">

                          <li class="dropdown user user-menu" >
                            <span class="navbar-text">
                            <i class="glyphicon glyphicon-user"></i>
                              <span> {{user.first_name | default(user.email, true)}} <i class="caret"></i></span>
                            </span>
                        </a>
                                  <ul class="dropdown-menu">
                                      <!-- Menu Body -->
                                      <li class="user-body">
                                          <div class="col-xs-4 text-center">
                                                <!-- Very bad linking --> 
                                                <a id="submissions-button" ui-sref="submission.list">Submissions</a>
                                          </div>
                                          <div class="col-xs-4 text-center">
                                                  <!-- Very bad linking --> 
                                                  <a id="assignments-button" ui-sref="assignment.list">Assignments</a>
                                          </div>
                                          <div class="col-xs-4 text-center">
                                                  <!-- Very bad linking --> 
                                                  <a id="assignments-button" ui-sref="course.list">Course</a>
                                          </div>
                                      </li>
                                      <!-- Menu Footer-->
                                      <li class="user-footer">
                                          <div class="pull-right">
                                              <a id="login-button" type="button" class="btn btn-default btn-flat" href={{users_link}}>{{users_title}}</a>
                                          </div>
                                          <div class="pull-left">
                                              <a type="button" class="btn btn-default btn-flat" href='/'>Dashboard</a>
                                          </div>
                                      </li>
                                  </ul>
                              </li>
                          {% else %}
                          <li class="user">
                              <a href={{users_link}}>Login</a>
                          </li> 
                          {% endif %}
                    </ul>
                </div>
            </nav>
        </header>
        <aside class="right-side student-main dashview">
          {% if user %}
          <script>
            window.user = "{{user.email}}";
            window.reloginLink = "{{relogin_link}}";
          </script>
            <div ui-view></div>
          {% else %}
          <div class="container-fluid login-box">
            <div class="row">
              <div class="box">
                <div class="box-header">
                    <h3 class="box-title">Login</h3>
                </div>
                <div class="box-body">
                    <a href={{users_link}} class="btn btn-lg btn-primary btn-block">Login</a>
                </div>
              </div>
            </div>
          </div>
          {% endif %}
        </aside>
            <!-- Right side column. Contains the navbar and content of the page -->
        </div><!-- ./wrapper -->
        <!-- Google Analytics: change UA-XXXXX-X to be your site's ID. -->
        {% if not DEBUG %}
          <script>
            (function(i,s,o,g,r,a,m){i['GoogleAnalyticsObject']=r;i[r]=i[r]||function(){
            (i[r].q=i[r].q||[]).push(arguments)},i[r].l=1*new Date();a=s.createElement(o),
            m=s.getElementsByTagName(o)[0];a.async=1;a.src=g;m.parentNode.insertBefore(a,m)
            })(window,document,'script','//www.google-analytics.com/analytics.js','ga');

            ga('create', 'UA-54435539-1', 'auto');
            ga('send', 'pageview');

          </script>
        {% endif %}

        <!-- AdminLTE/Framework Code App -->
        <script src="/static/admin/js/AdminLTE/app.js" type="text/javascript"></script>
     </body>
</html><|MERGE_RESOLUTION|>--- conflicted
+++ resolved
@@ -56,68 +56,6 @@
         <script src="/static/js/dashboard/controllers.js"></script>
 
     </head>
-<<<<<<< HEAD
-    <body ng-cloak class="ng-cloak">
-        <!--[if lt IE 7]>
-            <p class="browsehappy">You are using an <strong>outdated</strong> browser. Please <a href="http://browsehappy.com/">upgrade your browser</a> to improve your experience.</p>
-        <![endif]-->
-    <div class="navbar navbar-inverse navbar-default" role="navigation">
-      <div class="container">
-        <div class="navbar-header">
-          <button type="button" class="navbar-toggle" data-toggle="collapse" data-target=".navbar-collapse">
-            <span class="sr-only">Toggle navigation</span>
-            <span class="icon-bar"></span>
-            <span class="icon-bar"></span>
-            <span class="icon-bar"></span>
-          </button>
-          <a class="navbar-brand" ui-sref="submission">ok.py</a>
-        </div>
-        <div class="navbar-collapse collapse">
-          <a id="submissions-button" type="button" class="btn btn-default navbar-btn" ui-sref="submission.list">Submissions</a>
-          <div class="btn-group" dropdown>
-            <a type="button" class="btn btn-default" ui-sref="assignment.list">Assignments</a>
-            <span type="button" class="btn btn-default dropdown-toggle" data-toggle="dropdown">
-              <span class="caret"></span>
-              <span class="sr-only">Toggle Dropdown</span>
-            </span>
-            <ul class="dropdown-menu" role="menu">
-              <li><a ui-sref="assignment.new">New Assignment</a></li>
-            </ul>
-          </div>
-          <div class="btn-group" dropdown>
-            <a type="button" class="btn btn-default" ui-sref="course.list">Courses</a>
-            <span type="button" class="btn btn-default dropdown-toggle" data-toggle="dropdown">
-              <span class="caret"></span>
-              <span class="sr-only">Toggle Dropdown</span>
-            </span>
-            <ul class="dropdown-menu" role="menu">
-              <li><a ui-sref="course.new">New Course</a></li>
-            </ul>
-          </div>
-          <div class="btn-group" dropdown>
-            <a type="button" class="btn btn-default" ui-sref="version.list">Versions</a>
-            <span type="button" class="btn btn-default dropdown-toggle" data-toggle="dropdown">
-              <span class="caret"></span>
-              <span class="sr-only">Toggle Dropdown</span>
-            </span>
-            <ul class="dropdown-menu" role="menu">
-              <li><a ui-sref="version.new">New Version</a></li>
-            </ul>
-          </div>
-          <div class="pull-right">
-            {% if user %}
-              <span class="navbar-text">
-                Welcome {{user.first_name | default(user.email, true)}}
-              </span>
-            {% endif %}
-            <a id="login-button" type="button" class="btn btn-default navbar-btn" href={{users_link}}>{{users_title}}</a>
-          </div>
-        </div><!--/.navbar-collapse -->
-      </div>
-    </div>
-    <div ui-view class="container navbar-bottom">
-    </div> <!-- /container -->        
-=======
     <body class="skin-black">
         <!-- header logo: style can be found in header.less -->
         <header class="header">
@@ -132,7 +70,6 @@
                     <ul class="nav navbar-nav">
                         <!-- User Account: style can be found in dropdown.less -->
                       {% if user %}
->>>>>>> 9f12165d
 
                         <a href="#" class="dropdown-toggle" style="display:inline;">
 
