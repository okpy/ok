--- conflicted
+++ resolved
@@ -24,13 +24,8 @@
         <script src="static/vendor/angular-resource/angular-resource.js"></script>
         <script src="static/vendor/underscore/underscore.js"></script>
         <script src="static/vendor/angular-ui-router/release/angular-ui-router.js"></script>
-<<<<<<< HEAD
-=======
         <script src="static/vendor/angular-loading-bar/build/loading-bar.min.js"></script>
-        <script src="static/vendor/angular-busy/dist/angular-busy.js"></script>
->>>>>>> 1bd15ce2
         <script src="static/vendor/angular-animate/angular-animate.js"></script>
-        <script src="static/vendor/angular-loading-bar/build/loading-bar.js"></script>
         <script src="static/vendor/moment/moment.js"></script>
         <base href="/">
     </head>
