#pylint: disable=C0103,no-member
"""
Models
"""
from flask import Blueprint
from app import constants

model_blueprint = Blueprint('models', __name__)

from app import app
from flask import json
from flask.json import JSONEncoder as old_json

from google.appengine.ext import db, ndb

# Exception class for validation errors (exported to the rest of the app).
BadValueError = db.BadValueError


class JSONEncoder(old_json):
    """
    Wrapper class to try calling an object's to_dict() method. This allows
    us to JSONify objects coming from the ORM. Also handles dates & datetimes.
    """

    def default(self, obj): #pylint: disable=E0202
        if isinstance(obj, ndb.Key):
            return obj.id()
        try:
            return obj.to_dict()
        except AttributeError:
            return json.JSONEncoder.default(self, obj)

app.json_encoder = JSONEncoder


class Base(ndb.Model):
    """
    Add some default properties and methods to the SQLAlchemy declarative Base.
    """
    @classmethod
    def from_dict(cls, values):
        """
        Creates an instance from the given values
        """
        inst = cls()
        inst.populate(**values)
        return inst

<<<<<<< HEAD
=======
    def to_dict(self):
        result = super(Base, self).to_dict()
        result['key'] = self.key.id() #get the key as a string
        return result
>>>>>>> 02dd65a4

class Submission(Base): #pylint: disable=R0903
    """
    The Submission Model
    """

    @staticmethod
    def validate_contents(contents):
        """Contents encodes a JSON map from file paths to file contents."""
        if not contents:
            raise BadValueError('Empty contents')
        try:
            files = json.loads(contents)
            if not isinstance(files, dict):
                raise BadValueError('Contents is not a JSON map')
            for k, v in files.items():
                if not isinstance(k, (str, unicode)):
                    raise BadValueError('key %r is not a string' % k)
                if not isinstance(v, (str, unicode)):
                    raise BadValueError('key %r is not a string' % v)
                # TODO(denero) Validate that .py files have expected contents.
        except Exception as e:
            raise BadValueError(e)

    submitter = ndb.UserProperty()
    assignment = ndb.StructuredProperty(Assignment)
    contents = ndb.StringProperty(validator=validate_contents)
    date = ndb.DateTimeProperty(auto_now_add=True)
    location = ndb.StringProperty() # TODO(denero) What's this? Document or delete.


class User(Base): #pylint: disable=R0903
    """
    The User Model
    """
    email = ndb.StringProperty()
    login = ndb.StringProperty()
    role = ndb.StringProperty(default=constants.STUDENT_ROLE)
    first_name = ndb.StringProperty()
    last_name = ndb.StringProperty()
    submissions = ndb.StructuredProperty(Submission, repeated=True)

    def __repr__(self):
        return '<User %r>' % self.email


class Assignment(Base): #pylint: disable=R0903
    """
    The Assignment Model
    """
    name = ndb.StringProperty()
    points = ndb.IntegerProperty()
    submissions = ndb.StructuredProperty(Submission, repeated=True)

    def __repr__(self):
        return '<Assignment %r>' % self.name
<|MERGE_RESOLUTION|>--- conflicted
+++ resolved
@@ -47,13 +47,10 @@
         inst.populate(**values)
         return inst
 
-<<<<<<< HEAD
-=======
     def to_dict(self):
         result = super(Base, self).to_dict()
         result['key'] = self.key.id() #get the key as a string
         return result
->>>>>>> 02dd65a4
 
 class Submission(Base): #pylint: disable=R0903
     """
