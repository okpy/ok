--- conflicted
+++ resolved
@@ -326,11 +326,6 @@
     """A submission is generated each time a student runs the client."""
     submitter = ndb.KeyProperty(User, required=True)
     assignment = ndb.KeyProperty(Assignment)
-<<<<<<< HEAD
-    messages = ndb.JsonProperty()
-    created = ndb.DateTimeProperty(auto_now_add=True)
-    tags = ndb.StringProperty(repeated=True)
-=======
     created = ndb.DateTimeProperty()
     db_created = ndb.DateTimeProperty(auto_now_add=True)
     messages = ndb.StructuredProperty(Message, repeated=True)
@@ -350,7 +345,6 @@
                    else contents)
             for kind, contents in messages.iteritems()
             if not message_fields or kind in message_fields.keys()}
->>>>>>> 19c73963
 
     @property
     def group(self):
