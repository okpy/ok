"""Data Models.

Specification: https://github.com/Cal-CS-61A-Staff/ok/wiki/Models
"""

#pylint: disable=no-member, unused-argument, too-many-return-statements

import datetime
import itertools

from app import app
from app.constants import STUDENT_ROLE, STAFF_ROLE, VALID_ROLES
from app.exceptions import *
from app import utils
from flask import json
from flask.json import JSONEncoder as old_json

from google.appengine.ext import ndb

class JSONEncoder(old_json):
    """
    Wrapper class to try calling an object's to_dict() method. This allows
    us to JSONify objects coming from the ORM. Also handles dates & datetimes.
    """
    def default(self, obj):
        if isinstance(obj, ndb.Key):
            got = obj.get()
            if not got:
                return None
            return got.to_json()
        elif isinstance(obj, datetime.datetime):
            obj = convert_timezone(obj)
            return obj.strftime(app.config["GAE_DATETIME_FORMAT"])
        if isinstance(obj, ndb.Model):
            return obj.to_json()
        return super(JSONEncoder, self).default(obj)

app.json_encoder = JSONEncoder

def convert_timezone(utc_dt):
    """Convert times to Pacific time."""
    # This looks like a hack... is it even right? What about daylight savings?
    # Correct approach: each course should have a timezone. All times should be
    # stored in UTC for easy comparison. Dates should be converted to
    # course-local time when displayed.
    delta = datetime.timedelta(hours=-7)
    return datetime.datetime.combine(utc_dt.date(), utc_dt.time()) + delta


class Base(ndb.Model):
    """Shared utility methods and properties."""
    created = ndb.DateTimeProperty(auto_now_add=True)

    @classmethod
    def from_dict(cls, values):
        """Creates an instance from the given values."""
        inst = cls()
        inst.populate(**values)
        return inst

    @classmethod
    def _get_kind(cls):
        return cls.__name__ + 'v2'

    def to_json(self, fields=None):
        """Converts this model to a json dictionary."""
        if fields == True:
            return self.to_dict()
        elif fields == False:
            return {}

        if not fields:
            fields = {}
        if fields:
            result = self.to_dict(include=fields.keys())
        else:
            result = self.to_dict()

        if self.key and (not fields or 'id' in fields):
            result['id'] = self.key.id()

        for key, value in result.items():
            if isinstance(value, ndb.Key):
                value = value.get()
                if value:
                    result[key] = value.to_json(fields.get(key))
                else:
                    result[key] = None
            elif isinstance(value, list) and len(value) > 0 and isinstance(value[0], ndb.Key):
                new_list = []
                for value in value:
                    fields_key = fields.get(key)
                    if fields_key and not isinstance(fields_key, dict):
                        if fields.get(key):
                            new_list.append(value)
                    else:
                        value = value.get()
                        if value:
                            new_list.append(value.to_json(fields.get(key)))
                result[key] = new_list
            else:
                try:
                    new_value = app.json_encoder().default(value)
                    result[key] = new_value
                except TypeError:
                    pass
        return result

    @classmethod
    def can(cls, user, need, obj=None, query=None):
        """Whether user satisfies the given need for this object.

        The index action requires a query that gets filtered and returned.
        """
        if need.action == "index":
            assert query, "No query for index"
        need.set_object(obj or cls)
        return cls._can(user, need, obj, query)

    @classmethod
    def _can(cls, user, need, obj, query):
        """
        The internal permissions method. Overridden by subclasses.
        """
        return False

def make_num_counter(helper):
    def wrapper(self, assignment, max_size=None):
        count = 0

        all_submissions = helper(self, assignment)
        if max_size is not None:
            left_to_count = max_size
            for submission_query in all_submissions:
                if count >= max_size:
                    break
                diff = submission_query.count(left_to_count)
                left_to_count -= diff
                count += diff
        else:
            for submission_query in all_submissions:
                count += submission_query.count(max_size)


        return count
    return wrapper

class User(Base):
    """Users may have multiple email addresses. Note: the built-in user model
    in appengine associates a different user object with each email.
    """
    email = ndb.StringProperty(repeated=True)
    is_admin = ndb.BooleanProperty(default=False)
    # TODO add a name
    # TODO add a student ID

    @property
    def logged_in(self):
        return self.email != ["_anon"]

    def append_email(self, email):
        if email not in self.email:
            self.email.append(email)

    def delete_email(self, email):
        if email in self.email and len(self.email) > 1:
            self.email.remove(email)

    def get_final_submission(self, assignment_key):
        """Get the current final submission for this user."""
        if isinstance(assignment_key, Assignment):
            assignment_key = assignment_key.key
        group = self.get_group(assignment_key)
        if group and self.key in group.member:
            return FinalSubmission.query(
                FinalSubmission.assignment==assignment_key,
                FinalSubmission.group==group.key).get()
        else:
            return FinalSubmission.query(
                FinalSubmission.assignment==assignment_key,
                FinalSubmission.submitter==self.key).get()

    def get_submission_before(self, assignment_key, before_time):
        """Get this users last submission before some server time"""
        if isinstance(assignment_key, Assignment):
            assignment_key = assignment_key.key
        group = self.get_group(assignment_key)
        if group and self.key in group.member:
            subms = Submission.query(
                Submission.submitter.IN(group.member),
                Submission.assignment == assignment_key,
                Submission.server_time < before_time).order(
                  -Submission.server_time
                ).fetch(100)
        else:
            subms = Submission.query(
                Submission.submitter ==self.key,
                Submission.assignment == assignment_key,
                Submission.server_time < before_time,
                ).order(
                  -Submission.server_time
                ).fetch(100)

        has_files = lambda sb: 'file_contents' in sb.backup.get().get_messages()
        subms_with_code = filter(has_files, subms)
        subms_with_code.sort(key= lambda s: s.server_time)
        if len(subms_with_code) > 0:
          return subms_with_code[-1]
        return []

    def _contains_files(self, backup):
        messages = backup.get_messages()
        if 'file_contents' in messages:
            return messages['file_contents']

    def _get_backups_helper(self, assignment):
        group = self.get_group(assignment)
        if not group or self.key not in group.member:
            members = [self.key]
        else:
            members = group.member

        all_backups = []
        for member in members:
            all_backups.append(Backup.query(
                Backup.submitter == member,
                Backup.assignment == assignment))

        return all_backups

    def get_backups(self, assignment, num_backups=10):
        queries = self._get_backups_helper(assignment)
        backups = [query.fetch(num_backups) for query in queries]
        all_backups = []
        for results in backups:
            for b in results:
                all_backups.append(b)

        all_backups.sort(lambda x, y: int(-5*(int(x.server_time > y.server_time) - 0.5)))

        return all_backups[:num_backups]

    def _get_submissions_helper(self, assignment):
        group = self.get_group(assignment)
        if not group or self.key not in group.member:
            members = [self.key]
        else:
            members = group.member

        all_submissions = []
        for member in members:
            all_submissions.append(Submission.query(
                Submission.submitter==member,
                Submission.assignment==assignment))

        return all_submissions

    def get_submissions(self, assignment, num_submissions=10):
        queries = self._get_submissions_helper(assignment)

        subms = [query.fetch() for query in queries]
        all_subms = []
        for results in subms:
            for s in results:
                all_subms.append(s)

        all_subms = [x.backup.get() for x in all_subms]
        all_subms = [x for x in all_subms if x.assignment == assignment \
                and self._contains_files(x)]

        all_subms.sort(lambda x, y: int(-5*(int(x.server_time > y.server_time) - 0.5)))

        return all_subms[:num_submissions]

    get_num_submissions = make_num_counter(_get_submissions_helper)
    get_num_backups = make_num_counter(_get_backups_helper)


    def get_group(self, assignment_key):
        """Return the group for this user for an assignment."""
        if isinstance(assignment_key, Assignment):
            assignment_key = assignment_key.key
        return Group.query(ndb.OR(Group.member==self.key,
                                  Group.invited==self.key),
                           Group.assignment==assignment_key).get()

    def get_course_info(self, course):
        if not course:
            raise BadValueError("Invalid course")

        info = {'user': self}
        info['assignments'] = []

        for assignment in course.assignments:
            assign_info = {}
            group = self.get_group(assignment.key)
            assign_info['group'] = {'group_info': group, 'invited': group and self.key in group.invited}
            assign_info['final'] = {}
            final_info = assign_info['final']

            final_info['final_submission'] = self.get_final_submission(assignment.key)
            if final_info['final_submission']:
                final_info['submission'] = final_info['final_submission'].submission.get()
                final_info['backup'] = final_info['submission'].backup.get()

                if final_info['final_submission'].revision:
                    final_info['revision'] = final_info['final_submission'].revision.get()

                final_info['backup'] = final_info['submission'].backup.get()

                # Percentage
                final = final_info['backup']
                solved = 0
                total = 0
                for message in final.messages:
                    if message.kind == 'grading':
                        for test_type in message.contents:
                            for key in message.contents[test_type]:
                                value = message.contents[test_type][key]
                                if key == 'passed':
                                    solved += value
                                if type(value) == int:
                                    total += value
                if total > 0:
                    assign_info['percent'] = round(100*float(solved)/total, 0)

            assign_info['backups'] = self.get_num_backups(assignment.key, 1) > 0
            assign_info['submissions'] = self.get_num_submissions(assignment.key, 1) > 0
            assign_info['assignment'] = assignment

            info['assignments'].append(assign_info)

        return info

    def update_final_submission(self, assignment, group=None):
        """Update the final submission of the user and its group.
        Call on all users after group changes.
        """
        if isinstance(assignment, Assignment):
            assignment = assignment.key

        options = [FinalSubmission.submitter == self.key]
        if not group:
            group = self.get_group(assignment)
        if group and self.key in group.member:
            options.append(FinalSubmission.group == group.key)
            options += [FinalSubmission.submitter == m for m in group.member]
        who = options[0] if len(options) == 1 else ndb.OR(*options)
        assigned = FinalSubmission.assignment == assignment
        finals = FinalSubmission.query(assigned, who).fetch()

        if finals:
            # Keep the most recent and delete the rest.
            # Note: Deleting a FinalSubmission does not delete its submission.
            finals.sort(key=lambda final: final.submission.get().server_time)
            old, latest = finals[:-1], finals[-1]
            latest.group = group.key if group else None
            latest.put()
            for final in old:
                final.key.delete()
        else:
            # Create a final submission for user from her latest submission.
            subs = Submission.query(
                Submission.submitter == self.key,
                Submission.assignment == assignment)
            latest = subs.order(-Submission.server_time).get()
            if latest:
                FinalSubmission(assignment=assignment,
                                group=group.key if group else None,
                                submission=latest.key).put()

    #@ndb.transactional
    @classmethod
    def get_or_insert(cls, email):
        """Retrieve a user by email or create that user."""
        email = email.lower()
        user = cls.lookup(email)
        if user:
            return user
        else:
            user = cls(email=[email])
            user.put()
            return user

    @classmethod
    def lookup(cls, email):
        """Retrieve a user by email or return None."""
        assert isinstance(email, (str, unicode)), "Invalid email: " + str(email)
        email = email.lower()
        users = cls.query(cls.email == email).fetch()
        if not users:
            return None
        if len(users) > 1:
            pass # TODO Decide how to handle non-unique users
        return users[0]

    @classmethod
    def _can(cls, user, need, obj, query):
        if not user.logged_in:
            return False
        if user.is_admin:
            if need.action == "index":
                return query
            return True

        if need.action == "lookup":
            return True
        elif need.action == "merge":
            # TODO(soumya) figure out how to make permissions for this
            return False
        if need.action == "get":
            if not obj or not isinstance(obj, User):
                return False
            elif obj.key == user.key:
                return True
            else:
                for part in Participant.courses(user, STAFF_ROLE):
                    course = part.course
                    if Participant.has_role(obj, course, STUDENT_ROLE):
                        return True
                return False
        elif need.action == "index":
            # TODO Update documentation: users can only index themselves.
            #      See Participant for listing users by course
            return query.filter(User.key == user.key)
        else:
            return False

    def _pre_put_hook(self):
        """Ensure that a user can be accessed by at least one email."""
        if not self.email:
            raise BadValueError("No email associated with " + str(self))
        #utils.check_user(self.key.id())

class Course(Base):
    """Courses are expected to have a unique offering."""
    offering = ndb.StringProperty() # E.g., 'cal/cs61a/fa14'
    institution = ndb.StringProperty() # E.g., 'UC Berkeley'
    display_name = ndb.StringProperty()
    instructor = ndb.KeyProperty(User, repeated=True)
    active = ndb.BooleanProperty(default=True)

    @property
    def staff(self):
        """
        Returns all the staff of this course.
        """
        return [part.user for part in Participant.query(
            Participant.course == self.key,
            Participant.role == STAFF_ROLE).fetch()]
        
    def students(self):
        return [part.user for part in Participant.query(
            Participant.course == self.key,
            Participant.role == STUDENT_ROLE).fetch()]

    @classmethod
    def _can(cls, user, need, course, query):
        action = need.action
        if action == "get":
            return True
        elif action == "index":
            return query
        elif action == "modify":
            return bool(course) and user.key in course.staff
        elif action == "staff":
            if user.is_admin:
                return True
            return user.key in course.staff
        elif action == "create":
            return user.is_admin
        return False

    @property
    def assignments(self):
        """Return a query for assignments."""
        return Assignment.query(Assignment.course == self.key)


class Assignment(Base):
    """Assignments are particular to courses and have unique names."""
    name = ndb.StringProperty() # E.g., cal/cs61a/fa14/proj1
    display_name = ndb.StringProperty()
    points = ndb.FloatProperty()
    templates = ndb.JsonProperty()
    creator = ndb.KeyProperty(User)
    course = ndb.KeyProperty(Course)
    max_group_size = ndb.IntegerProperty()
    due_date = ndb.DateTimeProperty()
    lock_date = ndb.DateTimeProperty() # no submissions after this date
    active = ndb.ComputedProperty(
        lambda a: a.due_date and datetime.datetime.now() <= a.due_date)
    revision = ndb.BooleanProperty(default=False)

    # TODO Add services requested

    @classmethod
    def _can(cls, user, need, obj, query):
        if need.action == "index":
            return query
        if user.is_admin and need.action != "delete":
            return True

        if need.action == "get":
            return True
        elif need.action == "create":
            if obj and isinstance(obj, Assignment):
                return Participant.has_role(user, obj.course, STAFF_ROLE)
        elif need.action == "grade":
            if obj and isinstance(obj, Assignment):
                return Participant.has_role(user, obj.course, STAFF_ROLE)
        return False


class Participant(Base):
    """Tracks participation of students & staff in courses."""
    user = ndb.KeyProperty(User)
    course = ndb.KeyProperty(Course)
    role = ndb.StringProperty() # See constants.py for roles

    @classmethod
    def _can(cls, user, need, course, query):
        action = need.action
        if action == "get":
            return True
        elif action == "staff":
            if user.is_admin:
                return True
            return user.key in course.staff
        elif action == "index":
            if cls.has_role(user, course, STAFF_ROLE):
                return query.filter(cls.course == course.key)
            else:
                return query.filter(cls.user == user.key)

    @classmethod
    def add_role(cls, user_key, course_key, role):
        if role not in VALID_ROLES:
            raise BadValueError("Bad role: " + str(role))
        if isinstance(user_key, User):
            user_key = user_key.key
        if isinstance(course_key, Course):
            course_key = course_key.key

        query = cls.query(cls.user == user_key,
                          cls.course == course_key,
                          cls.role == role)
        current = query.get()
        if not current:
            Participant(user=user_key, course=course_key, role=role).put()

    @classmethod
    def remove_role(cls, user_key, course_key, role):
        if role not in VALID_ROLES:
            raise BadValueError("Bad role: " + str(role))
        if isinstance(user_key, User):
            user_key = user_key.key
        if isinstance(course_key, Course):
            course_key = course_key.key
        print(user_key, course_key, role)
        query = cls.query(cls.user == user_key,
                          cls.course == course_key,
                          cls.role == role)
        current = query.get()
        if current:
            current.key.delete()

    @classmethod
    def has_role(cls, user_key, course_key, role):
        if isinstance(user_key, User):
            user_key = user_key.key
        if isinstance(course_key, Course):
            course_key = course_key.key
        query = cls.query(cls.user == user_key,
                          cls.course == course_key,
                          cls.role == role)
        return query.get() is not None

    @classmethod
    def courses(cls, user_key, role=None):
        if isinstance(user_key, User):
            user_key = user_key.key
        query = cls.query(cls.user == user_key)
        if role:
            query = query.filter(cls.role == role)
        return query.fetch()


def validate_messages(_, message_str):
    """message_str is a JSON string encoding a map from protocols to data."""
    if not message_str:
        raise BadValueError('Empty messages')
    try:
        messages = json.loads(message_str)
        if not isinstance(messages, dict):
            raise BadValueError('messages is not a JSON map')
    except Exception as exc:
        raise BadValueError(exc)


class Message(Base):
    """A message given to us from the client (e.g., the contents of files)."""
    contents = ndb.JsonProperty()
    kind = ndb.StringProperty()

    @classmethod
    def _can(cls, user, need, obj=None, query=None):
        action = need.action

        if action == "index":
            return False

        return Backup._can(user, need, obj, query)


def disjunction(query, filters):
    """Return a query in which at least one filter is true."""
    assert filters, "No filters"
    if len(filters) > 1:
        return query.filter(ndb.OR(*filters)) #pylint: disable=star-args
    else:
        return query.filter(filters[0])

class Backup(Base):
    """A backup is sent each time a student runs the client."""
    submitter = ndb.KeyProperty(User)
    assignment = ndb.KeyProperty(Assignment)
    client_time = ndb.DateTimeProperty()
    server_time = ndb.DateTimeProperty(auto_now_add=True)
    messages = ndb.StructuredProperty(Message, repeated=True)
    tags = ndb.StringProperty(repeated=True)

    def get_messages(self, fields=None):
        """Returns self.messages formatted as a dictionary.

        fields: The selected fields of the dictionary.
        """

        if not fields:
            fields = {}

        # TODO What does this do and why? Please add a comment.
        message_fields = fields.get('messages', {})
        if isinstance(message_fields, (str, unicode)):
            message_fields = message_fields == "true"

        messages = {m.kind: m.contents for m in self.messages}
        def test(item):
            if isinstance(message_fields, bool):
                return message_fields

            if not message_fields:
                return True
            return item in message_fields

        def get_contents(kind, contents):
            if isinstance(message_fields, bool):
                return contents

            if message_fields.get(kind) == "presence":
                return True
            return contents

        return {
            kind: get_contents(kind, contents)
            for kind, contents in messages.iteritems()
            if test(kind)}

    @property
    def group(self):
        return Group.lookup(self.submitter, self.assignment)

    def to_json(self, fields=None):
        json = super(Backup, self).to_json(fields)
        if 'messages' in json:
            json['messages'] = self.get_messages(fields)
        return json

    @classmethod
    def _can(cls, user, need, backup, query):
        """A user can access a backup as staff or through a group."""
        action = need.action
        if action == "get":
            if not backup or not isinstance(backup, Backup):
                raise ValueError("Need Backup instance for get action.")
            if user.is_admin or backup.submitter == user.key:
                return True
            course_key = backup.assignment.get().course
            if Participant.has_role(user, course_key, STAFF_ROLE):
                return True
            group = backup.group
            return bool(group and user.key in group.member)
        if action in ("create", "put"):
            return user.logged_in and user.key == backup.submitter
        if action == "grade":
            if user.is_admin:
              return True
            course_key = backup.assignment.get().course
            return Participant.has_role(user, course_key, STAFF_ROLE)
        if action == "index":
            if not user.logged_in:
                return False
            filters = [Backup.submitter == user.key]
            staff_list = Participant.courses(user, STAFF_ROLE)
            if user.key in [part.user for part in staff_list]:
                for participant in staff_list:
                    course = participant.course
                    assigns = Assignment.query(Assignment.course == course).fetch()
                    if assigns:
                        filters.append(
                            Backup.assignment.IN([a.key for a in assigns]))
            grp = backup and backup.group
            if grp and user.key in grp.member:
                filters.append(ndb.AND(
                    Backup.submitter.IN(grp.member),
                    Backup.assignment == grp.assignment))
            return disjunction(query, filters)
        return False


class Score(Base):
    """The score for a submission, either from a grader or autograder."""
    score = ndb.IntegerProperty()
    message = ndb.TextProperty() # Plain text
    grader = ndb.KeyProperty(User)
    autograder = ndb.BooleanProperty(default=False)


class Submission(Base):
    """A backup that may be scored."""
    backup = ndb.KeyProperty(Backup)
    score = ndb.StructuredProperty(Score, repeated=True)
    submitter = ndb.ComputedProperty(lambda x: x.backup.get().submitter)
    assignment = ndb.ComputedProperty(lambda x: x.backup.get().assignment)
    server_time = ndb.DateTimeProperty(auto_now_add=True)
    is_revision = ndb.BooleanProperty(default=False)


    def get_final(self):
        assignment = self.assignment
        # I have no idea why this works... need it to pass tests
        group = self.submitter.get().get_group(assignment)
        submitter = self.submitter
        if group:
            final = FinalSubmission.query(
                FinalSubmission.assignment==assignment,
                FinalSubmission.group==group.key).get()
        else:
            final = FinalSubmission.query(
                FinalSubmission.assignment==assignment,
                FinalSubmission.submitter==submitter).get()
        return final

    def mark_as_final(self):
        """Create or update a final submission."""
        final = self.get_final()
        if final:
            assignment = self.assignment.get()
            if assignment.revision:
                # Follow resubmssion procedure
                final.revision = self.key
            else:
                final.submitter = self.submitter
                final.submission = self.key
        else:
            group = self.submitter.get().get_group(self.assignment)
            final = FinalSubmission(
                assignment=self.assignment, submission=self.key)
            if group:
                final.group = group.key
        final.put()

    def resubmit(self, user_key):
        """
        Resubmits this submission as being submitted by |user|.
        """
        old_backup = self.backup.get()
        new_backup = Backup(
            submitter=user_key,
            assignment=self.assignment,
            client_time=old_backup.client_time,
            server_time=old_backup.server_time,
            messages=old_backup.messages,
            tags=old_backup.tags)
        new_backup_key = new_backup.put()
        new_subm = Submission(
            backup=new_backup_key,
            score=self.score,
            server_time=self.server_time)
        new_subm_key = new_subm.put_async()

        final = self.get_final()
        if final:
            final.submitter = user_key
            final.submission = new_subm_key.get_result()
            final.put()

    @classmethod
    def _can(cls, user, need, submission, query):
<<<<<<< HEAD
        return True
        # return Backup._can(user, need, submission.backup.get(), query)
=======
        return Backup._can(user, need, submission.backup.get() if submission else None, query)
>>>>>>> 09ff6c7b


class Diff(Base):
    """A diff between two versions of the same project, with comments.
    A diff has three types of lines: insertions, deletions, and matches.
    Every insertion line is associated with a diff line.
    """
    before = ndb.KeyProperty(Backup) # Set to None to compare to template
    after = ndb.KeyProperty(Backup)
    diff = ndb.JsonProperty()

    @property
    def comments(self):
        """
        Returns all the comments for this diff.
        """
        return Comment.query(ancestor=self.key).order(Comment.created)

    def to_json(self, fields=None):
        data = super(Diff, self).to_json(fields)
        comments = list(self.comments)
        all_comments = {}
        for comment in comments:
            file_comments = all_comments.setdefault(comment.filename, {})
            file_comments.setdefault(comment.line, []).append(comment)

        data['comments'] = all_comments
        return data


class Comment(Base):
    """A comment is part of a diff. The key has the diff as its parent."""
    author = ndb.KeyProperty(User)
    diff = ndb.KeyProperty(Diff)
    filename = ndb.StringProperty()
    line = ndb.IntegerProperty()
    # TODO Populate submission_line so that when diffs are changed, comments
    #      don't move around.
    submission_line = ndb.IntegerProperty()
    message = ndb.TextProperty() # Markdown

    @classmethod
    def _can(cls, user, need, comment=None, query=None):
        if user.is_admin:
          return True
        if need.action in ["get", "modify", "delete"]:
            return comment.author == user.key
        return False


class Version(Base):
    """A version of client-side resources. Used for auto-updating."""
    name = ndb.StringProperty(required=True)
    versions = ndb.StringProperty(repeated=True)
    current_version = ndb.StringProperty()
    base_url = ndb.StringProperty(required=True)

    def download_link(self, version=None):
        if version is None:
            if not self.current_version:
                raise BadValueError("current version doesn't exist")
            return '/'.join((self.base_url, self.current_version,
                             self.name))
        if version not in self.versions:
            raise BadValueError("specified version %s doesn't exist" % version)
        return '/'.join((self.base_url, version, self.name))

    def to_json(self, fields=None):
        converted = super(Version, self).to_json(fields)
        if self.current_version:
            converted['current_download_link'] = self.download_link()

        return converted

    @classmethod
    def _can(cls, user, need, obj=None, query=None):
        action = need.action

        if action == "delete":
            return False
        if action == "index":
            return query
        if action == "get":
            return True
        return user.is_admin

    @classmethod
    def from_dict(cls, values):
        """Creates an instance from the given values."""
        if 'name' not in values:
            raise ValueError("Need to specify a name")
        inst = cls(key=ndb.Key(cls._get_kind(), values['name']))
        inst.populate(**values) #pylint: disable=star-args
        return inst

    @classmethod
    def get_or_insert(cls, key, **kwargs):
        assert not isinstance(id, int), "Only string keys allowed for versions"
        kwargs['name'] = key
        return super(cls, Version).get_or_insert(key, **kwargs)

    @classmethod
    def get_by_id(cls, key, **kwargs):
        assert not isinstance(id, int), "Only string keys allowed for versions"
        return super(cls, Version).get_by_id(key, **kwargs)

class Group(Base):
    """A group is a collection of users who are either members or invited.

    Members of a group can view each other's submissions.

    Specification:
    https://github.com/Cal-CS-61A-Staff/ok/wiki/Group-&-Submission-Consistency
    """
    member = ndb.KeyProperty(User, repeated=True)
    invited = ndb.KeyProperty(User, repeated=True)
    assignment = ndb.KeyProperty(Assignment, required=True)

    @classmethod
    def lookup(cls, user_key, assignment_key):
        """Return the group for a user key."""
        if isinstance(user_key, User):
            user_key = user_key.key
        if isinstance(assignment_key, Assignment):
            assignment_key = assignment_key.key
        return Group.query(ndb.OR(Group.member == user_key,
                                  Group.invited == user_key),
                           Group.assignment == assignment_key).get()

    @classmethod
    def _lookup_or_create(cls, user_key, assignment_key):
        """Retrieve a group for user or create a group. Group is *not* put."""
        group = cls.lookup(user_key, assignment_key)
        if group:
            return group
        if isinstance(user_key, User):
            user_key = user_key.key
        if isinstance(assignment_key, Assignment):
            assignment_key = assignment_key.key
        return Group(member=[user_key], invited=[], assignment=assignment_key)

    #@ndb.transactional
    def invite(self, email):
        """Invites a user to the group. Returns an error message or None."""
        user = User.lookup(email)
        if not user:
            return "{} cannot be found".format(email)
        course = self.assignment.get().course
        if not Participant.has_role(user, course, STUDENT_ROLE):
            return "{} is not enrolled in {}".format(email, course.get().display_name)
        if user.key in self.member or user.key in self.invited:
            return "{} is already in the group".format(email)
        has_user = ndb.OR(Group.member == user.key, Group.invited == user.key)
        if Group.query(has_user, Group.assignment == self.assignment).get():
            return "{} is already in some other group".format(email)
        max_group_size = self.assignment.get().max_group_size
        total_member = len(self.member) + len(self.invited)
        if total_member + 1 > max_group_size:
            return "The group is full"
        self.invited.append(user.key)
        self.put()
        for member in self.member:
            member.get().update_final_submission(self.assignment, self)

    #@ndb.transactional
    @classmethod
    def invite_to_group(cls, user_key, email, assignment_key):
        """User invites email to join his/her group. Returns error or None."""
        group = cls._lookup_or_create(user_key, assignment_key)
        if isinstance(user_key, User):
            user_key = user_key.key
        if isinstance(assignment_key, Assignment):
            assignment_key = assignment_key.key
        AuditLog(
            event_type='Group.invite',
            user=user_key,
            assignment=assignment_key,
            description='Added {} to group'.format(email),
            obj=group.key,
        ).put()
        return group.invite(email)

    #@ndb.transactional
    def accept(self, user_key):
        """User accepts an invitation to join. Returns error or None."""
        if isinstance(user_key, User):
            user_key = user_key.key
        if user_key not in self.invited:
            return "That user is not invited to the group"
        if user_key in self.member:
            return "That user has already accepted."
        self.invited.remove(user_key)
        self.member.append(user_key)
        self.put()
        for user_key in self.member:
            user_key.get().update_final_submission(self.assignment, self)

    #@ndb.transactional
    def exit(self, user_key):
        """User leaves the group. Empty/singleton groups are deleted."""
        if isinstance(user_key, User):
            user_key = user_key.key
        for users in [self.member, self.invited]:
            if user_key in users:
                users.remove(user_key)

        error = self.validate()
        if error:
            self.key.delete()
        else:
            self.put()

        for user in self.member + [user_key]:
            user.get().update_final_submission(self.assignment)

    @classmethod
    def _can(cls, user, need, group, query):
        action = need.action
        if not user.logged_in:
            return False

        if action == "index":
            if user.is_admin:
                return query
            return query.filter(ndb.OR(Group.member == user.key,
                                       Group.invited == user.key))

        if user.is_admin:
            return True
        if not group:
            return False
        if action in ("get", "exit"):
            return user.key in group.member or user.key in group.invited
        elif action in ("invite", "remove"):
            return user.key in group.member
        elif action in "accept":
            return user.key in group.invited
        return False

    def validate(self):
        """Return an error string if group is invalid."""
        max_group_size = self.assignment.get().max_group_size
        total_member = len(self.member) + len(self.invited)
        if max_group_size and total_member > max_group_size:
            sizes = (total_member, max_group_size)
            return "%s member found; at most %s allowed" % sizes
        if total_member < 2:
            return "No group can have %s total member" % total_member
        if not self.member:
            return "A group must have an active member"

    def _pre_put_hook(self):
        """Ensure that the group is well-formed before put."""
        error = self.validate()
        if error:
            raise BadValueError(error)



class AuditLog(Base):
    """Keeps track of Group changes that are happening. That way, we can stop
    cases of cheating by temporary access. (e.g. A is C's partner for 10 min
    so A can copy off of C)."""
    event_type = ndb.StringProperty()
    user = ndb.KeyProperty(User)
    assignment = ndb.KeyProperty(Assignment)
    description = ndb.StringProperty()
    obj = ndb.KeyProperty()


class Queue(Base):
    """A queue of submissions to grade."""
    assignment = ndb.KeyProperty(Assignment)
    course = ndb.ComputedProperty(lambda q: q.assignment.get().course)
    assigned_staff = ndb.KeyProperty(User, repeated=True)
    owner = ndb.KeyProperty(User)

    @property
    def submissions(self):
        """
        Returns all the submissions in this queue.
        """
        query = FinalSubmission.query().filter(FinalSubmission.queue == self.key)
        return [fs for fs in query]

    @property
    def graded(self):
        """
        Returns the count of graded submissions in this queue.
        """
        return len([1 for fs in self.submissions if fs.submission.get().score])

    def to_json(self, fields=None):
        if not fields:
            fields = {}

        final_submissions = self.submissions
        subms = []
        submitters = ndb.get_multi(fs.submitter for fs in final_submissions)
        submissions = [fs.submission for fs in final_submissions]
        submissions = ndb.get_multi(submissions)
        groups = [fs.group for fs in final_submissions]
        groups = ndb.get_multi(filter(None, groups))
        groups = {v.key: v for v in groups}
        for i, fs in enumerate(final_submissions):
          submission = submissions[i]
          group = groups.get(fs.group)
          subms.append(
            {
             'id': fs.key.id(),
             'submission': submission.key.id(),
             'created': submission.created,
             'backup': submission.backup.id(),
             'submitter': submitters[i],
             'group': group,
             'score': submission.score,
            })
        owner_email = "Unknown"
        if self.owner.get():
          owner_email = self.owner.get().email[0]

        return {
            'submissions': subms,
            'count': len(final_submissions),
            'graded': len(filter(None, (subm.score for subm in submissions))),
            'assignment': {'id': self.assignment},
            'assigned_staff': [val.get() for val in self.assigned_staff],
            'owner': owner_email,
            'id': self.key.id()
        }

    @classmethod
    def _can(cls, user, need, queue, query=None):
        action = need.action
        if not user.logged_in:
            return False

        if action == "index":
            if user.is_admin:
                return query
            courses = [part.course for part in Participant.query(
                Participant.user == user.key,
                Participant.role == STAFF_ROLE).fetch()]
            if courses:
                return disjunction(
                    query, [(Queue.course == course) for course in courses])
            return False

        course = queue.assignment.get().course
        is_staff = user.is_admin or \
            Participant.has_role(user, course, STAFF_ROLE)
        if is_staff:
            return True

        return False


class FinalSubmission(Base):
    """The final submission for an assignment from a group.

    Specification:
    https://github.com/Cal-CS-61A-Staff/ok/wiki/Final-Submissions-and-Grading
    """
    assignment = ndb.KeyProperty(Assignment)
    group = ndb.KeyProperty(Group)
    submission = ndb.KeyProperty(Submission)
    revision = ndb.KeyProperty(Submission)
    queue = ndb.KeyProperty(Queue)
    submitter = ndb.KeyProperty(User) # TODO Change to ComputedProperty
    published = ndb.BooleanProperty(default=False)

    @property
    def server_time(self):
        """
        Returns the server time the final submission was created at.
        """
        return self.submission.get().server_time

    @property
    def assigned(self):
        """
        Return whether or not this assignment has been assigned to a queue.
        """
        return bool(self.queue)

    @property
    def backup(self):
        """
        Return the associated backup.
        """
        return self.submission.get().backup.get()

    @classmethod
    def _can(cls, user, need, final, query):
        action = need.action
        if action in ("create", "put") and final:
            group = final.submission.get().backup.get().group
            if group:
              return user.logged_in and user.key in group.member
        return Submission._can(
            user, need, final.submission.get() if final else None, query)

    def _pre_put_hook(self):
        # TODO Remove when submitter is a computed property
        self.submitter = self.submission.get().submitter<|MERGE_RESOLUTION|>--- conflicted
+++ resolved
@@ -448,7 +448,7 @@
         return [part.user for part in Participant.query(
             Participant.course == self.key,
             Participant.role == STAFF_ROLE).fetch()]
-        
+
     def students(self):
         return [part.user for part in Participant.query(
             Participant.course == self.key,
@@ -797,12 +797,9 @@
 
     @classmethod
     def _can(cls, user, need, submission, query):
-<<<<<<< HEAD
+        # TODO: FIX. Autograder currently allows all permissions.
         return True
-        # return Backup._can(user, need, submission.backup.get(), query)
-=======
-        return Backup._can(user, need, submission.backup.get() if submission else None, query)
->>>>>>> 09ff6c7b
+        #return Backup._can(user, need, submission.backup.get() if submission else None, query)
 
 
 class Diff(Base):
