--- conflicted
+++ resolved
@@ -386,7 +386,25 @@
             return query
         return user.is_admin
 
-<<<<<<< HEAD
+    @classmethod
+    def from_dict(cls, values):
+        """Creates an instance from the given values."""
+        if 'name' not in values:
+            raise ValueError("Need to specify a name")
+        inst = cls(key=ndb.Key('Version', values['name']))
+        inst.populate(**values) #pylint: disable=star-args
+        return inst
+
+    @classmethod
+    def get_or_insert(cls, key, **kwargs):
+        assert not isinstance(id, int), "Only string keys allowed for versions"
+        kwargs['name'] = key
+        return super(cls, Version).get_or_insert(key, **kwargs)
+
+    @classmethod
+    def get_by_id(cls, key, **kwargs):
+        assert not isinstance(id, int), "Only string keys allowed for versions"
+        return super(cls, Version).get_by_id(key, **kwargs)
 
 class Group(Base):
     """
@@ -436,25 +454,4 @@
     event_type = ndb.StringProperty()
     user = ndb.KeyProperty('User', required=True, validator=anon_converter)
     description = ndb.StringProperty()
-    obj = ndb.KeyProperty()
-=======
-    @classmethod
-    def from_dict(cls, values):
-        """Creates an instance from the given values."""
-        if 'name' not in values:
-            raise ValueError("Need to specify a name")
-        inst = cls(key=ndb.Key('Version', values['name']))
-        inst.populate(**values) #pylint: disable=star-args
-        return inst
-
-    @classmethod
-    def get_or_insert(cls, key, **kwargs):
-        assert not isinstance(id, int), "Only string keys allowed for versions"
-        kwargs['name'] = key
-        return super(cls, Version).get_or_insert(key, **kwargs)
-
-    @classmethod
-    def get_by_id(cls, key, **kwargs):
-        assert not isinstance(id, int), "Only string keys allowed for versions"
-        return super(cls, Version).get_by_id(key, **kwargs)
->>>>>>> eff85fd3
+    obj = ndb.KeyProperty()