--- conflicted
+++ resolved
@@ -13,24 +13,16 @@
 from flask import json
 from flask.json import JSONEncoder as old_json
 
-<<<<<<< HEAD
 from google.appengine.ext import db, ndb
 
 BadValueError = db.BadValueError
 
-=======
->>>>>>> f396d37d
 from flask_wtf import Form
 from wtforms import Field
 from wtforms import TextField, IntegerField
 from wtforms import validators
 from wtforms.validators import ValidationError
 from wtforms import widgets
-<<<<<<< HEAD
-=======
-
-from google.appengine.ext import ndb
->>>>>>> f396d37d
 
 class JSONEncoder(old_json):
     """
@@ -114,17 +106,6 @@
     """
     location = ndb.StringProperty()
     form = SubmissionForm
-<<<<<<< HEAD
-=======
-
-
-class UserForm(Form):
-    email = TextField(validators=[validators.Email()])
-    role = IntegerField()
-    first_name = TextField()
-    last_name = TextField()
-    login = TextField()
->>>>>>> f396d37d
 
 
 class UserForm(Form):
@@ -157,7 +138,6 @@
     """
     The Assignment Model
     """
-<<<<<<< HEAD
     name = ndb.StringProperty() # Must be unique to support submission.
     # TODO(denero) Validate uniqueness of name.
     points = ndb.FloatProperty()
@@ -198,10 +178,7 @@
     assignment = ndb.StructuredProperty(Assignment)
     messages = ndb.StringProperty(validator=validate_messages)
     created = ndb.DateTimeProperty(auto_now_add=True)
-=======
-    name = ndb.StringProperty()
-    points = ndb.IntegerProperty()
-    submissions = ndb.StructuredProperty(Submission, repeated=True)
->>>>>>> f396d37d
 
     form = AssignmentForm
+
+    form = AssignmentForm
