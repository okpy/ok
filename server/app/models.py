#pylint: disable=no-member

"""Data models."""

import datetime

from flask import Blueprint
from app import constants

MODEL_BLUEPRINT = Blueprint('models', __name__)

from app import app
from app.needs import Need
from flask import json
from flask.json import JSONEncoder as old_json

from google.appengine.ext import db, ndb

BadValueError = db.BadValueError

from flask_wtf import Form
from wtforms import Field
from wtforms import TextField, IntegerField
from wtforms import validators
from wtforms.validators import ValidationError
from wtforms import widgets

class JSONEncoder(old_json):
    """
    Wrapper class to try calling an object's to_dict() method. This allows
    us to JSONify objects coming from the ORM. Also handles dates & datetimes.
    """

    def default(self, obj): #pylint: disable=E0202
        if isinstance(obj, ndb.Key):
            return obj.id()
        elif isinstance(obj, datetime.datetime):
            return str(obj)
        if isinstance(obj, ndb.Model):
            return obj.to_json()
        return super(JSONEncoder, self).default(obj)


app.json_encoder = JSONEncoder


class Base(ndb.Model):
    """Shared utilities."""

    @classmethod
    def from_dict(cls, values):
        """Creates an instance from the given values."""
        inst = cls()
        inst.populate(**values) #pylint: disable=star-args
        return inst

    def to_json(self):
        """Converts this model to a json dictionary."""
        result = self.to_dict()
        for key, value in result.items():
            try:
                new_value = app.json_encoder().default(value)
                result[key] = new_value
            except TypeError:
                pass
        return result

    @classmethod
<<<<<<< HEAD
    def new_form(cls):
        return cls.form(csrf_enabled=app.config['CSRF_ENABLED'])

def invalid_project_name(name):
    gotten = Assignment.query(Assignment.name == name).count()
    return not gotten == 1


class SubmissionField(Field):
    # Internal data is stored as actual Assignment object
    widget = widgets.TextInput

    def _value(self):
        return self.data

    def process_formdata(self, valuelist):
        name = valuelist[0]
        gotten = Assignment.query(Assignment.name == name).fetch(2)
        if not gotten or len(gotten) > 1:
            self.data = None
            return

        self.data = gotten[0]


class SubmissionForm(Form):
    project_name = SubmissionField('project_name', validators=[validators.DataRequired()])
    location = TextField()

    def validate_project_name(self, field): #pylint: disable=no-self-use
        if not field.data:
            raise ValidationError('Invalid project name')


class Submission(Base): #pylint: disable=R0903
    """
    The Submission Model
    """
    location = ndb.StringProperty()
    form = SubmissionForm


class UserForm(Form):
    email = TextField(validators=[validators.Email()])
    role = IntegerField()
    first_name = TextField()
    last_name = TextField()
    login = TextField()
=======
    def can(cls, user, need, obj=None):
        """
        Tells you if the |user| satisfies the given |need| for this object.
        """
        need.set_object(obj or cls)
        return cls._can(user, need, obj)

    @classmethod
    def _can(cls, user, need, obj=None):
        return False

>>>>>>> 1bde84ac

class User(Base):
    """Users."""
    email = ndb.StringProperty() # Must be associated with some OAuth login.
    login = ndb.StringProperty() # TODO(denero) Legacy of glookup system
    role = ndb.IntegerProperty(default=constants.STUDENT_ROLE)
    first_name = ndb.StringProperty()
    last_name = ndb.StringProperty()
<<<<<<< HEAD
    submissions = ndb.StructuredProperty(Submission, repeated=True)
    form = UserForm
=======
    #TODO(martinis) figure out how to actually use this data
    courses = ndb.KeyProperty('Course', repeated=True)
>>>>>>> 1bde84ac

    def __repr__(self):
        return '<User %r>' % self.email

    @property
    def is_admin(self):
        return self.role == constants.ADMIN_ROLE

    @property
    def is_staff(self):
        return self.role == constants.STAFF_ROLE

    @property
    def staffed_courses(self):
        return Course.query(Course.staff == self.key)

    @classmethod
    def from_dict(cls, values):
        """Creates an instance from the given values."""
        if 'email' not in values:
            raise ValueError("Need to specify an email")
        inst = cls(key=ndb.Key('User', values['email']))
        inst.populate(**values) #pylint: disable=star-args
        return inst

    @classmethod
    def get_or_insert(cls, email, **kwargs):
        assert not isinstance(id, int), "Only string keys allowed for users"
        kwargs['email'] = email
        return super(cls, User).get_or_insert(email, **kwargs)

    @classmethod
    def get_by_id(cls, id, **kwargs):
        assert not isinstance(id, int), "Only string keys allowed for users"
        return super(cls, User).get_by_id(id, **kwargs)

    @property
    def logged_in(self):
        return True

    @classmethod
    def _can(cls, user, need, obj=None):
        if not user.logged_in:
            return False
        
        if user.is_admin:
            return True
        action = need.action
        if action in ("get", "index"):
            if obj:
                if obj.key == user.key:
                    return True

            if user.is_staff:
                for course in user.staffed_courses:
                    if course.key in obj.courses:
                        return True
        return False

class AnonymousUser(User):
    @property
    def logged_in(self):
        return False

    def put(self, *args, **kwds):
        """
        Disable puts for Anonymous Users
        """
        pass

AnonymousUser = AnonymousUser()


class AssignmentForm(Form):
    name = TextField()
    points = TextField()


class Assignment(Base): #pylint: disable=R0903
    """
    The Assignment Model
    """
    name = ndb.StringProperty() # Must be unique to support submission.
    # TODO(denero) Validate uniqueness of name.
    points = ndb.FloatProperty()
    creator = ndb.KeyProperty(User)
<<<<<<< HEAD
    form = AssignmentForm
=======
    course = ndb.KeyProperty('Course')

    @classmethod
    def _can(cls, user, need, obj=None):
        action = need.action
        if action in ("get", "index"):
            return True
        elif action == "create":
            return user.is_admin
        return False
>>>>>>> 1bde84ac


class Course(Base):
    """Courses have enrolled students and assignment lists with due dates."""
    institution = ndb.StringProperty() # E.g., 'UC Berkeley'
    name = ndb.StringProperty() # E.g., 'CS 61A'
    offering = ndb.StringProperty()  # E.g., 'Fall 2014'
    creator = ndb.StructuredProperty(User)
    staff = ndb.KeyProperty(User, repeated=True)

    @classmethod
    def _can(cls, user, need, obj=None):
        action = need.action
        if action == "get":
            return True
        elif action in ("create", "delete"):
            return user.is_admin
        elif action == "modify":
            if not obj:
                raise ValueError("Need instance for get action.")
            return user.key in obj.staff
        return False


def validate_messages(_, messages):
    """Messages is a JSON string encoding a map from protocols to data."""
    if not messages:
        raise BadValueError('Empty messages')
    try:
        files = json.loads(messages)
        if not isinstance(files, dict):
            raise BadValueError('messages is not a JSON map')
        for k in files:
            if not isinstance(k, (str, unicode)):
                raise BadValueError('key %r is not a string' % k)
        # TODO(denero) Check that each key corresponds to a known protocol,
        #              and call protocol-specific validators on each value.
    except Exception as exc:
        raise BadValueError(exc)


class Submission(Base):
    """A submission is generated each time a student runs the client."""
    submitter = ndb.KeyProperty(User)
    assignment = ndb.KeyProperty(Assignment)
    messages = ndb.StringProperty(validator=validate_messages)
    created = ndb.DateTimeProperty(auto_now_add=True)

<<<<<<< HEAD
    form = AssignmentForm
=======
    @classmethod
    def _can(cls, user, need, obj=None):
        action = need.action
        if action == "get":
            if not obj:
                raise ValueError("Need instance for get action.")
            if user.is_admin or obj.submitter == user.key:
                return True
            if user.is_staff:
                for course in user.staffed_courses:
                    if course.key in obj.submitter.get().courses:
                        return True
        return False
>>>>>>> 1bde84ac
<|MERGE_RESOLUTION|>--- conflicted
+++ resolved
@@ -66,9 +66,21 @@
         return result
 
     @classmethod
-<<<<<<< HEAD
+    def can(cls, user, need, obj=None):
+        """
+        Tells you if the |user| satisfies the given |need| for this object.
+        """
+        need.set_object(obj or cls)
+        return cls._can(user, need, obj)
+
+    @classmethod
+    def _can(cls, user, need, obj=None):
+        return False
+
+    @classmethod
     def new_form(cls):
         return cls.form(csrf_enabled=app.config['CSRF_ENABLED'])
+
 
 def invalid_project_name(name):
     gotten = Assignment.query(Assignment.name == name).count()
@@ -115,19 +127,6 @@
     first_name = TextField()
     last_name = TextField()
     login = TextField()
-=======
-    def can(cls, user, need, obj=None):
-        """
-        Tells you if the |user| satisfies the given |need| for this object.
-        """
-        need.set_object(obj or cls)
-        return cls._can(user, need, obj)
-
-    @classmethod
-    def _can(cls, user, need, obj=None):
-        return False
-
->>>>>>> 1bde84ac
 
 class User(Base):
     """Users."""
@@ -136,13 +135,9 @@
     role = ndb.IntegerProperty(default=constants.STUDENT_ROLE)
     first_name = ndb.StringProperty()
     last_name = ndb.StringProperty()
-<<<<<<< HEAD
-    submissions = ndb.StructuredProperty(Submission, repeated=True)
     form = UserForm
-=======
     #TODO(martinis) figure out how to actually use this data
     courses = ndb.KeyProperty('Course', repeated=True)
->>>>>>> 1bde84ac
 
     def __repr__(self):
         return '<User %r>' % self.email
@@ -229,9 +224,7 @@
     # TODO(denero) Validate uniqueness of name.
     points = ndb.FloatProperty()
     creator = ndb.KeyProperty(User)
-<<<<<<< HEAD
     form = AssignmentForm
-=======
     course = ndb.KeyProperty('Course')
 
     @classmethod
@@ -242,7 +235,6 @@
         elif action == "create":
             return user.is_admin
         return False
->>>>>>> 1bde84ac
 
 
 class Course(Base):
@@ -291,9 +283,8 @@
     messages = ndb.StringProperty(validator=validate_messages)
     created = ndb.DateTimeProperty(auto_now_add=True)
 
-<<<<<<< HEAD
     form = AssignmentForm
-=======
+
     @classmethod
     def _can(cls, user, need, obj=None):
         action = need.action
@@ -307,4 +298,3 @@
                     if course.key in obj.submitter.get().courses:
                         return True
         return False
->>>>>>> 1bde84ac
