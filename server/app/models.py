#pylint: disable=C0103
"""
Models
"""
from sqlalchemy.ext.declarative import declarative_base

from flask.ext.sqlalchemy import SQLAlchemy #pylint: disable=F0401,E0611
from flask import Blueprint
from app import constants

model_blueprint = Blueprint('models', __name__)

from app import app
from flask import json
from flask.json import JSONEncoder as old_json

db = SQLAlchemy(app)

class JSONEncoder(old_json):
    """
    Wrapper class to try calling an object's tojson() method. This allows
    us to JSONify objects coming from the ORM. Also handles dates and datetimes.
    """

    def default(self, obj): #pylint: disable=E0202
        try:
            return obj.tojson()
        except AttributeError:
            return json.JSONEncoder.default(self, obj)

app.json_encoder = JSONEncoder

# Let's make this a class decorator
base = declarative_base()

class Base(object):
    """
    Add some default properties and methods to the SQLAlchemy declarative Base.
    """

    @property
    def columns(self):
        """
        Returns a list of the names of the columns for this object
        """
        return [c.name for c in self.__table__.columns] #pylint: disable=no-member

    @property
    def column_items(self):
        """
        Returns a dictionary of column to data value for this object
        """
        return dict([(c, getattr(self, c)) for c in self.columns])

    def tojson(self):
        """
        Converts the object to json.
        """
        return self.column_items

class User(db.Model, Base): #pylint: disable=R0903
    """
    The User Model
    """
    user_id = db.Column(db.Integer, primary_key=True)
    email = db.Column(db.String(120), unique=True)
    login = db.Column(db.String(30))
    role = db.Column(db.Integer, default=constants.STUDENT_ROLE)
    first_name = db.Column(db.String(255))
    last_name = db.Column(db.String(255))

<<<<<<< HEAD
=======
    def __init__(self, email, login,
                 role, first_name, last_name):
        self.email = email
        self.login = login
        self.role = role
        self.first_name = first_name
        self.last_name = last_name

>>>>>>> f09c6c38
    def __repr__(self):
        return '<User %r>' % self.email

class Assignment(db.Model, Base): #pylint: disable=R0903
    """
    The Assignment Model
    """
    id = db.Column(db.Integer, primary_key=True)
    name = db.Column(db.String(255), unique=True)
    points = db.Column(db.Integer)

    def __init__(self, name, points):
        self.name = name
        self.points = points

class Submission(db.Model, Base): #pylint: disable=R0903
    """
    The Submission Model
    """
    id = db.Column(db.Integer, primary_key=True)
    assignment_id = db.Column(db.Integer, db.ForeignKey('assignment.id'))
    adssignment = db.relationship("Assignment",
                                  backref=db.backref('submissions', lazy='dynamic'))
    location = db.Column(db.String(255))

    def __init__(self, assignment, location):
        self.assignment = assignment
        self.location = location<|MERGE_RESOLUTION|>--- conflicted
+++ resolved
@@ -69,17 +69,6 @@
     first_name = db.Column(db.String(255))
     last_name = db.Column(db.String(255))
 
-<<<<<<< HEAD
-=======
-    def __init__(self, email, login,
-                 role, first_name, last_name):
-        self.email = email
-        self.login = login
-        self.role = role
-        self.first_name = first_name
-        self.last_name = last_name
-
->>>>>>> f09c6c38
     def __repr__(self):
         return '<User %r>' % self.email
 
