#pylint: disable=no-member

"""Data models."""

import datetime

from app import constants

from app import app
from app.needs import Need
from app.exceptions import *
from app.utils import parse_date
from flask import json
from flask.json import JSONEncoder as old_json

from google.appengine.ext import ndb

# To deal with circular imports
class APIProxy(object):
    def __getattribute__(self, key):
        import app
        return app.api.__getattribute__(key)

APIProxy = APIProxy()

class JSONEncoder(old_json):
    """
    Wrapper class to try calling an object's to_dict() method. This allows
    us to JSONify objects coming from the ORM. Also handles dates & datetimes.
    """
    def default(self, obj): #pylint: disable=E0202
        if isinstance(obj, ndb.Key):
            got = obj.get()
            if not got:
                return None
            return got.to_json()
        elif isinstance(obj, datetime.datetime):
            obj = convert_timezone(obj)
            return obj.strftime(app.config["GAE_DATETIME_FORMAT"])
        if isinstance(obj, ndb.Model):
            return obj.to_json()
        return super(JSONEncoder, self).default(obj)

app.json_encoder = JSONEncoder

def convert_timezone(utc_dt):
    delta = datetime.timedelta(hours=-7)
    return (datetime.datetime.combine(utc_dt.date(), utc_dt.time()) + delta)


class Base(ndb.Model):
    """Shared utilities."""

    @classmethod
    def from_dict(cls, values):
        """Creates an instance from the given values."""
        inst = cls()
        inst.populate(**values) #pylint: disable=star-args
        return inst

    def to_json(self, fields=None):
        """Converts this model to a json dictionary."""
        if fields == True:
            return self.to_dict()
        elif fields == False:
            return {}

        if not fields:
            fields = {}
        if fields:
            result = self.to_dict(include=fields.keys())
        else:
            result = self.to_dict()

        if self.key and (not fields or 'id' in fields):
            result['id'] = self.key.id()

        for key, value in result.items():
            if isinstance(value, ndb.Key):
                value = value.get()
                if value:
                    result[key] = value.to_json(fields.get(key))
                else:
                    result[key] = None
            else:
                try:
                    new_value = app.json_encoder().default(value)
                    result[key] = new_value
                except TypeError:
                    pass
        return result

    @classmethod
    def can(cls, user, need, obj=None, query=None):
        """
        Tells you if the |user| satisfies the given |need| for this object.
        """
        need.set_object(obj or cls)
        return cls._can(user, need, obj, query)

    @classmethod
    def _can(cls, user, need, obj=None, query=None):
        return False


class User(Base):
    """Users."""
    # Must be associated with some OAuth login.
    email = ndb.StringProperty(required=True) 
    login = ndb.StringProperty() # TODO(denero) Legacy of glookup system
    role = ndb.StringProperty(default=constants.STUDENT_ROLE)
    first_name = ndb.StringProperty()
    last_name = ndb.StringProperty()

    def __repr__(self):
        return '<User %r>' % self.email

    @property
    def is_admin(self):
        return self.role == constants.ADMIN_ROLE

    @property
    def logged_in(self):
        return self.email != "_anon"

    @property
    def is_staff(self):
        return self.role == constants.STAFF_ROLE

    @property
    def staffed_courses(self):
        return Course.query(Course.staff == self.key)

    @property
    def courses(self):
        return [group.assignment.get().course for group in self.groups()]

    def get_selected_submission(self, assignment):
        query = Submission.query()
        query = Submission.can(self, Need('index'), query=query)
        query = query.filter(Submission.assignment == assignment)
        query = query.order(-Submission.created)
        return query.get()

    def is_final_submission(self, subm, assignment):
        pass

    def groups(self, assignment=None):
        query = Group.query(Group.members == self.key)
        if assignment:
            if not isinstance(assignment, ndb.Key):
                assignment = assignment.key
            query = query.filter(Group.assignment == assignment)
        return query

    @classmethod
    def from_dict(cls, values):
        """Creates an instance from the given values."""
        if 'email' not in values:
            raise ValueError("Need to specify an email")
        inst = cls(key=ndb.Key('User', values['email']))
        inst.populate(**values) #pylint: disable=star-args
        return inst

    @classmethod
    def get_or_insert(cls, email, **kwargs):
        assert not isinstance(id, int), "Only string keys allowed for users"
        kwargs['email'] = email
        return super(User, cls).get_or_insert(email, **kwargs)

    @classmethod
    def get_by_id(cls, id, **kwargs):
        assert not isinstance(id, int), "Only string keys allowed for users"
        return super(User, cls).get_by_id(id, **kwargs)

    @classmethod
    def _can(cls, user, need, obj=None, query=None):
        if not user.logged_in:
            return False

        action = need.action
        if action == "get":
            if user.is_admin:
                return True
            if obj:
                if obj.key == user.key:
                    return True

            if user.is_staff:
                for course in user.staffed_courses:
                    if course.key in obj.courses:
                        return True
        elif action == "index":
            if user.is_admin:
                return query

            filters = []
            for course in user.courses:
                if user.key in course.staff:
                    filters.append(User.query().filter(
                        User.courses == course.key))

            filters.append(User.key == user.key)

            if len(filters) > 1:
                return query.filter(ndb.OR(*filters))
            else:
                return query.filter(filters[0])
        elif action in ("create", "put"):
            return user.is_admin
        return False


_AnonUser = None
def AnonymousUser():
    global _AnonUser
    if not _AnonUser:
        _AnonUser = User.get_or_insert("_anon")
    return _AnonUser

class Assignment(Base):
    """
    The Assignment Model
    """

    # Must be unique to support submission.
    name = ndb.StringProperty(required=True) 

    # Name displayed to students
    display_name = ndb.StringProperty(required=True) 
    points = ndb.FloatProperty(required=True)
    creator = ndb.KeyProperty(User, required=True)
    templates = ndb.JsonProperty(required=True)
    course = ndb.KeyProperty('Course', required=True)
    max_group_size = ndb.IntegerProperty(required=True)
    due_date = ndb.DateTimeProperty(required=True)
    active = ndb.ComputedProperty(lambda a: datetime.datetime.now() <= a.due_date)

    @classmethod
    def _can(cls, user, need, obj=None, query=None):
        action = need.action
        if action == "get":
            return True
        elif action == "index":
            return query
        elif action in ("create", "put"):
            return user.is_admin
        return False


class Course(Base):
    """Courses have enrolled students and assignment lists with due dates."""
    institution = ndb.StringProperty(required=True) # E.g., 'UC Berkeley'
    name = ndb.StringProperty(required=True) # E.g., 'CS 61A'
    term = ndb.StringProperty(required=True)
    year = ndb.StringProperty(required=True)
    # TODO: validate offering
    creator = ndb.KeyProperty(User, required=True)
    staff = ndb.KeyProperty(User, repeated=True)
    active = ndb.BooleanProperty(default=True)

    @classmethod
    def _can(cls, user, need, course=None, query=None):
        action = need.action
        if action == "get":
            if user.is_admin:
                return True
            return True
        elif action == "index":
            return query
        elif action in ("create", "delete", "put"):
            return user.is_admin
        elif action == "modify":
            if user.is_admin:
                return True
            if not course:
                raise ValueError("Need instance for get action.")
            return user.key in course.staff
        elif action == "staff":
            if user.is_admin:
                return True
            return user.key in course.staff
        return False

    @property
    def assignments(self):
        return Assignment.query(Assignment.course == self.key)


def validate_messages(_, messages):
    """Messages is a JSON string encoding a map from protocols to data."""
    if not messages:
        raise BadValueError('Empty messages')
    try:
        files = json.loads(messages)
        if not isinstance(files, dict):
            raise BadValueError('messages is not a JSON map')
        for k in files:
            if not isinstance(k, (str, unicode)):
                raise BadValueError('key %r is not a string' % k)
        # TODO(denero) Check that each key corresponds to a known protocol,
        #              and call protocol-specific validators on each value.
    except Exception as exc:
        raise BadValueError(exc)


class Message(Base):
    """
    A message given to us from the client.
    """
    contents = ndb.JsonProperty()
    kind = ndb.StringProperty()

    @classmethod
    def _can(cls, user, need, obj=None, query=None):
        action = need.action

        if action == "index":
            return False

        return Submission._can(user, need, obj, query)

class Score(Base):
    """
    The score for a submission.
    """
    score = ndb.IntegerProperty()
    message = ndb.StringProperty()

class Submission(Base):
    """A submission is generated each time a student runs the client."""
    submitter = ndb.KeyProperty(User, required=True)
    assignment = ndb.KeyProperty(Assignment)
    created = ndb.DateTimeProperty()
    db_created = ndb.DateTimeProperty(auto_now_add=True)
    messages = ndb.StructuredProperty(Message, repeated=True)
<<<<<<< HEAD
    score = ndb.KeyProperty(Score)
=======
    tags = ndb.StringProperty(repeated=True)
>>>>>>> bb68380a

    @classmethod
    def _get_kind(cls):
      return 'Submissionvtwo'

    def get_messages(self, fields={}):
        if not fields:
            fields = {}

        message_fields = fields.get('messages', {})
        messages = {message.kind: message.contents for message in self.messages}
        return {
            kind: (True if message_fields.get(kind) == "presence"
                   else contents)
            for kind, contents in messages.iteritems()
            if not message_fields or kind in message_fields.keys()}

    @property
    def group(self):
        submitter = self.submitter.get()
        return submitter.groups(self.assignment.get()).get()

    def to_json(self, fields=None):
        json = super(Submission, self).to_json(fields)
        if 'messages' in json:
            json['messages'] = self.get_messages(fields)
        return json

    @classmethod
    def _can(cls, user, need, obj=None, query=None):
        action = need.action
        if action == "get":
            if not obj:
                raise ValueError("Need instance for get action.")
            if user.is_admin or obj.submitter == user.key:
                return True
            if user.is_staff:
                for course in user.staffed_courses:
                    if course.key in obj.submitter.get().courses:
                        return True
            groups = list(user.groups())
            my_group = obj.group

            if groups and my_group and my_group.key in [g.key for g in groups]:
                return True
            return False
        if action in ("create", "put"):
            return user.logged_in

        if action == "index":
            if not user.logged_in:
                return False

            if not query:
                raise ValueError(
                    "Need query instance for Submission index action")

            if user.is_admin:
                return query

            filters = []
            courses = Course.query().filter(Course.staff == user.key)
            for course in courses:
                assignments = Assignment.query().filter(
                    Assignment.course == course).fetch()

                filters.append(Submission.assignment.IN(
                    [assign.key for assign in assignments]))

            for group in user.groups():
                filters.append(Submission.submitter.IN(group.members))
            filters.append(Submission.submitter == user.key)
 
            if len(filters) > 1:
                return query.filter(ndb.OR(*filters))
            elif filters:
                return query.filter(filters[0])
            else:
                return query
        return False

class OldSubmission(Base):
    """A submission is generated each time a student runs the client."""
    submitter = ndb.KeyProperty(User, required=True)
    assignment = ndb.KeyProperty(Assignment)
    messages = ndb.JsonProperty()
    created = ndb.DateTimeProperty(auto_now_add=True)
    converted = ndb.BooleanProperty(default=False)

    @classmethod
    def _get_kind(cls):
      return 'Submission'

    @property
    def group(self):
        submitter = self.submitter.get()
        return submitter.groups(self.assignment.get()).get()

    @classmethod
    def _can(cls, user, need, obj=None, query=None):
        return False

    def upgrade(self):
        created = self.created

        analytics = self.messages.get('analytics')
        if analytics:
            date = analytics.get('time') or created
            if not date == created:
                created = parse_date(date)

        new_messages = [Message(kind=kind, contents=contents)
                        for kind, contents in self.messages.iteritems()]

        return Submission(
            submitter=self.submitter,
            assignment=self.assignment,
            created=created,
            messages=new_messages)



class SubmissionDiff(Base):
    submission = ndb.KeyProperty(Submission)
    diff = ndb.JsonProperty()

    @property
    def comments(self):
        return Comment.query(ancestor=self.key).order(Comment.created)

    def to_json(self, fields=None):
        dct = super(SubmissionDiff, self).to_json(fields)
        comments = list(self.comments)
        comment_dict = {}
        for comment in comments:
            if comment.filename not in comment_dict:
                comment_dict[comment.filename] = {}
            if comment.line not in comment_dict[comment.filename]:
                comment_dict[comment.filename][comment.line] = []
            comment_dict[comment.filename][comment.line].append(comment)

        dct['comments'] = comment_dict
        return dct

class Comment(Base):
    author = ndb.KeyProperty('User', required=True)
    created = ndb.DateTimeProperty(auto_now_add=True)
    line = ndb.IntegerProperty(required=True)
    message = ndb.TextProperty(required=True)
    draft = ndb.BooleanProperty(required=True, default=True)
    filename = ndb.StringProperty(required=True)

    @classmethod
    def _can(cls, user, need, comment=None, query=None):
        if need.action == "get":
            return user.is_admin or comment.author == user.key
        if need.action == "delete":
            return user.is_admin or comment.author == user.key
        return False


class Version(Base):
    """A version of client-side resources. Used for auto-updating."""
    name = ndb.StringProperty(required=True)
    versions = ndb.StringProperty(repeated=True)
    current_version = ndb.StringProperty()
    base_url = ndb.StringProperty(required=True)

    def download_link(self, version=None):
        if version is None:
            if not self.current_version:
                raise BadValueError("current version doesn't exist")
            return '/'.join((self.base_url, self.current_version,
                             self.name))
        if version not in self.versions:
            raise BadValueError("specified version %s doesn't exist" % version)
        return '/'.join((self.base_url, version, self.name))

    def to_json(self, fields=None):
        json = super(Version, self).to_json(fields)
        if self.current_version:
            json['current_download_link'] = self.download_link()

        return json

    @classmethod
    def _can(cls, user, need, obj=None, query=None):
        action = need.action

        if action == "delete":
            return False
        if action == "index":
            return query
        if action == "get":
            return True
        return user.is_admin

    @classmethod
    def from_dict(cls, values):
        """Creates an instance from the given values."""
        if 'name' not in values:
            raise ValueError("Need to specify a name")
        inst = cls(key=ndb.Key('Version', values['name']))
        inst.populate(**values) #pylint: disable=star-args
        return inst

    @classmethod
    def get_or_insert(cls, key, **kwargs):
        assert not isinstance(id, int), "Only string keys allowed for versions"
        kwargs['name'] = key
        return super(cls, Version).get_or_insert(key, **kwargs)

    @classmethod
    def get_by_id(cls, key, **kwargs):
        assert not isinstance(id, int), "Only string keys allowed for versions"
        return super(cls, Version).get_by_id(key, **kwargs)

class Group(Base):
    """
    A group is a collection of users who all submit submissions.
    They all can see submissions for an assignment all as a group.
    """
    members = ndb.KeyProperty(kind='User', repeated=True)
    invited_members = ndb.KeyProperty(kind='User', repeated=True)
    assignment = ndb.KeyProperty('Assignment', required=True)

    @classmethod
    def _can(cls, user, need, obj=None, query=None):
        action = need.action
        if not user.logged_in:
            return False

        if action == "index":
            if user.is_admin:
                return query
            return query.filter(Group.members == user.key)

        if user.is_admin:
            return True

        if action == "delete":
            return False
        if action == "invitation":
            return user.key in obj.invited_members
        if action == "member":
            return user.key in obj.members
        if action == "get":
            return user.key in obj.members or user.key in obj.invited_members

        if action in ("create", "put"):
            #TODO(martinis) make sure other students are ok with this group
            if not obj:
                raise ValueError("Need instance for get action.")
            return user.key in obj.members
        return False

    def _pre_put_hook(self):
        max_group_size = self.assignment.get().max_group_size
        if max_group_size and len(self.members) > max_group_size:
            raise BadValueError("Too many members. Max allowed is %s" % (
                max_group_size))

def anon_converter(prop, value):
    if not value.get().logged_in:
        return None

    return value

class AuditLog(Base):
    created = ndb.DateTimeProperty(auto_now_add=True)
    event_type = ndb.StringProperty(required=True)
    user = ndb.KeyProperty('User', required=True, validator=anon_converter)
    description = ndb.StringProperty()
    obj = ndb.KeyProperty()

class Queue(Base):
    submissions = ndb.KeyProperty(Submission, repeated=True)
    assignment = ndb.KeyProperty(Assignment, required=True)
    assigned_staff = ndb.KeyProperty(User, repeated=True)

    @classmethod
    def _can(cls, user, need, obj=None, query=None):
        action = need.action
        if not user.logged_in:
            return False

        if action == "index":
            if user.is_admin:
                return query
            return False

        if user.is_admin:
            return True

        return False<|MERGE_RESOLUTION|>--- conflicted
+++ resolved
@@ -334,11 +334,8 @@
     created = ndb.DateTimeProperty()
     db_created = ndb.DateTimeProperty(auto_now_add=True)
     messages = ndb.StructuredProperty(Message, repeated=True)
-<<<<<<< HEAD
     score = ndb.KeyProperty(Score)
-=======
     tags = ndb.StringProperty(repeated=True)
->>>>>>> bb68380a
 
     @classmethod
     def _get_kind(cls):
