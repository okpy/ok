"""App constants"""
<<<<<<< HEAD

STUDENT_ROLE = 0
STAFF_ROLE = 1
ADMIN_ROLE = 2
=======
API_PREFIX = "/api/v1"
STUDENT_ROLE = 'student'
STAFF_ROLE = 'staff'
ADMIN_ROLE = 'admin'
>>>>>>> f15ab7b7
VALID_ROLES = [STUDENT_ROLE, STAFF_ROLE, ADMIN_ROLE]<|MERGE_RESOLUTION|>--- conflicted
+++ resolved
@@ -1,13 +1,6 @@
 """App constants"""
-<<<<<<< HEAD
-
-STUDENT_ROLE = 0
-STAFF_ROLE = 1
-ADMIN_ROLE = 2
-=======
 API_PREFIX = "/api/v1"
 STUDENT_ROLE = 'student'
 STAFF_ROLE = 'staff'
 ADMIN_ROLE = 'admin'
->>>>>>> f15ab7b7
 VALID_ROLES = [STUDENT_ROLE, STAFF_ROLE, ADMIN_ROLE]