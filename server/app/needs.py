--- conflicted
+++ resolved
@@ -1,5 +1,5 @@
-from app.utils import create_api_response
 from app.exceptions import PermissionError
+
 
 class Need(object):
     """A need represents an action taken on an object, such as getting it."""
@@ -20,11 +20,5 @@
             class_name = self.obj.__name__
         elif self.obj:
             class_name = type(self.obj).__name__
-<<<<<<< HEAD
         return "Don't have permission to {} {}".format(
-            self.action, class_name)
-=======
-        return (401, "Don't have permission to {} {}".format(self.action,
-                                                             class_name))
-
->>>>>>> b7f52977
+            self.action, class_name)