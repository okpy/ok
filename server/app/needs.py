from app.utils import create_api_response

class Need(object):
    """A need represents an action taken on an object, such as getting it."""

    def __init__(self, action):
        self.action = action
        self.obj = None

    def set_object(self, obj):
        self.obj = obj

    def api_response(self):
        class_name = ""
        if isinstance(self.obj, type):
            class_name = self.obj.__name__
        elif self.obj:
            class_name = type(self.obj).__name__
<<<<<<< HEAD
        return (401, "Don't have permission to {} {}".format(
            self.action, class_name))
=======
        return (401, "Don't have permission to {} {}".format(self.action,
                                                             class_name))
>>>>>>> eff85fd3

<|MERGE_RESOLUTION|>--- conflicted
+++ resolved
@@ -16,11 +16,6 @@
             class_name = self.obj.__name__
         elif self.obj:
             class_name = type(self.obj).__name__
-<<<<<<< HEAD
-        return (401, "Don't have permission to {} {}".format(
-            self.action, class_name))
-=======
         return (401, "Don't have permission to {} {}".format(self.action,
                                                              class_name))
->>>>>>> eff85fd3
 
