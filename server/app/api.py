"""The public API."""

#pylint: disable=no-member,unused-argument

import datetime
import logging
import ast
import requests
from zipfile import ZipFile

from flask.views import View
from flask.app import request, json
from flask import session, make_response, redirect
from webargs import Arg
from webargs.flaskparser import FlaskParser
from app.constants import STUDENT_ROLE, STAFF_ROLE, API_PREFIX

from app import models, app, analytics
from app.codereview import compare
from app.needs import Need
from app.utils import paginate, filter_query, create_zip, add_to_zip, start_zip, finish_zip, scores_to_gcs, make_gcs_filename
from app.utils import add_to_grading_queues, parse_date, assign_submission
from app.utils import merge_user

from app.exceptions import *

from google.appengine.ext import ndb
from google.appengine.ext import deferred
from google.appengine.ext.ndb import stats
from google.appengine.api import memcache

import re
import operator as op

parser = FlaskParser()


def parse_json_field(field):
    """
    Parses field or returns appropriate boolean value.

    :param field: (string)
    :return: (string) parsed JSON
    """
    if not field[0] == '{':
        if field == 'false':
            return False
        elif field == 'true':
            return True
        return field
    return json.loads(field)

def parse_json_list_field(field):
    """
    Parses field or returns appropriate boolean value.

    :param field: (string)
    :return: (string) parsed JSON
    """
    if not field[0] == '[':
        if field == 'false':
            return False
        elif field == 'true':
            return True
        return field
    return json.loads(field)
# Arguments to convert query strings to a python type

def DateTimeArg(**kwds):
    """
    Converts a webarg to a datetime object

    :param kwds: (dictionary) set of parameters
    :return: (Arg) type of argument
    """
    def parse_date(arg):
        op = None
        if '|' in arg:
            op, arg = arg.split('|', 1)

        date = datetime.datetime.strptime(arg,
                                          app.config['GAE_DATETIME_FORMAT'])
        delta = datetime.timedelta(hours=7)
        date = (datetime.datetime.combine(date.date(), date.time()) + delta)
        return (op, date) if op else date
    return Arg(None, use=parse_date, **kwds)

MODEL_VERSION = 'v2'

def try_int(x):
    try:
        return int(x)
    except (ValueError, TypeError):
        return x

def KeyArg(cls, **kwds):
    """
    Converts a webarg to a key in Google's ndb.

    :param cls: (string) class
    :param kwds: (dictionary) -- unused --
    :return: (Arg) type of argument
    """
    def parse_key(key):
        key = try_int(key)
        return {'pairs': [(cls + MODEL_VERSION, key)]}
    return Arg(ndb.Key, use=parse_key, **kwds)


def KeyRepeatedArg(cls, **kwds):
    """
    Converts a repeated argument to a list

    :param cls: (string)
    :param kwds: (dictionary) -- unused --
    :return: (Arg) type of argument
    """
    def parse_list(key_list):
        staff_lst = key_list
        if not isinstance(key_list, list):
            if ',' in key_list:
                staff_lst = key_list.split(',')
                staff_lst = map(try_int, staff_lst)
            else:
                staff_lst = [try_int(key_list)]
        return [ndb.Key(cls + MODEL_VERSION, x) for x in staff_lst]
    return Arg(None, use=parse_list, **kwds)


def BooleanArg(**kwargs):
    """
    Converts a webarg to a boolean.

    :param kwargs: (dictionary) -- unused --
    :return: (Arg) type of argument
    """
    def parse_bool(arg):
        if isinstance(arg, bool):
            return arg
        if arg == 'false':
            return False
        if arg == 'true':
            return True
        raise BadValueError(
            "malformed boolean %s: either 'true' or 'false'" % arg)
    return Arg(None, use=parse_bool, **kwargs)


class APIResource(View):
    """
    Base class for API Resource. Set models for each.
    """

    model = None
    methods = {}
    key_type = int
    api_version = 'v1'

    @property
    def name(self):
        return self.model.__name__

    def get_instance(self, key, user):
        """
        Get instance of the object, checking against user privileges.

        :param key: (int) ID of object
        :param user: (object) user object
        :return: (object, Exception)
        """
        obj = self.model.get_by_id(key)
        if not obj:
            raise BadKeyError(key)

        need = Need('get')
        if not obj.can(user, need, obj):
            raise need.exception()
        return obj

    def call_method(self, method_name, user, http_method,
                    instance=None, is_index=False):
        """
        Call method if it exists and if it's properly called.

        :param method_name: (string) name of desired method
        :param user: (object) caller
        :param http_method: (string) get, post, put, or delete
        :param instance: (string)
        :param is_index: (bool) whether or not this is an index call
        :return: result of called method
        """
        if method_name not in self.methods:
            raise BadMethodError('Unimplemented method %s' % method_name)
        constraints = self.methods[method_name]
        if 'methods' in constraints:
            if http_method is None:
                raise IncorrectHTTPMethodError('Need to specify HTTP method')
            if http_method not in constraints['methods']:
                raise IncorrectHTTPMethodError('Bad HTTP Method: %s'
                                               % http_method)
        data = {}
        web_args = constraints.get('web_args', {})
        data = self.parse_args(web_args, user, is_index=is_index)
        method = getattr(self, method_name)
        if instance is not None:
            return method(instance, user, data)
        return method(user, data)

    def dispatch_request(self, path, *args, **kwargs):
        """
        "Does the request dispatching. Matches the URL and returns
        the return value of the view or error handler. This does
        not have to be a response object."
        - http://flask.pocoo.org/docs/0.10/api/

        :param path: (string) full URL
        :param args: (list)
        :param kwargs: (dictionary)
        :return: result of an attempt to call method
        """
        http_method = request.method.upper()
        user = session['user']

        if path is None:  # Index
            if http_method not in ('GET', 'POST'):
                raise IncorrectHTTPMethodError('Incorrect HTTP method: %s')
            method_name = {'GET': 'index', 'POST': 'post'}[http_method]
            return self.call_method(method_name, user, http_method,
                                    is_index=(method_name == 'index'))

        path = path.split('/')

        if len(path) == 1:

            if not getattr(self, 'contains_entities', True):
                return self.call_method(path[0], user, http_method)

            entity_id = path[0]
            try:
                key = self.key_type(entity_id)
            except (ValueError, AssertionError):
                raise BadValueError('Invalid key. Needs to be of type: %s'
                                    % self.key_type)
            instance = self.get_instance(key, user)
            method_name = http_method.lower()
            return self.call_method(method_name, user, http_method,
                                    instance=instance)

        entity_id, method_name = path
        try:
            key = self.key_type(entity_id)
        except (ValueError, AssertionError):
            raise BadValueError('Invalid key. Needs to be of type: %s'
                                % self.key_type)
        instance = self.get_instance(key, user)
        return self.call_method(method_name, user, http_method,
                                instance=instance)

    def get(self, obj, user, data):
        """
        GET HTTP method

        :param obj: (object) target
        :param user: -- unused --
        :param data: -- unused --
        :return: target object
        """
        return obj

    def put(self, obj, user, data):
        """
        The PUT HTTP method
        """
        need = Need('put')
        if not obj.can(user, need, obj):
            raise need.exception()

        blank_val = object()
        changed = False
        for key, value in data.iteritems():
            old_val = getattr(obj, key, blank_val)
            if old_val == blank_val:
                return 400, '{} is not a valid field.'.format(key)

            setattr(obj, key, value)
            changed = True

        if changed:
            obj.put()

        return obj

    def post(self, user, data):
        """
        PUT HTTP method

        :param obj: (object) target
        :param user: (object) caller
        :param data: -- unused --
        :return: target
        """
        entity = self.new_entity(data)

        need = Need('create')
        if not self.model.can(user, need, obj=entity):
            raise need.exception()

        entity.put()

        return (201, 'success', {
            'key': entity.key.id()
        })

    def new_entity(self, attributes):
        """
        Creates a new entity with given attributes.

        :param attributes: (dictionary)
        :return: (entity, error_response) should be ignored if error_response
        is a True value
        """
        return self.model.from_dict(attributes)

    def delete(self, obj, user, data):
        """
        DELETE HTTP method

        :param obj: (object) target
        :param user: (object) caller
        :param data: -- unused --
        :return: None
        """
        need = Need('delete')
        if not self.model.can(user, need, obj=obj):
            raise need.exception()

        obj.key.delete()

    def parse_args(self, web_args, user, is_index=False):
        """
        Parses the arguments to this API call.

        :param web_args: (string) arguments passed as querystring
        :param user: (object) caller
        :param is_index: (bool) whether or not this is an index call
        :return: (dictionary) mapping keys to values in web arguments
        """
        fields = parser.parse({
            'fields': Arg(None, use=parse_json_field)
        })
        if fields['fields'] is None:
            fields['fields'] = {}
        if type(fields['fields']) != dict and type(fields['fields']) != bool:
            raise BadValueError('fields should be dictionary or boolean')
        request.fields = fields
        return {k: v for k, v in parser.parse(web_args).iteritems()
                if v is not None}

    def index(self, user, data):
        """
        Index HTTP method. Should be called from GET when no key is provided.

        Processes cursor and num_page URL arguments for pagination support.

        :param user: (object) caller
        :param data: (dictionary)
        :return: results for query
        """
        query = self.model.query()
        need = Need('index')

        result = self.model.can(user, need, query=query)
        if not result:
            raise need.exception()

        query = filter_query(result, data, self.model)
        created_prop = getattr(self.model, 'created', None)
        if not query.orders and created_prop:
            logging.info('Adding default ordering by creation time.')
            query = query.order(-created_prop, self.model.key)

        page = int(request.args.get('page', 1))
        # default page length is 100
        num_page = int(request.args.get('num_page', 100))
        query_results = paginate(query, page, num_page)

        add_statistics = request.args.get('stats', False)
        if add_statistics:
            query_results['statistics'] = self.statistics()
        return query_results

    def statistics(self):
        """
        Provide statistics for any entity.

        :return: (dictionary) empty or a 'total' count
        """
        stat = stats.KindStat.query(
            stats.KindStat.kind_name == self.model.__name__).get()
        if stat:
            return {
                'total': stat.count
            }
        return {}


class ParticipantAPI(APIResource):
    """
    Root-level API functions
    """

    model = models.Participant

    methods = {
        'enrollment': {
        }
    }

    def enrollment(self):
        user = models.User.lookup(request.args.get('email'))
        data = []
        if user is not None:
            parts = CourseAPI().get_courses(None, user, {'user': user.key})
            for part in parts:
                course = part.course.get()
                offering = course.offering.split('/')
                try:
                    term = {'fa': 'fall', 'su': 'summer', 'sp': 'spring'}[offering[2][:2]]
                    year = '20'+offering[2][2:]
                except (IndexError, KeyError):
                    term = year = None
                data.append({
                    'url': '/#/course/'+str(course.key.id()),
                    'display_name': course.display_name,
                    'institution': course.institution,
                    'term': term,
                    'year': year,
                    'offering': course.offering
                })
        return json.dumps(data)

    def check(self, emails, course, role):
        parts = []
        for email in emails:
            part = models.Participant.has_role(
                models.User.lookup(email).key,
                course,
                role)
            if not part:
                raise BadValueError('Check failed.')
            parts.append(part)
        return parts


class UserAPI(APIResource):
    """
    The API resource for the User Object
    """
    model = models.User
    key_type = str # get_instance will convert this to an int

    methods = {
        'post': {
            'web_args': {
                'email': Arg(str),
                'name': Arg(str),
                }
        },
        'add_email': {
            'methods': set(['PUT']),
            'web_args': {
                'email': Arg(str)
            }
        },
        'delete_email': {
            'methods': set(['PUT']),
            'web_args': {
                'email': Arg(str)
            }
        },
        'get': {
            'web_args': {
                'course': KeyArg('Course')
             }
        },
        'index': {
        },
        'invitations': {
            'methods': set(['GET']),
            'web_args': {
                'assignment': KeyArg('Assignment')
            }
        },
        'queues': {
            'methods': set(['GET'])
        },
        'create_staff': {
            'methods': set(['POST']),
            'web_args': {
                'email': Arg(str, required=True),
                'role': Arg(str, required=True),
                }
        },
        'final_submission': {
            'methods': set(['GET']),
            'web_args': {
                'assignment': KeyArg('Assignment', required=True)
            }
        },
        'get_backups': {
            'methods': set(['GET']),
            'web_args': {
                'assignment': KeyArg('Assignment', required=True),
                'quantity': Arg(int, default=10)
            }
        },
        'get_submissions': {
            'methods': set(['GET']),
            'web_args': {
                'assignment': KeyArg('Assignment', required=True),
                'quantity': Arg(int, default=10)
            }
        },
        'timed_submission': {
            'methods': set(['GET']),
            'web_args': {
                'assignment': KeyArg('Assignment', required=True),
                'before': DateTimeArg()
            }
        },
        'merge_user': {
            'methods': set(['POST']),
            'web_args': {
                'other_email': Arg(str, required=True),
            }
        },
    }

    def get(self, obj, user, data):
        """
        Overwrite GET request for user class in order to send more data.

        :param obj: (object) target
        :param user: -- unused --
        :param data: -- unused --
        :return: target object
        """
        if 'course' in data:
            return obj.get_course_info(data['course'].get())
        return obj

    def get_instance(self, key, user):
        """
        Convert key from email to UserKey
        """
        obj = self.model.lookup(key)
        if not obj:
            raise BadKeyError(key)

        need = Need('get')
        if not obj.can(user, need, obj):
            raise need.exception()

        return obj

    def new_entity(self, attributes):
        """
        Creates a new entity with given attributes.

        :param attributes: (dictionary) default values
            loaded on object instantiation
        :return: entity with loaded attributes
        """
        entity = self.model.lookup(attributes['email'])
        if entity:
            raise BadValueError('user already exists')
        attributes['email'] = [attributes['email']]
        entity = self.model.from_dict(attributes)
        return entity

    def add_email(self, obj, user, data):
        """
        Adds an email for the user - modified in place.

        :param obj: (object) target
        :param user: (object) caller
        :param data: -- unused --
        :return: None
        """
        need = Need('get') # Anyone who can get the User object can add an email
        if not obj.can(user, need, obj):
            raise need.exception()
        obj.append_email(data['email'])

    def delete_email(self, obj, user, data):
        """
        Deletes an email for the user - modified in place.

        :param obj: (object) target
        :param user: (object) caller
        :param data: (dictionary) key "email" deleted
        :return: None
        """
        need = Need('get')
        if not obj.can(user, need, obj):
            raise need.exception()
        obj.delete_email(data['email'])

    def invitations(self, obj, user, data):
        """
        Fetches list of all invitations for the caller.

        :param obj: -- unused --
        :param user: (object) caller
        :param data: (dictionary) key assignment called
        :return: None
        """
        query = models.Group.query(models.Group.invited == user.key)
        if 'assignment' in data:
            query = query.filter(models.Group.assignment == data['assignment'])
        return list(query)

    def queues(self, obj, user, data):
        """
        Retrieve all assignments given to the caller on staff

        :param obj: -- unused --
        :param user: (object) caller
        :param data: -- unused --
        :return: None
        """
        return list(models.Queue.query().filter(
            models.Queue.assigned_staff == user.key))

    def create_staff(self, obj, user, data):
        """
        Checks the caller is on staff, to then create staff.

        :param obj: (object) target
        :param user: (object) caller
        :param data: (dictionary) key email called
        :return: None
        """
        need = Need('staff')
        if not obj.can(user, need, obj):
            raise need.exception()

        user = models.User.get_or_insert(data['email'].id())
        user.role = data['role']
        user.put()

    def final_submission(self, obj, user, data):
        """
        Get the final submission for grading.

        :param obj: -- unused --
        :param user: (object) caller
        :param data: (dictionary) key assignment called
        :return: None
        """
        return obj.get_final_submission(data['assignment'])

    def get_backups(self, obj, user, data):
        """
        Get all backups for a user, based on group.

        :param obj: -- unused --
        :param user: (object) caller
        :param data: (dictionary) key assignment called
        :return: None
        """
        return obj.get_backups(data['assignment'], data['quantity'])

    def get_submissions(self, obj, user, data):
        return [subm.submission for subm in obj.get_submissions(data['assignment'], data['quantity'])]

    def timed_submission(self, obj, user, data):
        return obj.get_submission_before(data['assignment'], data['before'])

    def merge_user(self, obj, user, data):
        """
        Merges this user with another user.
        This user is the user that is "merged" -- no longer can login.
        """
        need = Need('merge')
        if not obj.can(user, need, obj):
            raise need.exception()

        other_user = models.User.lookup(data['other_email'])
        if not other_user:
            raise BadValueError("Invalid user to merge to")

        merge_user(obj, other_user)


class AssignmentAPI(APIResource):
    """
    The API resource for the Assignment Object
    """
    model = models.Assignment

    methods = {
        'post': {
            'web_args': {
                'name': Arg(str, required=True),
                'display_name': Arg(str, required=True),
                'points': Arg(float, required=True),
                'course': KeyArg('Course', required=True),
                'max_group_size': Arg(int, required=True),
                'due_date': DateTimeArg(required=True),
                'templates': Arg(str, use=lambda temps: json.dumps(temps),
                    required=True),
                'revision': Arg(bool),
                'lock_date': DateTimeArg(),
                'autograding_enabled': Arg(bool),
                'grading_script_file': Arg(str),
                'zip_file_url': Arg(str),
                'access_token': Arg(str),
                'url': Arg(str)
            }
        },
        'put': {
            'web_args': {
                'name': Arg(str),
                'display_name': Arg(str),
                'points': Arg(float),
                'course': KeyArg('Course'),
                'max_group_size': Arg(int),
                'due_date': DateTimeArg(),
                'templates': Arg(str, use=lambda temps: json.dumps(temps)),
                'revision': Arg(bool),
                'lock_date': DateTimeArg(),
                'autograding_enabled': Arg(bool),
                'grading_script_file': Arg(str),
                'zip_file_url': Arg(str),
                'access_token': Arg(str),
                'url': Arg(str)
            }
        },
        'get': {
        },
        'edit': {
            'methods': set(['POST']),
            'web_args': {
                'name': Arg(str),
                'display_name': Arg(str),
                'points': Arg(float),
                'course': KeyArg('Course'),
                'max_group_size': Arg(int),
                'due_date': DateTimeArg(),
                'templates': Arg(str, use=lambda temps: json.dumps(temps)),
                'revision': Arg(bool),
                'lock_date': DateTimeArg(),
                'autograding_enabled': Arg(bool),
                'grading_script_file': Arg(str),
                'zip_file_url': Arg(str),
                'access_token': Arg(str),
                'url': Arg(str)
            }
        },
        'index': {
            'web_args': {
                'course': KeyArg('Course'),
                'active': BooleanArg(),
                'name': Arg(str),
                'points': Arg(int)
            }
        },
        'invite': {
            'methods': set(['POST']),
            'web_args': {
                'email': Arg(str)
            }
        },
        'group': {
          'methods': set(['GET']),
        },
        'assign': {
            'methods': set(['POST'])
        },
        'download_scores': {
            'methods': set(['GET'])
        },
        'delete': {
            'methods': set(['DELETE'])
        },
        'autograde': {
            'methods': set(['POST']),
            'web_args': {
                'grade_final': BooleanArg(),
                'token': Arg(str)
            }
        },
        'queues': {
            'methods': set(['GET']),
        }
    }

    def post(self, user, data):
        """
        :param user:
        :param data:
        :return:
        """
        data['creator'] = user.key
        # check if the course actually exists
        course = data['course'].get()
        if not course:
            raise BadValueError("Course with ID {} does not exist.".format(
                data['course'].id()))

        # check if there is a duplicate assignment
        assignments = list(
            models.Assignment.query(models.Assignment.name == data['name']))
        if len(assignments) > 0:
            raise BadValueError(
                'assignment with name %s exists already' % data['name'])
        return super(AssignmentAPI, self).post(user, data)

    def edit(self, obj, user, data):
        """ Save the assignment. """
        return super(AssignmentAPI, self).put(obj, user, data)

    def assign(self, obj, user, data):
        need = Need('put')
        if not obj.can(user, need, obj):
            raise need.exception()
        deferred.defer(add_to_grading_queues, obj.key)

    def group(self, obj, user, data):
        """User's current group for assignment."""
        return models.Group.lookup(user, obj)

    def invite(self, obj, user, data):
        """User ask invited to join his/her current group for assignment."""
        err = models.Group.invite_to_group(user.key, data['email'], obj.key)
        if err:
            raise BadValueError(err)

    def download_scores(self, obj, user, data):
        """
<<<<<<< HEAD
        Write all composition scores for this assignment as a GCS file. 
=======
        Download all composition scores for this assignment.
>>>>>>> f37e2b3d
        Format is 'STUDENT', 'SCORE', 'MESSAGE', 'GRADER', 'TAG'.
        Returns the name of the created GCS file. 
        """
        need = Need('staff')
        if not obj.can(user, need, obj):
            raise need.exception()
<<<<<<< HEAD
        deferred.defer(scores_to_gcs, obj, user)
        return '{}'.format(make_gcs_filename(obj.course.get().offering, 'scores'))
=======

        course_name, content = self.data_for_scores(obj, user)
        csv_file = create_csv(content)
        return self.make_csv_response(course_name, csv_file)


    def data_for_scores(self, obj, user):
        content = [['STUDENT', 'SCORE', 'MESSAGE', 'GRADER', 'TAG']]
        course = obj.course.get()
        groups = models.Group.lookup_by_assignment(obj)
        seen_members = set()

        for group in groups:
            members = group.member
            seen_members |= set(members)
            content.extend(self.scores_for_group_members(group, obj))

        students = [part.user.get() for part in course.get_students(user) if part.user not in seen_members]
        for student in students:
            content.extend(self.scores_for_student_or_group(student, obj)[0])

        course_name = course.offering.replace('/', '_')
        return course_name, content

    def scores_for_student_or_group(self, student, assignment):
        """ Returns a tuple of two elements:
                1) Score data (list of lists) for STUDENT's final submission for ASSIGNMENT.
                    There is an element for each score.
                    * OBS * If the student is in a group, the list will contain an
                    element for each combination of group member and score.
                2) A boolean indicating whether the student had a
                    scored final submission for ASSIGNMENT.
            Format: [['STUDENT', 'SCORE', 'MESSAGE', 'GRADER', 'TAG']]
        """
        fs = models.User.get_final_submission(student, assignment.key)
        scores = []
        if fs:
            scores = fs.get_scores()
        return (scores, True) if scores else ([[student.email[0], 0, None, None, None]], False)

    def scores_for_group_members(self, group, assignment):
        """ Returns a list of lists containing score data
            for the groups's final submission for ASSIGNMENT.
            There is one element for each combination of
            group member and score.
            Ensures that each student only appears once in the list.
            Format: [['STUDENT', 'SCORE', 'MESSAGE', 'GRADER', 'TAG']]
        """
        content = []
        for m in group.member:
            member = m.get()
            data, success = self.scores_for_student_or_group(member, assignment)
            content.extend(data)
            if success:
                # get_scores_for_student_or_group will return scores for all group members.
                return content
        return [[member.email[0], 0, None, None, None]]

    def make_csv_response(self, course_name, csv_file):
        response = make_response(csv_file)
        response.headers["Content-Disposition"] = ('attachment; filename=scores-%s.csv' % course_name)
        response.headers['Content-Type'] = 'text/csv'
        return response

>>>>>>> f37e2b3d

    def autograde(self, obj, user, data):
      need = Need('grade')
      if not obj.can(user, need, obj):
          raise need.exception()
      subm_ids = {}
      if not obj.autograding_enabled:
        raise BadValueError('Autograding is not enabled for this assignment.')

      if 'grade_final' in data and data['grade_final']:
        #Collect all final submissions and run grades.
        fsubs = list(
            models.FinalSubmission.query(models.FinalSubmission.assignment == obj.key))
        for fsub in fsubs:
          subm_ids[fsub.submission.id()] = fsub.submission.get().backup.id()

        ag_url = "http://104.154.46.183:5000"
        data = {'subm_ids': subm_ids,
        'assign_name': obj.display_name,
        'starter_zip_url': obj.zip_file_url,
        'access_token': data['token'],
        'grade_script': obj.grading_script_file,
        'testing': True}

        headers = {'Content-type': 'application/json', 'Accept': 'text/plain'}
        r = requests.post(ag_url+'/grade/batch', data=json.dumps(data), headers=headers)
        if r.status_code == requests.codes.ok:
          return {'status_url': ag_url+'/rq', 'length': str(len(subm_ids))}
        else:
          raise BadValueError('The autograder the rejected your request')
      else:
        # TODO
        raise BadValueError('Only supports batch uploading.')

    def queues(self, obj, user, data):
        """ Return all composition queues for this assignment """
        need = Need('staff')
        if not obj.can(user, need, obj):
            raise need.exception()

        return models.Queue.query(models.Queue.assignment == obj.key).fetch()


class SubmitNDBImplementation(object):
    """
    Implementation of DB calls required by submission using Google NDB
    """

    def lookup_assignments_by_name(self, name):
        """
        Look up all assignments of a given name.

        :param name: (string) name to search for
        :return: (list) assignments
        """
        mc_key = 'assignments_{}'.format(name)
        assignments = memcache.get(mc_key)
        if not assignments:
            by_name = models.Assignment.name == name
            assignments = list(models.Assignment.query().filter(by_name))
            memcache.set(mc_key, assignments)
        return assignments

    def create_submission(self, user, assignment, messages, submit, submitter):
        """
        Create submission using user as parent to ensure ordering.

        :param user: (object) caller
        :param assignment: (Assignment)
        :param messages: Data content of backup/submission
        :param submit: Whether this backup is a submission to be graded
        :param submitter: (object) caller or submitter
        :return: (Backup) submission
        """
        if not user.is_admin or not submitter:
            submitter = user.key

        message_date = None
        analytics = messages.get('analytics')
        if analytics:
            message_date = analytics.get('time', None)
        if message_date:
            created = parse_date(message_date)
        else:
            created = datetime.datetime.now()

        ms = lambda kind, message: models.Message(kind=kind, contents=message)
        db_messages = [ms(k, m) for k, m in messages.iteritems() if m]

        backup = models.Backup(submitter=submitter,
                               assignment=assignment.key,
                               messages=db_messages,
                               created=created)
        backup.put()
        deferred.defer(assign_submission, backup.key.id(), submit)
        return backup


class SubmissionAPI(APIResource):
    """
    The API resource for the Backup & Submission Objects
    """
    model = models.Backup
    diff_model = models.Diff
    subm_model = models.Submission
    db = SubmitNDBImplementation()

    methods = {
        'post': {
            'web_args': {
                'assignment': Arg(str, required=True),
                'messages': Arg(None, required=True),
                'submit': BooleanArg(),
                'submitter': KeyArg('User')
            }
        },
        'get': {
        },
        'index': {
            'web_args': {
                'assignment': KeyArg('Assignment'),
                'submitter': KeyArg('User'),
                'created': DateTimeArg(),
                'messages.kind': Arg(str, use=parse_json_field),
                }
        },
        'diff': {
            'methods': set(['GET']),
            },
        'download': {
            'methods': set(['GET']),
            },
        'add_comment': {
            'methods': set(['POST']),
            'web_args': {
                'index': Arg(int, required=True),
                'file': Arg(str, required=True),
                'message': Arg(str, required=True)
            }
        },
        'delete_comment': {
            'methods': set(['POST']),
            'web_args': {
                'comment': KeyArg('Comment', required=True)
            }
        },
        'add_tag': {
            'methods': set(['PUT']),
            'web_args': {
                'tag': Arg(str, required=True)
            }
        },
        'remove_tag': {
            'methods': set(['PUT']),
            'web_args': {
                'tag': Arg(str, required=True)
            }
        },
        'score': {
            'methods': set(['POST']),
            'web_args': {
                'submission': KeyArg('Submission', required=True),
                'key': Arg(str, required=True),
                'score': Arg(int, required=True),
                'message': Arg(str, required=True),
            }
        }
    }

    def graded(self, obj, user, data):
        """
        Gets the user's graded submissions

        :param obj: (object) target
        :param user: (object) caller
        :param data: (dictionary) data
        :return:
        """

    def data_for_zip(self, obj):
        try:
            user = obj.submitter.get()
            name = user.email[0]+'-'+str(obj.created)
        except IndexError:
            name = str(obj.created)
        name = name.replace('.', '-').replace(' ', '_')
        messages = obj.get_messages()
        if 'file_contents' not in messages:
            raise BadValueError('Submission has no contents to download')
        file_contents = messages['file_contents']

        if 'submit' in file_contents:
            del file_contents['submit']

        # Need to encode every file before it is.
        for key in file_contents.keys():
            try:
                file_contents[key] = file_contents[key].encode('utf-8')
            except:
                pass

        return name, file_contents

    def zip(self, obj, user, data):
        """ Grab all files in submission
        :param obj:
        :param user:
        :param data:
        :return:
        """
        return self.zip_files(*self.data_for_zip(obj))

    def zip_files(self, name, file_contents):
        """ Zip files
        :param file_contents:
        :return:
        """
        zipfile = create_zip(file_contents)
        return name, zipfile

    def make_zip_response(self, name, zipfile):
        """
        Makes a zip response using a zip object.

        :param zip:
        :return:
        """
        response = make_response(zipfile)
        response.headers['Content-Disposition'] = (
            'attachment; filename=submission-%s.zip' % name)
        response.headers['Content-Type'] = 'application/zip'
        return response

    def download(self, obj, user, data):
        """
        Download submission, but check if it has content and encode all files.

        :param obj: (object) target
        :param user: (object) caller
        :param data: (dictionary) data
        :return: file contents in utf-8
        """
        return self.make_zip_response(*self.zip(obj, user, data))

    def diff(self, obj, user, data):
        """
        Gets the associated diff for a submission

        :param obj: (object) target
        :param user: -- unused --
        :param data: -- unused --
        :return: (Diff) object with differences
        """
        messages = obj.get_messages()
        if 'file_contents' not in obj.get_messages():
            raise BadValueError('Submission has no contents to diff')

        file_contents = messages['file_contents']

        if 'submit' in file_contents:
            del file_contents['submit']

        for key in file_contents.keys():
            try:
                file_contents[key] = file_contents[key].encode('utf-8')
            except:
                pass

        diff_obj = self.diff_model.get_by_id(obj.key.id())
        if diff_obj:
            return diff_obj

        diff = {}
        templates = obj.assignment.get().templates
        if not templates or templates == {}:
            raise BadValueError('no templates for assignment, \
                                please contact course staff')

        templates = json.loads(templates)
        if type(templates) == unicode:
            templates = ast.literal_eval(templates)

        for filename, contents in file_contents.items():
            if filename in templates:
                temp = templates[filename]
                if type(templates[filename]) == list:
                    temp = templates[filename][0]
            else:
                temp = ""
            diff[filename] = compare.diff(temp, contents)

        diff = self.diff_model(id=obj.key.id(),
                               diff=diff)
        diff.put()
        return diff

    def add_comment(self, obj, user, data):
        """
        Adds a comment to this diff.

        :param obj: (object) target
        :param user: (object) caller
        :param data: (dictionary) data
        :return: result of putting comment
        """
        diff_obj = self.diff_model.get_by_id(obj.key.id())
        if not diff_obj:
            raise BadValueError("Diff doesn't exist yet")

        index = data['index']
        message = data['message']
        filename = data['file']

        if message.strip() == '':
            raise BadValueError('Cannot make empty comment')

        comment = models.Comment(
            filename=filename,
            message=message,
            line=index,
            author=user.key,
            parent=diff_obj.key)
        comment.put()
        return comment

    def delete_comment(self, obj, user, data):
        """
        Deletes a comment on this diff.

        :param obj: (object) target
        :param user: (object) caller
        :param data: (dictionary) data
        :return: result of deleting comment
        """
        diff_obj = self.diff_model.get_by_id(obj.key.id())
        if not diff_obj:
            raise BadValueError("Diff doesn't exist yet")

        comment = models.Comment.get_by_id(
            data['comment'].id(), parent=diff_obj.key)
        if not comment:
            raise BadKeyError(data['comment'])
        need = Need('delete')
        if not comment.can(user, need, comment):
            raise need.exception()
        comment.key.delete()

    def add_tag(self, obj, user, data):
        """
        Adds a tag to the submission.
        Validates existence.

        :param obj: (object) target
        :param user: -- unused --
        :param data: (dictionary) data
        :return: result of adding tag
        """
        tag = data['tag']
        if tag in obj.tags:
            raise BadValueError('Tag already exists')

        submit_tag = subm_model.SUBMITTED_TAG
        if tag == submit_tag:
            previous = subm_model.query().filter(
                subm_model.assignment == obj.assignment).filter(
                    subm_model.submitter == obj.submitter).filter(
                        subm_model.tags == submit_tag)

            previous = previous.get(keys_only=True)
            if previous:
                raise BadValueError('Only one final submission allowed')

        obj.tags.append(tag)
        obj.put()

    def remove_tag(self, obj, user, data):
        """
        Removes a tag from this submission.
        Validates uniqueness.

        :param obj: (object) target
        :param user: (object) caller
        :param data: (dictionary) data
        :return: result of removing tag
        """
        tag = data['tag']
        if tag not in obj.tags:
            raise BadValueError('Tag does not exist.')

        obj.tags.remove(tag)
        obj.put()

    def score(self, obj, user, data):
        """
        Sets a score.

        :param obj: (object) backup - ignored.
        :param user: (object) caller
        :param data: (dictionary) data
        :return: (int) score
        """

        need = Need('grade')
        subm_q = self.subm_model.query(self.subm_model.key == data['submission'])
        subm = subm_q.get()

        # Perform check on the submission because obj is a backup
        if not self.subm_model.can(user, need, subm, subm_q):
            raise need.exception()

        if not subm.backup == obj.key:
          raise ValueError('Submission does not match backup')

        score = models.Score(
            tag=data['key'],
            score=data['score'],
            message=data['message'],
            grader=user.key)
        score.put()

        # Replace old score with key if it exists.
        subm.score = [autograde for autograde in subm.score \
         if autograde.tag != data['key']]
        subm.score.append(score)

        subm.put()
        return score

    def get_assignment(self, name):
        """
        Look up an assignment by name

        :param name: (string) name of assignment
        :return: (object, Error) the assignment object or
            raise a validation error
        """
        assignments = self.db.lookup_assignments_by_name(name)
        if not assignments:
            raise BadValueError('Assignment \'%s\' not found' % name)
        if len(assignments) > 1:
            raise BadValueError('Multiple assignments named \'%s\'' % name)
        return assignments[0]

    def submit(self, user, assignment, messages, submit, submitter=None):
        """
        Process submission messages for an assignment from a user.
        """
        valid_assignment = self.get_assignment(assignment)

        if submitter is None:
            submitter = user.key

        due = valid_assignment.due_date
        late_flag = valid_assignment.lock_date and \
                    datetime.datetime.now() >= valid_assignment.lock_date
        revision = valid_assignment.revision

        if submit and late_flag:
            if revision:
                # In the revision period. Ensure that user has a previously graded submission.
                fs = user.get_final_submission(valid_assignment)
                if fs is None or fs.submission.get().score == []:
                    logging.info('Rejecting Revision without graded FS', submitter)
                    return (403, 'Previous submission was not graded', {
                      'late': True,
                      })
            else:
                # Late submission. Do not allow them to submit
                logging.info('Rejecting Late Submission', submitter)
                return (403, 'late', {
                    'late': True,
                    })

        submission = self.db.create_submission(user, valid_assignment,
                                               messages, submit, submitter)
        return (201, 'success', {
            'key': submission.key.id(),
            'course': valid_assignment.course.id(),
            'email': user.email[0]
        })

    def post(self, user, data):
        submit_flag = False
        if data['messages'].get('file_contents'):
            if 'submit' in data['messages']['file_contents']:
                submit_flag = data['messages']['file_contents']['submit']

        return self.submit(user, data['assignment'],
                           data['messages'], submit_flag,
                           data.get('submitter'))


class SearchAPI(APIResource):

    contains_entities = False

    methods = {
        'index': {
            'methods': {'GET'},
            'web_args': {
                'query': Arg(str, required=True),
                'page': Arg(int, default=1),
                'num_per_page': Arg(int, default=10),
                'courseId': Arg(int, required=True)
            }
        },
        'download': {
            'methods': {'GET'},
            'web_args': {
                'query': Arg(str, required=True),
                'page': Arg(int, default=1),
                'num_per_page': Arg(int, default=10),
                'all': Arg(str, default='True'),
                'courseId': Arg(int, required=True),
            }
        }
    }

    defaults = {
        # 'onlywcode': (op.__eq__, 'True')
    }

    operators = {
        'eq': op.__eq__,
        'equal': op.__eq__,
        'lt': op.__lt__,
        'gt': op.__gt__,
        'before': op.__lt__,
        'after': op.__gt__
    }

    # maps flags to processing functions (e.g., instantiate objects)
    flags = {
        'user': lambda op, email:
            UserAPI.model.query(
                op(UserAPI.model.email, email)).get(),
        'date': lambda op, s: datetime.datetime.strptime(s, '%Y-%m-%d'),
        'onlybackup': lambda op, boolean: boolean.lower() == 'true',
        'onlyfinal': lambda op, boolean: boolean.lower() == 'true',
        'onlywcode': lambda op, boolean: boolean.lower() == 'true',
        'assignment': lambda op, name:
            AssignmentAPI.model.query(
                op(AssignmentAPI.model.display_name, name)).get(),
    }

    def check_permissions(self, user, data):
        course = CourseAPI()
        key = course.key_type(data['courseId'])
        course = course.get_instance(key, user)

        if user.key not in course.staff and not user.is_admin:
            raise Need('get').exception()

    def index(self, user, data):
        self.check_permissions(user, data)

        query = SearchAPI.querify(data['query'])
        start, end = SearchAPI.limits(data['page'], data['num_per_page'])
        results = query.fetch()[start:end]
        return dict(data={
            'results': results,
            'more': len(results) >= data['num_per_page'],
            'query': data['query']
        })

    def download(self, user, data):
        self.check_permissions(user, data)

        results = SearchAPI.querify(data['query']).fetch()
        if data.get('all', 'true').lower() != 'true':
            start, end = SearchAPI.limits(data['page'], data['num_per_page'])
            results = results[start:end]
        zipfile_str, zipfile = start_zip()
        subm = SubmissionAPI()
        for result in results:
            try:
                if isinstance(result, models.Submission):
                    result = result.backup.get()
                name, file_contents = subm.data_for_zip(result)
                zipfile = add_to_zip(zipfile, file_contents, name)
            except BadValueError as e:
                if str(e) != 'Submission has no contents to download':
                    raise e
        return subm.make_zip_response('query', finish_zip(zipfile_str, zipfile))


    @staticmethod
    def tokenize(query):
        """
        Parses each command for flag, op, and arg
        Regex captures first named group "flag" as a string preceded
        by a single dash, followed by a space. Optionally captures
        second named group "op" as a string preceded by two dashes
        and followed by a space. Captures final named group "arg"
        with optional quotations.

        If quotes are detected, the string inside is allowed spaces and
        a second, identical quote must be found.
        """
        tokenizer = re.compile(
            r'-(?P<flag>[\S]+)\s+(--(?P<op>[\S]+)\s*)?(?P<quote>"|\')?(?P<arg>(?(quote)[\S ]*?|[\S]*))(?(quote)\4)')
        return tokenizer.findall(query)

    @classmethod
    def translate(cls, query):
        """ converts operators into appropriate operators and adds defaults """
        tokens = cls.tokenize(query)
        scope = {k: tuple(v) for k, v in cls.defaults.items()}
        for token in tokens:
            flag, dummy, opr, quote, arg = token
            try:
                scope[flag] = (cls.operators[opr or 'eq'], arg)
            except KeyError:
                raise BadValueError('No such operator "%s". \
                Only these are allowed: eq, equal, lt, gt, \
                before, after.' % opr)
        return scope

    @classmethod
    def objectify(cls, query):
        """ converts keys into objects """
        scope = cls.translate(query)
        for k, v in scope.items():
            op, arg = v
            try:
                scope[k] = (op, cls.flags[k](op, arg))
            except KeyError:
                raise BadValueError('No such flag "%s". Only \
                these are allowed: %s' % (k, str(
                    ', '.join(cls.flags.keys()))))
            except ValueError as e:
                raise BadValueError(str(e))
        return scope

    @classmethod
    def querify(cls, query):
        """ converts mush into a query object """
        objects = cls.objectify(query)
        model = cls.get_model(objects)
        args = cls.get_args(model, objects)
        query = model.query(*args)
        return cls.order(model, query)

    @staticmethod
    def get_model(prime):
        """ determine model using passed-in data """
        op, onlyfinal = prime.get('onlyfinal', (None, False))
        op, onlybackup = prime.get('onlybackup', (None, False))
        if onlybackup:
            return models.Backup
        if onlyfinal:
            return models.FinalSubmission
        else:
            return models.Submission

    @classmethod
    def order(cls, model, query):
        try:
            if hasattr(model, 'server_time'):
                return query.order(-model.server_time)
        except TypeError:
            pass
        return query

    @staticmethod
    def get_args(model, prime):
        """ Creates all Filter Nodes """
        args, keys = [], prime.keys()
        if 'assignment' in keys:
            args.append(model.assignment == prime['assignment'][1].key)
        if 'user' in keys:
            args.append(model.submitter == prime['user'][1].key)
        if 'date' in keys:
            opr, arg = prime['date']
            args.append(opr(model.server_time, arg))
        if 'onlywcode' in keys:
            raise BadValueError('-onlywcode is not yet implemented, sorry.')
        return args

    @staticmethod
    def limits(page, num_per_page):
        """ returns start and ends number based on page and num_per_page """
        return (page-1)*num_per_page, page*num_per_page


class VersionAPI(APIResource):
    model = models.Version

    key_type = str

    methods = {
        'post': {
            'web_args': {
                'name': Arg(str, required=True),
                'base_url': Arg(str, required=True),
                }
        },
        'put': {
            'web_args': {
                'name': Arg(str),
                'base_url': Arg(str),
                }
        },
        'get': {
            'web_args': {
            }
        },
        'index': {
            'web_args': {
            }
        },
        'new': {
            'methods': set(['PUT']),
            'web_args': {
                'version': Arg(str, required=True),
                'current': BooleanArg()
            }
        },
        'download': {
            'methods': set(['GET']),
            'web_args': {
                'version': Arg(str)
            }
        },
        'current': {
            'methods': set(['GET']),
            'web_args': {
            }
        },
        'set_current': {
            'methods': set(['POST']),
            'web_args': {
                'version': Arg(str, required=True)
            }
        },
        }

    def new(self, obj, user, data):
        need = Need('update')
        if not obj.can(user, need, obj):
            raise need.exception()

        new_version = data['version']

        if new_version in obj.versions:
            raise BadValueError('Duplicate version: {}'.format(new_version))

        obj.versions.append(new_version)
        if 'current' in data and data['current']:
            obj.current_version = data['version']
        obj.put()
        return obj

    def current(self, obj, user, data):
        need = Need('get')
        if not obj.can(user, need, obj):
            raise need.exception()
        if not obj.current_version:
            raise BadValueError(
                'Invalid version resource. Contact an administrator.')
        return obj.current_version

    def download(self, obj, user, data):
        need = Need('get')
        if not obj.can(user, need, obj):
            raise need.exception()
        if 'version' not in data:
            download_link = obj.download_link()
        else:
            download_link = obj.download_link(data['version'])
        return redirect(download_link)

    def set_current(self, obj, user, data):
        need = Need('update')
        if not obj.can(user, need, obj):
            raise need.exception()
        current_version = data['version']
        if current_version not in obj.versions:
            raise BadValueError(
                'Invalid version. Cannot update to current.')
        obj.current_version = current_version
        obj.put()


class CourseAPI(APIResource):
    model = models.Course

    methods = {
        'post': {
            'web_args': {
                'display_name': Arg(str),
                'institution': Arg(str, required=True),
                'offering': Arg(str, required=True),
                'active': BooleanArg(),
            }
        },
        'put': {
            'web_args': {
                'display_name': Arg(str),
                'institution': Arg(str),
                'term': Arg(str),
                'year': Arg(str),
                'active': BooleanArg(),
            }
        },
        'delete': {
        },
        'get': {
        },
        'index': {
            'web_args': {
                'onlyenrolled': Arg(bool, default=False)
            }
        },
        'get_staff': {
        },
        'add_staff': {
            'methods': set(['POST']),
            'web_args': {
                'email': Arg(str, required=True)
            }
        },
        'remove_staff': {
            'methods': set(['POST']),
            'web_args': {
                'email': Arg(str, required=True)
            }
        },
        'add_student': {
            'methods': set(['POST']),
            'web_args': {
                'email': Arg(str, required=True)
            }
        },
        'add_students': {
            'methods': set(['POST']),
            'web_args': {
                'emails': Arg(list, required=True)
            }
        },
        'remove_student': {
            'methods': set(['POST']),
            'web_args': {
                'email': Arg(str, required=True)
            }
        },
        'assignments': {
            'methods': set(['GET']),
            'web_args': {
            }
        },
        'get_courses': {
            'methods': set(['GET']),
            'web_args': {
                'user': KeyArg('User', required=True)
            }
        },
        'get_students': {
        }
    }

    def post(self, user, data):
        """
        The POST HTTP method
        """
        return super(CourseAPI, self).post(user, data)

    def index(self, user, data):
        if data['onlyenrolled']:
            return dict(results=[result.course for result in models.Participant.query(
                models.Participant.user == user.key)])
        else:
            return super(CourseAPI, self).index(user, data)

    def add_staff(self, course, user, data):
        need = Need('staff')
        if not course.can(user, need, course):
            raise need.exception()

        user = models.User.get_or_insert(data['email'])
        if user not in course.staff:
          models.Participant.add_role(user, course, STAFF_ROLE)

    def get_staff(self, course, user, data):
        need = Need('staff')
        if not course.can(user, need, course):
            raise need.exception()
        query = models.Participant.query(
          models.Participant.course == course.key,
          models.Participant.role == 'staff')
        return list(query.fetch())

    def remove_staff(self, course, user, data):
        need = Need('staff')
        if not course.can(user, need, course):
            raise need.exception()

        removed_user = models.User.lookup(data['email'])
        if removed_user:
          models.Participant.remove_role(removed_user, course, STAFF_ROLE)

    def get_courses(self, course, user, data):
        query = models.Participant.query(
            models.Participant.user == data['user'])
        need = Need('index')
        query = models.Participant.can(user, need, course, query)
        return list(query)

    def get_students(self, course, user, data):
        query = models.Participant.query(
            models.Participant.course == course.key,
            models.Participant.role == 'student')
        need = Need('staff')
        if not models.Participant.can(user, need, course, query):
            raise need.exception()
        return list(query.fetch())

    def add_students(self, course, user, data):
        need = Need('staff') # Only staff can call this API
        if not course.can(user, need, course):
            raise need.exception()

        for email in set(data['emails']):  # to remove potential duplicates
            user = models.User.get_or_insert(email)
            models.Participant.add_role(user, course, STUDENT_ROLE)

    def add_student(self, course, user, data):
        need = Need('staff') # Only staff can call this API
        if not course.can(user, need, course):
            raise need.exception()

        user = models.User.get_or_insert(data['email'])
        models.Participant.add_role(user, course, STUDENT_ROLE)

    def remove_student(self, course, user, data):
        need = Need('staff')
        if not course.can(user, need, course):
            raise need.exception()

        removed_user = models.User.lookup(data['email'])
        if removed_user:
            models.Participant.remove_role(removed_user, course, STUDENT_ROLE)

    def assignments(self, course, user, data):
        return course.assignments.fetch()

    def get_my_courses(self, course, user, data):
        return self.get_courses(course, user, dict(user=user))


class GroupAPI(APIResource):
    model = models.Group

    methods = {
        'get': {
        },
        'index': {
            'web_args': {
                'assignment': KeyArg('Assignment'),
                'members': KeyArg('User')
            }
        },
        'add_member': {
            'methods': set(['PUT', 'POST']),
            'web_args': {
                'email': Arg(str, required=True),
                },
            },
        'remove_member': {
            'methods': set(['PUT', 'POST']),
            'web_args': {
                'email': Arg(str, required=True),
                },
            },
        'accept': {
            'methods': set(['PUT', 'POST']),
            },
        'decline': {
            'methods': set(['PUT', 'POST']),
            },
        'exit': {
            'methods': set(['PUT', 'POST']),
            },
        'reorder': {
            'methods': {'PUT', 'POST'},
            'web_args': {
                'order': Arg(list, required=True)
            }
        }
    }

    def add_member(self, group, user, data):
        need = Need('invite')
        if not group.can(user, need, group):
            raise need.exception()

        if data['email'] in group.invited:
            raise BadValueError('user has already been invited')
        if data['email'] in group.member:
            raise BadValueError('user already part of group')

        error = group.invite(data['email'])
        if error:
            raise BadValueError(error)

        audit_log_message = models.AuditLog(
            event_type='Group.add_member',
            user=user.key,
            description='Added member {} to group'.format(data['email']),
            obj=group.key
        )
        audit_log_message.put()

    def remove_member(self, group, user, data):
        need = Need('remove')
        if not group.can(user, need, group):
            raise need.exception()

        to_remove = models.User.lookup(data['email'])
        if to_remove:
            group.exit(to_remove)

            audit_log_message = models.AuditLog(
                event_type='Group.remove_member',
                user=user.key,
                obj=group.key,
                description='Removed user from group'
            )
            audit_log_message.put()

    def invite(self, group, user, data):
        need = Need('invite')
        if not group.can(user, need, group):
            return need.exception()

        error = group.invite(data['email'])
        if error:
            raise BadValueError(error)

    def accept(self, group, user, data):
        need = Need('accept')
        if not group.can(user, need, group):
            raise need.exception()

        group.accept(user)

    def decline(self, group, user, data):
        self.exit(group, user, data)

    def exit(self, group, user, data):
        need = Need('exit')
        if not group.can(user, need, group):
            raise need.exception()

        group.exit(user)

    def reorder(self, group, user, data):
        """ Saves order of partners """
        need = Need('reorder')
        if not group.can(user, need, group):
            raise need.exception()

        new_order = [models.User.lookup(email).key
                     for email in data['order']]

        if len(new_order) != len(group.member):
            raise BadValueError('Incorrect number of group members.')

        for member in group.member:
            if member not in new_order:
                raise BadValueError('Intruding group member does not belong.')

        group.member = new_order
        group.put()


class QueueAPI(APIResource):
    """
    The API resource for the Assignment Object
    """
    model = models.Queue

    methods = {
        'post': {
            'web_args': {
                'assignment': KeyArg('Assignment', required=True),
                'assigned_staff': KeyRepeatedArg('User'),
                'submissions': KeyRepeatedArg('Submissionvtwo')
            }
        },
        'get': {
        },
        'put': {
            'web_args': {
                'assigned_staff': KeyRepeatedArg('User'),
                'submissions': KeyRepeatedArg('Submissionvtwo')
            }
        },
        'index': {
            'web_args': {
                'assignment': KeyArg('Assignment'),
                'assigned_staff': KeyArg('User'),
                'owner': KeyArg('User'),
            }
        },
        }

    def new_entity(self, attributes):
        """
        Request to define a new entity

        :param attributes: entity attributes,
            to be loaded on entity instantiation
        :return: entity
        """
        if 'owner' not in attributes:
            attributes['owner'] = attributes['assigned_staff'][0]
        ent = super(QueueAPI, self).new_entity(attributes)
        ent.assigned_staff = [models.User.get_or_insert(
            user.id()).key for user in ent.assigned_staff]
        return ent


class QueuesAPI(APIResource):
    """ API resource for sets of queues """

    contains_entities = False

    methods = {
        'generate': {
            'methods': set(['POST']),
            'web_args': {
                'course': KeyArg('Course', required=True),
                'assignment': KeyArg('Assignment', required=True),
                'staff': Arg(list, required=True)
            }
        }
    }

    def generate(self, user, data):
        """ Splits up submissions among staff members """

        if self.check_permissions(user, data):
            raise Need('get').exception()

        course_key, assignment_key, staff_list = data['course'], data['assignment'], data['staff']
        userify = lambda parts: [part.user.get() for part in parts]

        staff = [staff for staff in
            userify(models.Participant.query(
            models.Participant.role == STAFF_ROLE,
            models.Participant.course == course_key).fetch())
            if staff_list[0] == '*' or staff.email[0] in staff_list]
        ParticipantAPI().check([stf.email[0] for stf in staff], course_key.get(), STAFF_ROLE)

        subms = models.FinalSubmission.query(
            models.FinalSubmission.assignment == assignment_key
        ).fetch()

        queues = []

        for instr in staff:
            q = models.Queue.query(
                models.Queue.owner == instr.key,
                models.Queue.assignment == assignment_key).get()
            if not q:
                q = models.Queue(
                    owner=instr.key,
                    assignment=assignment_key,
                    assigned_staff=[instr.key])
                q.put()
            queues.append(q)

        i = 0

        for subm in subms:
            subm.queue = queues[i].key
            subm.put()
            i = (i + 1) % len(staff)

        return queues

    def check_permissions(self, user, data):
        course = data['course'].get()
        return user.key not in course.staff and not user.is_admin


class FinalSubmissionAPI(APIResource):
    """
    The API resource for the Assignment Object
    """
    model = models.FinalSubmission

    methods = {
        'get': {
        },
        'index': {
        },
        'post': {
            'web_args': {
                'submission': KeyArg('Submission', required=True)
            }
        }
    }

    def new_entity(self, attributes):
        """
        Creates a new entity with given attributes.
        - when POSTing directly, new_entity has its own
        permissions checks

        :param attributes: (dictionary)
        :return: (entity, error_response) should be ignored if error_response
        is a True value
        """
        subm = attributes['submission'].get()

        if not subm:
            raise BadValueError('No such submission exists.')

        subm.mark_as_final()
        return subm.get_final()


class AnalyticsAPI(APIResource):
    """
    The API resource for the AnalyticsDump Object
    """
    model = analytics.AnalyticsDump

    methods = {
        'get': {
        },
        'index': {
        },
        'post': {
            'web_args': {
                'job_type': Arg(str, required=True),
                'filters': Arg(None, use=parse_json_list_field, required=True),
            }
        },
    }

    def post(self, user, data):

        need = Need('create')

        if not self.model.can(user, need, None):
            raise need.exception()

        job_type, filters = data['job_type'], data['filters']

        if not isinstance(filters, list):
            raise BadValueError('filters must be a list of triples')
        for filter in filters:
            if len(filter) != 3:
                raise BadValueError('filters must be a list of triples')

        if job_type not in analytics.available_jobs:
            raise BadValueError('job must be of the following types: %s' %
                                ', '.join(list(analytics.available_jobs.keys())))

        job = analytics.get_job(job_type, user, filters)
        job.start()

        return (201, 'success', {
            'key': job.job_dump.key.id()
        })
<|MERGE_RESOLUTION|>--- conflicted
+++ resolved
@@ -839,86 +839,16 @@
 
     def download_scores(self, obj, user, data):
         """
-<<<<<<< HEAD
         Write all composition scores for this assignment as a GCS file. 
-=======
-        Download all composition scores for this assignment.
->>>>>>> f37e2b3d
         Format is 'STUDENT', 'SCORE', 'MESSAGE', 'GRADER', 'TAG'.
         Returns the name of the created GCS file. 
         """
         need = Need('staff')
         if not obj.can(user, need, obj):
             raise need.exception()
-<<<<<<< HEAD
+
         deferred.defer(scores_to_gcs, obj, user)
         return '{}'.format(make_gcs_filename(obj.course.get().offering, 'scores'))
-=======
-
-        course_name, content = self.data_for_scores(obj, user)
-        csv_file = create_csv(content)
-        return self.make_csv_response(course_name, csv_file)
-
-
-    def data_for_scores(self, obj, user):
-        content = [['STUDENT', 'SCORE', 'MESSAGE', 'GRADER', 'TAG']]
-        course = obj.course.get()
-        groups = models.Group.lookup_by_assignment(obj)
-        seen_members = set()
-
-        for group in groups:
-            members = group.member
-            seen_members |= set(members)
-            content.extend(self.scores_for_group_members(group, obj))
-
-        students = [part.user.get() for part in course.get_students(user) if part.user not in seen_members]
-        for student in students:
-            content.extend(self.scores_for_student_or_group(student, obj)[0])
-
-        course_name = course.offering.replace('/', '_')
-        return course_name, content
-
-    def scores_for_student_or_group(self, student, assignment):
-        """ Returns a tuple of two elements:
-                1) Score data (list of lists) for STUDENT's final submission for ASSIGNMENT.
-                    There is an element for each score.
-                    * OBS * If the student is in a group, the list will contain an
-                    element for each combination of group member and score.
-                2) A boolean indicating whether the student had a
-                    scored final submission for ASSIGNMENT.
-            Format: [['STUDENT', 'SCORE', 'MESSAGE', 'GRADER', 'TAG']]
-        """
-        fs = models.User.get_final_submission(student, assignment.key)
-        scores = []
-        if fs:
-            scores = fs.get_scores()
-        return (scores, True) if scores else ([[student.email[0], 0, None, None, None]], False)
-
-    def scores_for_group_members(self, group, assignment):
-        """ Returns a list of lists containing score data
-            for the groups's final submission for ASSIGNMENT.
-            There is one element for each combination of
-            group member and score.
-            Ensures that each student only appears once in the list.
-            Format: [['STUDENT', 'SCORE', 'MESSAGE', 'GRADER', 'TAG']]
-        """
-        content = []
-        for m in group.member:
-            member = m.get()
-            data, success = self.scores_for_student_or_group(member, assignment)
-            content.extend(data)
-            if success:
-                # get_scores_for_student_or_group will return scores for all group members.
-                return content
-        return [[member.email[0], 0, None, None, None]]
-
-    def make_csv_response(self, course_name, csv_file):
-        response = make_response(csv_file)
-        response.headers["Content-Disposition"] = ('attachment; filename=scores-%s.csv' % course_name)
-        response.headers['Content-Type'] = 'text/csv'
-        return response
-
->>>>>>> f37e2b3d
 
     def autograde(self, obj, user, data):
       need = Need('grade')
