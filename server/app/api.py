--- conflicted
+++ resolved
@@ -1575,7 +1575,6 @@
             }
         },
         'get_students': {
-<<<<<<< HEAD
         },
         'add_student': {
             'methods': set(['POST']),
@@ -1588,9 +1587,6 @@
                 'start': Arg(int),
                 'count': Arg(int)
             }
-        }
-=======
->>>>>>> 50a5e5eb
         }
     }
 
@@ -1678,7 +1674,6 @@
             models.Participant.remove_role(removed_user, course, STUDENT_ROLE)
 
     def assignments(self, course, user, data):
-<<<<<<< HEAD
         return list(course.assignments)
     
     def get_notifications(self, course, user, data):
@@ -1697,12 +1692,9 @@
         )
 
         return list(query.fetch())
-=======
-        return course.assignments.fetch()
 
     def get_my_courses(self, course, user, data):
         return self.get_courses(course, user, dict(user=user))
->>>>>>> 50a5e5eb
 
 
 class GroupAPI(APIResource):
