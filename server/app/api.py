--- conflicted
+++ resolved
@@ -715,13 +715,11 @@
         'assign': {
             'methods': set(['POST'])
         },
-<<<<<<< HEAD
         'download_composition_scores': {
             'methods': set(['GET'])
-=======
+        },
         'delete': {
             'methods': set(['DELETE'])
->>>>>>> c554f063
         }
     }
 
