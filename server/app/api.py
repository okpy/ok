"""
The public API
"""
import datetime
import logging

from flask.views import View
from flask.app import request, json
from flask import session, make_response, redirect
from webargs import Arg
from webargs.flaskparser import FlaskParser

from app import models, app
from app.codereview import compare
from app.constants import API_PREFIX
from app.needs import Need
from app.utils import paginate, filter_query, create_zip, assign_work, parse_date

from app.exceptions import *

from google.appengine.ext import ndb
from google.appengine.ext import deferred
from google.appengine.ext.ndb import stats

parser = FlaskParser()

def parse_json_field(field):
    if not field[0] == '{':
        if field == "false":
            return False
        elif field == "true":
            return True
        return field
    return json.loads(field)


def DateTimeArg(**kwds):
    def parse_date(arg):
        op = None
        if '|' in arg:
            op, arg = arg.split('|', 1)

        date = datetime.datetime.strptime(arg,
                                          app.config["GAE_DATETIME_FORMAT"])
        delta = datetime.timedelta(hours=7)
        date = (datetime.datetime.combine(date.date(), date.time()) + delta)
        return (op, date) if op else date
    return Arg(None, use=parse_date, **kwds)


def KeyArg(klass, **kwds):
    def parse_key(key):
        try:
            key = int(key)
        except (ValueError, TypeError):
            pass
        return {'pairs': [(klass, key)]}
    return Arg(ndb.Key, use=parse_key, **kwds)


def KeyRepeatedArg(klass, **kwds):
    def parse_list(key_list):
        staff_lst = key_list
        if not isinstance(key_list, list):
            if ',' in key_list:
                staff_lst = key_list.split(',')
            else:
                staff_lst = [key_list]
        return [ndb.Key(klass, x) for x in staff_lst]
    return Arg(None, use=parse_list, **kwds)

def BooleanArg(**kwargs):
    def parse_bool(arg):
        if isinstance(arg, bool):
            return arg
        if arg == "false":
            return False
        if arg == "true":
            return True
        raise BadValueError("malformed boolean %s: either 'true' or 'false'" % arg)
    return Arg(None, use=parse_bool, **kwargs)

class APIResource(View):
    """The base class for API resources.

    Set the model for each subclass.
    """

    model = None
    methods = {}
    key_type = int
    api_version = 'v1'

    @property
    def name(self):
        return self.model.__name__

    def get_instance(self, key, user):
        obj = self.model.get_by_id(key)
        if not obj:
            raise BadKeyError(key)

        need = Need('get')
        if not obj.can(user, need, obj):
            raise need.exception()
        return obj

    def call_method(self, method_name, user, http_method,
                    instance=None, is_index=False):
        if method_name not in self.methods:
            raise BadMethodError('Unimplemented method %s' % method_name)
        constraints = self.methods[method_name]
        if "methods" in constraints:
            if http_method is None:
                raise IncorrectHTTPMethodError('Need to specify HTTP method')
            if http_method not in constraints["methods"]:
                raise IncorrectHTTPMethodError('Bad HTTP Method: %s'
                                               % http_method)
        data = {}
        web_args = constraints.get('web_args', {})
        data = self.parse_args(web_args, user, is_index=is_index)
        method = getattr(self, method_name)
        if instance is not None:
            return method(instance, user, data)
        return method(user, data)

    def dispatch_request(self, path, *args, **kwargs):
        http_method = request.method.upper()
        user = session['user']

        if path is None:  # Index
            if http_method not in ("GET", "POST"):
                raise IncorrectHTTPMethodError('Incorrect HTTP method: %s'
                                               % http_method)
            method_name = ("index" if http_method == "GET"
                           else http_method.lower())
            return self.call_method(method_name, user, http_method,
                                    is_index=(method_name == "index"))

        path = path.split('/')
        if len(path) == 1:
            entity_id = path[0]
            try:
                key = self.key_type(entity_id)
            except (ValueError, AssertionError):
                raise BadValueError("Invalid key. Needs to be of type: %s"
                                    % self.key_type)
            instance = self.get_instance(key, user)
            method_name = http_method.lower()
            return self.call_method(method_name, user, http_method,
                                    instance=instance)

        entity_id, method_name = path
        try:
            key = self.key_type(entity_id)
        except (ValueError, AssertionError):
            raise BadValueError("Invalid key. Needs to be of type: %s"
                                % self.key_type)
        instance = self.get_instance(key, user)
        return self.call_method(method_name, user, http_method,
                                instance=instance)

    def get(self, obj, user, data):
        """
        The GET HTTP method
        """
        return obj

    def put(self, obj, user, data):
        """
        The PUT HTTP method
        """
        need = Need('put')
        if not obj.can(user, need, obj):
            raise need.exception()

        blank_val = object()
        changed = False
        for key, value in data.iteritems():
            old_val = getattr(obj, key, blank_val)
            if old_val == blank_val:
                return 400, "{} is not a valid field.".format(key)

            setattr(obj, key, value)
            changed = True

        if changed:
            obj.put()

        return obj

    def post(self, user, data):
        """
        The POST HTTP method
        """
        entity = self.new_entity(data)

        need = Need('create')
        if not self.model.can(user, need, obj=entity):
            raise need.exception()

        entity.put()

        return (201, "success", {
            'key': entity.key.id()
        })

    def new_entity(self, attributes):
        """
        Creates a new entity with given attributes.
        Returns (entity, error_response) should be ignored if error_response
        is a True value.
        """
        return self.model.from_dict(attributes)

    def delete(self, obj, user, data):
        """
        The DELETE HTTP method
        """
        need = Need('delete')
        if not self.model.can(user, need, obj=obj):
            raise need.exception()

        obj.key.delete()

    def parse_args(self, web_args, user, is_index=False):
        """
        Parses the arguments to this API call.
        |index| is whether or not this is an index call.
        """
        fields = parser.parse({
            'fields': Arg(None, use=parse_json_field)
        })
        if fields['fields'] is None:
            fields['fields'] = {}
        if type(fields['fields']) != dict and type(fields['fields']) != bool:
            raise BadValueError("fields should be dictionary or boolean")
        request.fields = fields
        return {k: v for k, v in parser.parse(web_args).iteritems()
                if v is not None}

    def index(self, user, data):
        """
        Index HTTP method. Should be called from GET when no key is provided.

        Processes cursor and num_page URL arguments for pagination support.
        """
        query = self.model.query()
        need = Need('index')

        result = self.model.can(user, need, query=query)
        if not result:
            raise need.exception()

        query = filter_query(result, data, self.model)
        created_prop = getattr(self.model, 'created', None)
        if not query.orders and created_prop:
            logging.info("Adding default ordering by creation time.")
            query = query.order(-created_prop, self.model.key)

        page = int(request.args.get('page', 1))
        # default page length is 100
        num_page = int(request.args.get('num_page', 100))
        query_results = paginate(query, page, num_page)

        add_statistics = request.args.get('stats', False)
        if add_statistics:
            query_results['statistics'] = self.statistics()
        return query_results

    def statistics(self):
        stat = stats.KindStat.query(stats.KindStat.kind_name == self.model.__name__).get()
        if stat:
            return {
                'total': stat.count
            }
        return {}


class UserAPI(APIResource):
    """The API resource for the User Object"""
    model = models.User
    key_type = str

    methods = {
        'post': {
            'web_args': {
                'first_name': Arg(str),
                'last_name': Arg(str),
                'email': Arg(str, required=True),
                'login': Arg(str),
            }
        },
        'put': {
            'web_args': {
                'first_name': Arg(str),
                'last_name': Arg(str),
                'login': Arg(str),
            }
        },
        'get': {
        },
        'index': {
        },
        'invitations': {
            'methods': set(['GET']),
            'web_args': {
                'assignment': KeyArg('Assignment')
            }
        },
        'queues': {
            'methods': set(['GET'])
        },
        'create_staff': {
            'methods': set(['POST']),
            'web_args': {
                'email': Arg(str, required=True),
                'role': Arg(str, required=True),
            }
        },
        'final_submission': {
            'methods': set(['GET']),
            'web_args': {
                'assignment': KeyArg('Assignment', required=True)
            }
        }
    }

    def new_entity(self, attributes):
        """
        Creates a new entity with given attributes.
        """
        entity = self.model.get_by_id(attributes['email'])
        if entity:
            raise BadValueError("user already exists")
        entity = self.model.from_dict(attributes)
        return entity

    def invitations(self, obj, user, data):
        query = models.Group.query(models.Group.invited_members == user.key)
        if 'assignment' in data:
            query = query.filter(models.Group.assignment == data['assignment'])
        return list(query)

    def queues(self, obj, user, data):
        return list(models.Queue.query().filter(
            models.Queue.assigned_staff == user.key))

    def create_staff(self, obj, user, data):
        # Must be a staff to create a staff user
        need = Need("staff")
        if not obj.can(user, need, obj):
            raise need.exception()

        user = models.User.get_or_insert(data['email'].id())
        user.role = data['role']
        user.put()


    def final_submission(self, obj, user, data):
        import pdb
        pdb.set_trace()
        return obj.get_selected_submission(data['assignment'])


class AssignmentAPI(APIResource):
    """The API resource for the Assignment Object"""
    model = models.Assignment

    methods = {
        'post': {
            'web_args': {
                'name': Arg(str, required=True),
                'display_name': Arg(str, required=True),
                'points': Arg(float, required=True),
                'course': KeyArg('Course', required=True),
                'max_group_size': Arg(int, required=True),
                'due_date': DateTimeArg(required=True),
                'templates': Arg(str, use=lambda temps: json.dumps(temps),
                                 required=True),
            }
        },
        'put': {
            'web_args': {
                'name': Arg(str),
                'display_name': Arg(str),
                'points': Arg(float),
                'course': KeyArg('Course'),
                'max_group_size': Arg(int),
                'due_date': DateTimeArg(),
                'templates': Arg(str, use=lambda temps: json.dumps(temps)),
            }
        },
        'get': {
        },
        'index': {
            'web_args': {
                'course': KeyArg('Course'),
                'active': BooleanArg(),
                'name': Arg(str),
                'points': Arg(int)
            }
        },
        'assign': {
            'methods': set(['POST'])
        }
    }

    def post(self, user, data):
        data['creator'] = user.key
        # check if there is a duplicate assignment
        assignments = list(models.Assignment.query(models.Assignment.name == data['name']))
        if len(assignments) > 0:
            raise BadValueError("assignment with name %s exists already" % data["name"])
        return super(AssignmentAPI, self).post(user, data)

    def assign(self, obj, user, data):
        # Todo: Should make this have permissions! 
        # need = Need('staff')
        # if not obj.can(user, need, obj):
        #     raise need.exception()
        deferred.defer(assign_work, obj.key)


class SubmitNDBImplementation(object):
    """Implementation of DB calls required by submission using Google NDB"""

    def lookup_assignments_by_name(self, name):
        """Look up all assignments of a given name."""
        by_name = models.Assignment.name == name
        return list(models.Assignment.query().filter(by_name))

    def create_submission(self, user, assignment, messages, submit):
        """Create submission using user as parent to ensure ordering."""
        if submit:
            group = user.groups(assignment.key)
            members = group[0].members if (group and group[0]) else [user.key]
            previous = models.Submission.query().filter(
                models.Submission.submitter.IN(group.members))
            previous = previous.get(keys_only=True)
            if previous:
                raise BadValueError(
                    "Already have a final submission: {}".format(previous.id()))

        db_messages = []
        for kind, message in messages.iteritems():
            if message:
                db_messages.append(models.Message(kind=kind, contents=message))

        created = datetime.datetime.now()
        if messages.get('analytics'):
            date = messages['analytics']['time']
            if date:
                created = parse_date(date)

        submission = models.Submission(submitter=user.key,
                                       assignment=assignment.key,
                                       messages=db_messages,
                                       created=created)
        if submit:
            submission.tags = [models.Submission.SUBMITTED_TAG]
        submission.put()

        return submission


class SubmissionAPI(APIResource):
    """The API resource for the Submission Object"""
    model = models.Submission
    diff_model = models.SubmissionDiff

    db = SubmitNDBImplementation()

    methods = {
        'post': {
            'web_args': {
                'assignment': Arg(str, required=True),
                'messages': Arg(None, required=True),
                'submit': BooleanArg()
            }
        },
        'get': {
            'web_args': {
            }
        },
        'index': {
            'web_args': {
                'assignment': KeyArg('Assignment'),
                'submitter': KeyArg('User'),
                'created': DateTimeArg(),
                'messages.kind': Arg(str, use=parse_json_field),
            }
        },
        'diff': {
            'methods': set(["GET"]),
        },
        'download': {
            'methods': set(["GET"]),
        },
        'add_comment': {
            'methods': set(["POST"]),
            'web_args': {
                'index': Arg(int, required=True),
                'file': Arg(str, required=True),
                'message': Arg(str, required=True)
            }
        },
        'delete_comment': {
            'methods': set(["POST"]),
            'web_args': {
                'comment': KeyArg('Comment', required=True)
            }
        },
        'add_tag': {
            'methods': set(["PUT"]),
            'web_args': {
                'tag': Arg(str, required=True)
            }
        },
        'remove_tag': {
            'methods': set(["PUT"]),
            'web_args': {
                'tag': Arg(str, required=True)
            }
        },
        'score': {
            'methods': set(["POST"]),
            'web_args': {
                'score': Arg(int, required=True),
                'message': Arg(str, required=True),
            }
        }
    }

    def get_instance(self, key, user):
        try:
            return super(SubmissionAPI, self).get_instance(key, user)
        except BadKeyError:
            pass

        old_obj = models.OldSubmission.get_by_id(key)
        if not old_obj:
            raise BadKeyError(key)
        obj = old_obj.upgrade()
        obj.put()
        old_obj.key.delete()

        need = Need('get')
        if not obj.can(user, need, obj):
            raise need.exception()
        return obj

    def graded(self, obj, user, data):
        """
        Gets the users graded submissions
        """

    def download(self, obj, user, data):
        """
        Allows you to download a submission.
        """
        messages = obj.get_messages()
        if 'file_contents' not in messages:
            raise BadValueError("Submission has no contents to download")
        file_contents = messages['file_contents']

        response = make_response(create_zip(file_contents))
        response.headers["Content-Disposition"] = (
            "attachment; filename=submission-%s.zip" % str(obj.created))
        response.headers["Content-Type"] = "application/zip"
        return response

    def diff(self, obj, user, data):
        """
        Gets the associated diff for a submission
        """
        messages = obj.get_messages()
        if 'file_contents' not in obj.get_messages():
            raise BadValueError("Submission has no contents to diff")

        file_contents = messages['file_contents']

        diff_obj = self.diff_model.get_by_id(obj.key.id())
        if diff_obj:
            return diff_obj

        diff = {}
        templates = obj.assignment.get().templates
        if not templates:
            raise BadValueError("no templates for assignment, \
                                please contact course staff")

        templates = json.loads(templates)
        for filename, contents in file_contents.items():
            diff[filename] = compare.diff(templates[filename], contents)

        diff = self.diff_model(id=obj.key.id(),
                               diff=diff)
        diff.put()
        return diff

    def add_comment(self, obj, user, data):
        """
        Adds a comment to this diff.
        """
        diff_obj = self.diff_model.get_by_id(obj.key.id())
        if not diff_obj:
            raise BadValueError("Diff doesn't exist yet")

        index = data["index"]
        message = data["message"]
        filename = data["file"]

        if message.strip() == "":
            raise BadValueError("Cannot make empty comment")

        comment = models.Comment(
            filename=filename,
            message=message,
            line=index,
            author=user.key,
            parent=diff_obj.key)
        comment.put()

    def delete_comment(self, obj, user, data):
        """
        Deletes a comment on this diff.
        """
        diff_obj = self.diff_model.get_by_id(obj.key.id())
        if not diff_obj:
            raise BadValueError("Diff doesn't exist yet")

        comment = models.Comment.get_by_id(data['comment'].id(), parent=diff_obj.key)
        if not comment:
            raise BadKeyError(data['comment'])
        need = Need('delete')
        if not comment.can(user, need, comment):
            raise need.exception()
        comment.key.delete()

    def add_tag(self, obj, user, data):
        """
        Removes a tag from the submission.
        Validates existence.
        """
        tag = data['tag']
        if tag in obj.tags:
            raise BadValueError("Tag already exists")

        if tag == models.Submission.SUBMITTED_TAG:
            previous = models.Submission.query().filter(
                models.Submission.assignment == obj.assignment).filter(
                    models.Submission.submitter == obj.submitter).filter(
                        models.Submission.tags == models.Submission.SUBMITTED_TAG)

            previous = previous.get(keys_only=True)
            if previous:
                raise BadValueError("Only one final submission allowed")

        obj.tags.append(tag)
        obj.put()

    def remove_tag(self, obj, user, data):
        """
        Adds a tag to this submission.
        Validates uniqueness.
        """
        tag = data['tag']
        if tag not in obj.tags:
            raise BadValueError("Tag does not exists")

        obj.tags.remove(tag)
        obj.put()

    def score(self, obj, user, data):
        score = models.Score(
            score=data['score'],
            message=data['message'],
            grader=user.key)
        score.put()

        if 'Composition' not in obj.tags:
            obj.tags.append('Composition')

        obj.compScore = score.key
        obj.put()
        return score

    def get_assignment(self, name):
        """Look up an assignment by name or raise a validation error."""
        assignments = self.db.lookup_assignments_by_name(name)
        if not assignments:
            raise BadValueError('Assignment \'%s\' not found' % name)
        if len(assignments) > 1:
            raise BadValueError('Multiple assignments named \'%s\'' % name)
        return assignments[0]

    def submit(self, user, assignment, messages, submit):
        """Process submission messages for an assignment from a user."""
        valid_assignment = self.get_assignment(assignment)
        submission = self.db.create_submission(user, valid_assignment,
                                               messages, submit)
        return (201, "success", {
            'key': submission.key.id()
        })

    def post(self, user, data):
        return self.submit(user, data['assignment'],
                           data['messages'], data.get('submit', False))
    


class VersionAPI(APIResource):
    model = models.Version

    key_type = str

    methods = {
        'post': {
            'web_args': {
                'name': Arg(str, required=True),
                'base_url': Arg(str, required=True),
            }
        },
        'put': {
            'web_args': {
                'name': Arg(str),
                'base_url': Arg(str),
            }
        },
        'get': {
            'web_args': {
            }
        },
        'index': {
            'web_args': {
            }
        },
        'new': {
            'methods': set(['PUT']),
            'web_args': {
                'version': Arg(str, required=True),
                'current': BooleanArg()
            }
        },
        'download': {
            'methods': set(['GET']),
            'web_args': {
                'version': Arg(str)
            }
        },
        'current': {
            'methods': set(['GET']),
            'web_args': {
            }
        },
        'set_current': {
            'methods': set(['POST']),
            'web_args': {
                'version': Arg(str, required=True)
            }
        },
    }

    def new(self, obj, user, data):
        need = Need('update')
        if not obj.can(user, need, obj):
            raise need.exception()

        new_version = data['version']

        if new_version in obj.versions:
            raise BadValueError("Duplicate version: {}".format(new_version))

        obj.versions.append(new_version)
        if 'current' in data and data['current']:
            obj.current_version = data['current_version']
        obj.put()
        return obj

    def current(self, obj, user, data):
        need = Need('get')
        if not obj.can(user, need, obj):
            raise need.exception()
        if not obj.current_version:
            raise BadValueError("Invalid version resource. Contact an administrator.")
        return obj.current_version

    def download(self, obj, user, data):
        need = Need('get')
        if not obj.can(user, need, obj):
            raise need.exception()
        if 'version' not in data:
            download_link = obj.download_link()
        else:
            download_link = obj.download_link(data['version'])
        return redirect(download_link)


    def set_current(self, obj, user, data):
        need = Need('update')
        if not obj.can(user, need, obj):
            raise need.exception()
        current_version = data['version']
        if current_version not in obj.versions:
            raise BadValueError("Invalid version. Cannot update to current.")
        obj.current_version = current_version
        obj.put()


class CourseAPI(APIResource):
    model = models.Course

    methods = {
        'post': {
            'web_args': {
                'name': Arg(str, required=True),
                'institution': Arg(str, required=True),
                'term': Arg(str, required=True),
                'year': Arg(str, required=True),
                'active': BooleanArg(),
            }
        },
        'put': {
            'web_args': {
                'name': Arg(str),
                'institution': Arg(str),
                'term': Arg(str),
                'year': Arg(str),
                'active': BooleanArg(),
            }
        },
        'delete': {
        },
        'get': {
        },
        'index': {
        },
        'get_staff': {
        },
        'add_staff': {
            'methods': set(['POST']),
            'web_args': {
                'staff_member': KeyArg('User', required=True)
            }
        },
        'remove_staff': {
            'methods': set(['POST']),
            'web_args': {
                'staff_member': KeyArg('User', required=True)
            }
        },
        'assignments': {
            'methods': set(['GET']),
            'web_args': {
            }
        },
    }

    def post(self, user, data):
        """
        The POST HTTP method
        """
        data['creator'] = user.key
        return super(CourseAPI, self).post(user, data)

    def add_staff(self, course, user, data):
        need = Need("staff")
        if not course.can(user, need, course):
            raise need.exception()

        if data['staff_member'] not in course.staff:
            user = models.User.get_or_insert(data['staff_member'].id())
            course.staff.append(user.key)
            course.put()

    def get_staff(self, course, user, data):
        need = Need("staff")
        if not course.can(user, need, course):
            raise need.exception()

        return course.staff

    def remove_staff(self, course, user, data):
        need = Need("staff")
        if not course.can(user, need, course):
            raise need.exception()
        if data['staff_member'] in course.staff:
            course.staff.remove(data['staff_member'])
            course.put()

    def assignments(self, course, user, data):
        return list(course.assignments)

class GroupAPI(APIResource):
    model = models.Group

    methods = {
        'post': {
            'web_args': {
                'assignment': KeyArg('Assignment', required=True),
                'members': KeyRepeatedArg('User')
            }
        },
        'get': {
        },
        'index': {
            'web_args': {
                'assignment': KeyArg('Assignment'),
<<<<<<< HEAD
                'members': KeyArg('User'),
=======
                'members': KeyArg('User')
>>>>>>> 4b39730d
            }
        },
        'add_member': {
            'methods': set(['PUT']),
            'web_args': {
                'member': KeyArg('User', required=True),
            },
        },
        'remove_member': {
            'methods': set(['PUT']),
            'web_args': {
                'member': KeyArg('User', required=True),
            },
        },
        'accept_invitation': {
            'methods': set(['PUT']),
        },
        'reject_invitation': {
            'methods': set(['PUT']),
        }
    }

    def post(self, user, data):
        # no permissions necessary, anyone can create a group
        for user_key in data.get('members', ()):
            user = user_key.get()
            if user:
                current_group = list(user.groups(data['assignment']))

                if len(current_group) == 1:
                    raise BadValueError("{} already in a group".format(user_key.id()))
                if len(current_group) > 1:
                    raise BadValueError("{} in multiple groups".format(user_key.id()))
            else:
                models.User.get_or_insert(user_key.id())

        group = self.new_entity(data)
        group.put()


    def add_member(self, group, user, data):
        # can only add a member if you are a member
        need = Need('member')
        if not group.can(user, need, group):
            raise need.exception()

        if data['member'] in group.invited_members:
            raise BadValueError("user has already been invited")
        if data['member'] in group.members:
            raise BadValueError("user already part of group")

        user_to_add = models.User.get_or_insert(data['member'].id())
        group.invited_members.append(user_to_add.key)
        group.put()

        audit_log_message = models.AuditLog(
            event_type='Group.add_member',
            user=user.key,
            description="Added member {} to group".format(data['member']),
            obj=group.key
            )
        audit_log_message.put()

    def remove_member(self, group, user, data):
        # can only remove a member if you are a member
        need = Need('member')
        if not group.can(user, need, group):
            raise need.exception()

        if data['member'] in group.members:
            group.members.remove(data['member'])
        elif data['member'] in group.invited_members:
            group.invited_members.remove(data['member'])

        if len(group.members) == 0:
            group.key.delete()
            description = "Deleted group"
        else:
            group.put()
            description = "Changed group"

        audit_log_message = models.AuditLog(
            event_type='Group.remove_member',
            user=user.key,
            obj=group.key,
            description=description
            )
        audit_log_message.put()

    def accept_invitation(self, group, user, data):
        # can only accept an invitation if you are in the invited_members
        need = Need('invitation')
        if not group.can(user, need, group):
            raise need.exception()

        assignment = group.assignment.get()
        if len(group.members) < assignment.max_group_size:
            group.invited_members.remove(user.key)
            group.members.append(user.key)
            group.put()
        else:
            raise BadValueError("too many people in group")

    def reject_invitation(self, group, user, data):
        # can only reject an invitation if you are in the invited_members
        need = Need('invitation')
        if not group.can(user, need, group):
            raise need.exception()
        group.invited_members.remove(user.key)
        group.put()

class QueueAPI(APIResource):
    """The API resource for the Assignment Object"""
    model = models.Queue

    methods = {
        'post': {
            'web_args': {
                'assignment': KeyArg('Assignment', required=True),
                'assigned_staff': KeyRepeatedArg('User'),
                'submissions': KeyRepeatedArg('Submissionvtwo')
            }
        },
        'get': {
        },
        'put': {
            'web_args': {
                'assigned_staff': KeyRepeatedArg('User'),
                'submissions': KeyRepeatedArg('Submissionvtwo')
            }
        },
        'index': {
            'web_args': {
                'assignment': KeyArg('Assigment'),
                'assigned_staff': KeyArg('User'),
            }
        },
    }

    def new_entity(self, attributes):
        ent = super(QueueAPI, self).new_entity(attributes)
        for user in ent.assigned_staff:
            models.User.get_or_insert(user.id())
        return ent<|MERGE_RESOLUTION|>--- conflicted
+++ resolved
@@ -907,11 +907,7 @@
         'index': {
             'web_args': {
                 'assignment': KeyArg('Assignment'),
-<<<<<<< HEAD
-                'members': KeyArg('User'),
-=======
                 'members': KeyArg('User')
->>>>>>> 4b39730d
             }
         },
         'add_member': {
