"""
The public API
"""
import json

from flask.views import MethodView
from flask.app import request
<<<<<<< HEAD
from flask import session, make_response
=======
from flask import session
from webargs import Arg
from webargs.flaskparser import FlaskParser
>>>>>>> 792e57ba

from app import models
from app.models import BadValueError
from app.needs import Need
from app.decorators import handle_error
<<<<<<< HEAD
from app.utils import create_api_response, create_zip
=======
from app.utils import create_api_response, paginate, filter_query

from google.appengine.ext import db, ndb

def KeyArg(klass):
    return Arg(ndb.Key, use=lambda c:{'pairs':[(klass, int(c))]})
>>>>>>> 792e57ba


class APIResource(object):
    """The base class for API resources.

    Set the name and get_model for each subclass.
    """
    name = None
    index_args = {}

    @classmethod
    def get_model(cls):
        """
        Get the model this API resource is associated with.
        Needs to be overridden by a subclass.
        """
        raise NotImplementedError

    @handle_error
    def get(self, key):
        """
        The GET HTTP method
        """
        if key is None:
            return self.index()

        obj = self.get_model().get_by_id(key)
        if not obj:
            return create_api_response(404, "{resource} {key} not found".format(
                resource=self.name, key=key))

        need = Need('get')
        if not obj.can(session['user'], need, obj):
            return need.api_response()

        return create_api_response(200, "", obj)

    @handle_error
    def put(self):
        """
        The PUT HTTP method
        """
        return create_api_response(401, "PUT request not permitted")

    @handle_error
    def post(self):
        """
        The POST HTTP method
        """
        post_dict = request.json

        need = Need('create')
        if not self.get_model().can(session['user'], need):
            return need.api_response()

        entity, error_response = self.new_entity(post_dict)

        if not error_response:
            return create_api_response(200, "success", {
                'key': entity.key.id()
            })
        else:
            return error_response

    def new_entity(self, attributes):
        """
        Creates a new entity with given attributes.
        Returns (entity, error_response) should be ignored if error_response
        is a True value.
        """
        entity = self.get_model().from_dict(attributes)
        entity.put()
        return entity, None

    @handle_error
    def delete(self, user_id):
        """
        The DELETE HTTP method
        """
        ent = self.get_model().query.get(user_id)

        need = Need('delete')
        if not self.get_model().can_static(session['user'], need):
            return need.api_response()

        ent.key.delete()
        return create_api_response(200, "success", {})


    def index(self):
        """
        Index HTTP method. Should be called from GET when no key is provided.

        Processes cursor and num_page URL arguments for pagination support.
        """
        query = self.get_model().query()
        need = Need('index')

        result = self.get_model().can(session['user'], need, query=query)
        if not result:
            return need.api_response()

        args = parser.parse(self.index_args)
        args = {k:v for k,v in args.iteritems() if v}
        query = filter_query(result, args, self.get_model())

        cursor = request.args.get('cursor', None)
        num_page = request.args.get('num_page', None)
        query_results = paginate(query, cursor, num_page)
        return create_api_response(200, "success", query_results)


parser = FlaskParser()


class UserAPI(MethodView, APIResource):
    """The API resource for the User Object"""
    name = "User"

    @classmethod
    def get_model(cls):
        return models.User

    def new_entity(self, attributes):
        """
        Creates a new entity with given attributes.
        """
        if 'email' not in attributes:
            return None, create_api_response(400, 'Email required')
        entity = self.get_model().get_by_id(attributes['email'])
        if entity:
            return None, create_api_response(400,
                                             '%s already exists' % self.name)
        entity = self.get_model().from_dict(attributes)
        entity.put()
        return entity, None

    index_args = {
        'first_name': Arg(str),
        'last_name': Arg(str),
        'email': Arg(str),
        'login': Arg(str),
        'course': KeyArg('User'),
    }


class AssignmentAPI(MethodView, APIResource):
    """The API resource for the Assignment Object"""
    name = "Assignment"

    @classmethod
    def get_model(cls):
        return models.Assignment

    index_args = {
        'name': Arg(str),
        'points': Arg(float),
        'creator': KeyArg('User'),
        'course': KeyArg('Course'),
    }


class SubmitNDBImplementation(object):
    """Implementation of DB calls required by submission using Google NDB"""

    def lookup_assignments_by_name(self, name):
        """Look up all assignments of a given name."""
        by_name = models.Assignment.name == name
        return list(models.Assignment.query().filter(by_name))

    def create_submission(self, user, assignment, messages):
        """Create submission using user as parent to ensure ordering."""
        submission = models.Submission(submitter=user.key,
                                       assignment=assignment.key,
                                       messages=messages)
        submission.put()
        return submission


class SubmissionAPI(MethodView, APIResource):
    """The API resource for the Submission Object"""
    name = "Submission"
    db = SubmitNDBImplementation()
    post_fields = ['assignment', 'messages']

    @handle_error
    def get(self, key):
        """
        The GET HTTP method
        """
        if key is None:
            return self.index()

        obj = self.get_model().get_by_id(key)
        if not obj:
            return create_api_response(404, "{resource} {key} not found".format(
                resource=self.name, key=key))

        need = Need('get')
        if not obj.can(session['user'], need, obj):
            return need.api_response()

        if request.args.get('download') == 'true' \
                and 'file_contents' in obj.messages:
            response = make_response(create_zip(obj.messages['file_contents']))
            response.headers["Content-Disposition"] = "attachment; filename=submission-%s.zip" % str(obj.created)
            response.headers["Content-Type"] = "application/zip"
            return response
        return create_api_response(200, "", obj)

    @classmethod
    def get_model(cls):
        return models.Submission

    def get_assignment(self, name):
        """Look up an assignment by name or raise a validation error."""
        assignments = self.db.lookup_assignments_by_name(name)
        if not assignments:
            raise BadValueError('Assignment \'%s\' not found' % name)
        if len(assignments) > 1:
            raise BadValueError('Multiple assignments named \'%s\'' % name)
        return assignments[0]

    def submit(self, user, assignment, messages):
        """Process submission messages for an assignment from a user."""
        valid_assignment = self.get_assignment(assignment)
        submission = self.db.create_submission(user, valid_assignment, messages)
        return create_api_response(200, "success", {
            'key': submission.key.id()
        })

    @handle_error
    def post(self):
        if 'submitter' in request.json:
            del request.json['submitter']
        for key in request.json:
            if key not in self.post_fields:
                return create_api_response(400, 'Unknown field %s' % key)
        for field in self.post_fields:
            if field not in request.json:
                return create_api_response(
                    400, 'Missing required field %s' % field)

        try:
            return self.submit(session['user'], request.json['assignment'],
                               request.json['messages'])
        except BadValueError as e:
            return create_api_response(400, e.message, {})

<<<<<<< HEAD
    def index(self):
        """
        Index HTTP method thing.
        """
        user = session['user']
        if user and user.logged_in:
            all_subms = self.get_model().query(self.get_model().submitter == user.key)
        else:
            # TODO(martinis) security issue, change this
            all_subms = self.get_model().query()
        return create_api_response(
            200, "success", list(
                self.get_model().query(
                    self.get_model().submitter == session['user'].key)))
=======
    index_args = {
        'assignment': KeyArg('Assignment'),
        'submitter': KeyArg('User'),
    }
>>>>>>> 792e57ba
<|MERGE_RESOLUTION|>--- conflicted
+++ resolved
@@ -5,28 +5,20 @@
 
 from flask.views import MethodView
 from flask.app import request
-<<<<<<< HEAD
 from flask import session, make_response
-=======
-from flask import session
 from webargs import Arg
 from webargs.flaskparser import FlaskParser
->>>>>>> 792e57ba
 
 from app import models
 from app.models import BadValueError
 from app.needs import Need
 from app.decorators import handle_error
-<<<<<<< HEAD
-from app.utils import create_api_response, create_zip
-=======
-from app.utils import create_api_response, paginate, filter_query
+from app.utils import create_api_response, paginate, filter_query, create_zip
 
 from google.appengine.ext import db, ndb
 
 def KeyArg(klass):
     return Arg(ndb.Key, use=lambda c:{'pairs':[(klass, int(c))]})
->>>>>>> 792e57ba
 
 
 class APIResource(object):
@@ -276,24 +268,7 @@
         except BadValueError as e:
             return create_api_response(400, e.message, {})
 
-<<<<<<< HEAD
-    def index(self):
-        """
-        Index HTTP method thing.
-        """
-        user = session['user']
-        if user and user.logged_in:
-            all_subms = self.get_model().query(self.get_model().submitter == user.key)
-        else:
-            # TODO(martinis) security issue, change this
-            all_subms = self.get_model().query()
-        return create_api_response(
-            200, "success", list(
-                self.get_model().query(
-                    self.get_model().submitter == session['user'].key)))
-=======
     index_args = {
         'assignment': KeyArg('Assignment'),
         'submitter': KeyArg('User'),
-    }
->>>>>>> 792e57ba
+    }