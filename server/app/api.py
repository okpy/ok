"""
The public API
"""
import datetime
import logging
import datetime

from flask.views import View
from flask.app import request, json
from flask import session, make_response
from webargs import Arg
from webargs.flaskparser import FlaskParser

from app import models, app
from app.codereview import compare
from app.constants import API_PREFIX
from app.needs import Need
from app.utils import paginate, filter_query, create_zip

from google.appengine.ext import db, ndb

BadValueError = db.BadValueError

parser = FlaskParser()

def DateTimeArg(**kwds):
    def parse_date(arg):
        op = None
        if '|' in arg:
            op, arg = arg.split('|', 1)

        date = datetime.datetime.strptime(arg, app.config["GAE_DATETIME_FORMAT"])
        delta = datetime.timedelta(hours = 7)
        date = (datetime.datetime.combine(date.date(),date.time()) + delta)
        return (op, date) if op else date
    return Arg(None, use=parse_date)

def KeyArg(klass, **kwds):
    def parse_key(key):
        try:
            key = int(key)
        except (ValueError, TypeError):
            pass
        return {'pairs': [(klass, key)]}
    return Arg(ndb.Key, use=parse_key, **kwds)

def KeyRepeatedArg(klass, **kwds):
    def parse_list(key_list):
        staff_lst = key_list
        if not isinstance(key_list, list):
            if ',' in key_list:
                staff_lst = key_list.split(',')
            else:
                staff_lst = [key_list]
        return [ndb.Key(klass, x) for x in staff_lst]
    return Arg(None, use=parse_list, **kwds)

class APIResource(View):
    """The base class for API resources.

    Set the model for each subclass.
    """

    model = None
    web_args = {}
    key_type = int

    @property
    def name(self):
        return self.model.__name__

    def get_instance(self, key, user):
        obj = self.model.get_by_id(key)
        if not obj:
            return (404, "{resource} {key} not found".format(
                resource=self.name, key=key))

        need = Need('get')
        if not obj.can(user, need, obj):
            return need.api_response()

        return obj

    def dispatch_request(self, path, *args, **kwargs):
        meth = request.method.upper()
        user = session['user']

        if not path: # Index
            if meth == "GET":
                return self.index(user)
            elif meth == "POST":
                return self.post(user)
            assert meth in ("GET", "POST"), 'Unimplemented method %s' % meth

        if '/' not in path:
            # For now, just allow ID gets
            assert meth in ['GET', 'PUT', 'DELETE']
            meth = getattr(self, meth.lower(), None)

            assert meth is not None, 'Unimplemented method %r' % request.method
            try:
                key = self.key_type(path)
            except (ValueError, AssertionError):
                return (400,
                    "Invalid key. Needs to be of type '%s'" % self.key_type)

            inst = self.get_instance(key, user)
            if not isinstance(inst, self.model):
                return inst

            return meth(inst, user, *args, **kwargs)

        entity_id, action = path.split('/')
        try:
            key = self.key_type(entity_id)
        except (ValueError, AssertionError):
            return (400,
                "Invalid key. Needs to be of type '%s'" % self.key_type)

        meth = getattr(self, action, None)
        assert meth is not None, 'Unimplemented action %r' % action
        inst = self.get_instance(key, user)
        if not isinstance(inst, self.model):
            return inst

        return meth(inst, user, *args, **kwargs)

    def get(self, obj, user):
        """
        The GET HTTP method
        """
        return obj

    def put(self, obj, user):
        """
        The PUT HTTP method
        """
        need = Need('put')
        if not obj.can(user, need, obj):
            return need.api_response()

        blank_val = object()
        changed = False
        for key, value in self.parse_args(False, user).iteritems():
            old_val = getattr(obj, key, blank_val)
            if old_val == blank_val:
                return 400, "{} is not a valid field.".format(key)

            setattr(obj, key, value)
            changed = True

        if changed:
            obj.put()

        return obj

    def post(self, user):
        """
        The POST HTTP method
        """
        data = self.parse_args(False, user)

        entity, error_response = self.new_entity(data)
        if error_response:
            return error_response

        need = Need('create')
        if not self.model.can(user, need, obj=entity):
            return need.api_response()

        entity.put()

        return (201, "success", {
            'key': entity.key.id()
        })

    def new_entity(self, attributes):
        """
        Creates a new entity with given attributes.
        Returns (entity, error_response) should be ignored if error_response
        is a True value.
        """
        entity = self.model.from_dict(attributes)
        return entity, None

    def delete(self, obj, user):
        """
        The DELETE HTTP method
        """
        need = Need('delete')
        if not self.model.can(user, need, obj=obj):
            return need.api_response()

        obj.key.delete()
        return None

    def parse_args(self, index, user):
        """
        Parses the arguments to this API call.
        |index| is whether or not this is an index call.
        """
        def use_fields(field):
            if not field[0] == '{':
                return field
            return json.loads(field)

        fields = parser.parse({
            'fields': Arg(None, use=use_fields)
        })
        request.fields = fields

        return {k:v for k, v in parser.parse(self.web_args).iteritems() if v != None}

    def index(self, user):
        """
        Index HTTP method. Should be called from GET when no key is provided.

        Processes cursor and num_page URL arguments for pagination support.
        """
        query = self.model.query()
        need = Need('index')

        result = self.model.can(user, need, query=query)
        if not result:
            return need.api_response()

        args = self.parse_args(True, user)
        query = filter_query(result, args, self.model)
        created_prop = getattr(self.model, 'created', None)
        if not query.orders and created_prop:
            logging.info("Adding default ordering by creation time.")
            query = query.order(-created_prop, self.model.key)

        page = int(request.args.get('page', 1))
        num_page = request.args.get('num_page', None)
        query_results = paginate(query, page, num_page)

        add_statistics = request.args.get('stats', False)
        if add_statistics:
            query_results['statistics'] = self.statistics()
        return query_results

    def statistics(self):
        return {
            'total': self.model.query().count()
        }


class UserAPI(APIResource):
    """The API resource for the User Object"""
    model = models.User
    key_type = str

    def new_entity(self, attributes):
        """
        Creates a new entity with given attributes.
        """
        if 'email' not in attributes:
            return None, (400, 'Email required')
        entity = self.model.get_by_id(attributes['email'])
        if entity:
            return None, (400, '%s already exists' % self.name)
        entity = self.model.from_dict(attributes)
        return entity, None

    web_args = {
        'first_name': Arg(str),
        'last_name': Arg(str),
        'email': Arg(str),
        'login': Arg(str),
        'assignment': Arg(int),
        'invitation': Arg(int),
        'course': KeyArg('User'),
    }

    def invitations(self, user, obj):
        data = self.parse_args(False, user)
        query = models.Group.query(user.key == models.Group.invited_members)
        if 'assignment' in data:
            assignment = models.Assignment.get_by_id(data['assignment'])
            if assignment:
                query = query.filter(models.Group.assignment == assignment.key)
            else:
                return {
                    "invitations": []
                }
        return {
            "invitations": [{
                "members": invitation.members,
                "id": invitation.key.id(),
                "assignment": invitation.assignment,
            } for invitation in list(query)]
        }

    def accept_invitation(self, user, obj):
        data = self.parse_args(False, user)
        if 'invitation' not in data:
            return
        group = models.Group.get_by_id(data['invitation'])
        if group:
            assignment = group.assignment.get()
            if len(group.members) < assignment.max_group_size:
                already_in_group = len(list(user.get_groups(assignment))) > 0
                if not already_in_group:
                    if user.key in group.invited_members:
                        group.invited_members.remove(user.key)
                        group.members.append(user.key)
                    group.put()

    def reject_invitation(self, user, obj):
        data = self.parse_args(False, user)
        if 'invitation' not in data:
            return
        group = models.Group.get_by_id(data['invitation'])
        if group:
            if user.key in group.invited_members:
                group.invited_members.remove(user.key)
                group.put()



class AssignmentAPI(APIResource):
    """The API resource for the Assignment Object"""
    model = models.Assignment

    web_args = {
        'name': Arg(str),
        'points': Arg(float),
        'course': KeyArg('Course'),
        'max_group_size': Arg(int),
        'templates': Arg(str, use=lambda temps: json.dumps(temps)),
    }

    def parse_args(self, is_index, user):
        data = super(AssignmentAPI, self).parse_args(is_index, user)
        if not is_index:
            data['creator'] = user.key
        return data

    def group(self, obj, user):
        groups = (models.Group.query()
                  .filter(models.Group.members == user.key)
                  .filter(models.Group.assignment == obj.key).fetch())

        if len(groups) > 1:
            return (409, "You are in multiple groups", {
                "groups": groups
            })
        elif not groups:
            return (200, "You are not in any groups", {
                "in_group": False,
            })
        else:
            return groups[0]


class SubmitNDBImplementation(object):
    """Implementation of DB calls required by submission using Google NDB"""

    def lookup_assignments_by_name(self, name):
        """Look up all assignments of a given name."""
        by_name = models.Assignment.name == name
        return list(models.Assignment.query().filter(by_name))

    def create_submission(self, user, assignment, messages):
        """Create submission using user as parent to ensure ordering."""
        submission = models.Submission(submitter=user.key,
                                       assignment=assignment.key,
                                       messages=messages)
        submission.put()
        return submission


class SubmissionAPI(APIResource):
    """The API resource for the Submission Object"""
    model = models.Submission
    diff_model = models.SubmissionDiff

    db = SubmitNDBImplementation()

    def download(self, obj, user):
        """
        Allows you to download a submission.
        """
        if 'file_contents' not in obj.messages:
            return 400, "Submission has no contents to download."

        response = make_response(create_zip(obj.messages['file_contents']))
        response.headers["Content-Disposition"] = (
            "attachment; filename=submission-%s.zip" % str(obj.created))
        response.headers["Content-Type"] = "application/zip"
        return response

    def diff(self, obj, user):
        """
        Gets the associated diff for a submission
        """
        if 'file_contents' not in obj.messages:
            return 400, "Submission has no contents to diff."

        diff_obj = self.diff_model.get_by_id(obj.key.id())
        if diff_obj:
            return diff_obj

        diff = {}
        templates = obj.assignment.get().templates
        if not templates:
            return (500,
                "No templates for assignment yet... Contact course staff")

        templates = json.loads(templates)
        for filename, contents in obj.messages['file_contents'].items():
            diff[filename] = compare.diff(templates[filename], contents)

        diff = self.diff_model(id=obj.key.id(),
                               diff=diff)
        diff.put()
        return diff

    def add_comment(self, obj, user):
        """
        Adds a comment to this diff.
        """
        diff_obj = self.diff_model.get_by_id(obj.key.id())
        if not diff_obj:
            raise BadValueError("Diff doesn't exist yet")

        data = self.parse_args(False, user)
        index = data["index"]
        message = data["message"]
        filename = data["file"]

        if message.strip() == "":
            raise BadValueError("Cannot make empty comment")

        comment = models.Comment(
            filename=filename,
            message=message,
            line=index,
            author=user.key,
            parent=diff_obj.key)
        comment.put()

    def delete_comment(self, obj, user):
        """
        Deletes a comment on this diff.
        """
        diff_obj = self.diff_model.get_by_id(obj.key.id())
        if not diff_obj:
            raise BadValueError("Diff doesn't exist yet")

        data = self.parse_args(False, user)
        comment = data.get('comment', None)
        if not comment:
            return 400, "Missing required argument 'comment'"

        comment = models.Comment.get_by_id(comment)
        if comment:
            comment.key.delete()

    def get_assignment(self, name):
        """Look up an assignment by name or raise a validation error."""
        assignments = self.db.lookup_assignments_by_name(name)
        if not assignments:
            raise BadValueError('Assignment \'%s\' not found' % name)
        if len(assignments) > 1:
            raise BadValueError('Multiple assignments named \'%s\'' % name)
        return assignments[0]

    def submit(self, user, assignment, messages):
        """Process submission messages for an assignment from a user."""
        valid_assignment = self.get_assignment(assignment)
        submission = self.db.create_submission(user, valid_assignment, messages)
        return {
            'key': submission.key.id()
        }

    def post(self, user):
        data = self.parse_args(False, user)
        if 'assignment' not in data:
            raise BadValueError("Missing required arguments 'assignment'")
        if 'messages' not in data:
            raise BadValueError("Missing required arguments 'messages'")

        return self.submit(user, data['assignment'],
                           data['messages'])

    web_args = {
        'assignment': Arg(str),
        'messages': Arg(None),
<<<<<<< HEAD
        'message': Arg(str),
        'file': Arg(str),
        'index': Arg(int),
        'comment': Arg(int),
=======
        'created': DateTimeArg(),
        'submitter': KeyArg('User'),
>>>>>>> ff12360d
    }


class VersionAPI(APIResource):
    model = models.Version

    web_args = {
        'file_data': Arg(str),
        'name': Arg(str),
        'version': Arg(str),
    }

class CourseAPI(APIResource):
    model = models.Course

    def parse_args(self, is_index, user):
        data = super(CourseAPI, self).parse_args(is_index, user)
        if not is_index:
            data['creator'] = user.key
        return data

    web_args = {
        'staff': KeyRepeatedArg('User'),
        'name': Arg(str),
        'offering': Arg(str),
        'institution': Arg(str),
    }

class GroupAPI(APIResource):
    model = models.Group

    web_args = {
        'members': KeyRepeatedArg('User'),
        'name': Arg(str),
        'assignment': KeyArg('Assignment')
    }

    def add_member(self, obj, user):
        data = self.parse_args(False, user)

        for member in data['members']:
            if member not in obj.invited_members:
                member = models.User.get_or_insert(member.id())
                obj.invited_members.append(member.key)
                break
        else:
            return

        #TODO(martinis) make this async
        obj.put()

        audit_log_message = models.AuditLog(
            event_type='Group.add_member',
            user=user.key,
            description="Added members {} to group".format(data['members']),
            obj=obj.key
            )
        audit_log_message.put()

    def remove_member(self, obj, user):
        data = self.parse_args(False, user)

        changed = False
        for member in data['members']:
            if member in obj.members:
                changed = True
                obj.members.remove(member)
            if member in obj.invited_members:
                changed = True
                obj.invited_members.remove(member)

        if not changed:
            return 400, "Tried to remove a user which is not part of this group"

        audit_log_message = models.AuditLog(
            event_type='Group.remove_member',
            user=user.key,
            obj=obj.key
            )

        message = ""
        if len(obj.members) == 0:
            obj.key.delete()
            message = "Deleted group"
        else:
            obj.put()
            message = "Removed members {} from group".format(data['members'])

        audit_log_message.description = message
        audit_log_message.put()

    def put(self, *args):
        return 404, "No PUT allowed"

    def post(self, *args):
        return 404, "No POST allowed"<|MERGE_RESOLUTION|>--- conflicted
+++ resolved
@@ -488,15 +488,10 @@
     web_args = {
         'assignment': Arg(str),
         'messages': Arg(None),
-<<<<<<< HEAD
         'message': Arg(str),
         'file': Arg(str),
         'index': Arg(int),
         'comment': Arg(int),
-=======
-        'created': DateTimeArg(),
-        'submitter': KeyArg('User'),
->>>>>>> ff12360d
     }
 
 
