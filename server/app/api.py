"""The public API."""

#pylint: disable=no-member,unused-argument

import datetime
import logging
import ast
import requests
from zipfile import ZipFile

from flask.views import View
from flask.app import request, json
from flask import session, make_response, redirect
from webargs import Arg
from webargs.flaskparser import FlaskParser
from app.constants import STUDENT_ROLE, STAFF_ROLE, API_PREFIX

from app import models, app, analytics
from app.codereview import compare
from app.needs import Need
from app.utils import paginate, filter_query, create_zip, add_to_zip, start_zip, finish_zip
from app.utils import add_to_grading_queues, parse_date, assign_submission
from app.utils import merge_user

from app.exceptions import *

from google.appengine.ext import ndb
from google.appengine.ext import deferred
from google.appengine.ext.ndb import stats
from google.appengine.api import memcache

import re
import operator as op

parser = FlaskParser()


def parse_json_field(field):
    """
    Parses field or returns appropriate boolean value.

    :param field: (string)
    :return: (string) parsed JSON
    """
    if not field[0] == '{':
        if field == 'false':
            return False
        elif field == 'true':
            return True
        return field
    return json.loads(field)

def parse_json_list_field(field):
    """
    Parses field or returns appropriate boolean value.

    :param field: (string)
    :return: (string) parsed JSON
    """
    if not field[0] == '[':
        if field == 'false':
            return False
        elif field == 'true':
            return True
        return field
    return json.loads(field)
# Arguments to convert query strings to a python type

def DateTimeArg(**kwds):
    """
    Converts a webarg to a datetime object

    :param kwds: (dictionary) set of parameters
    :return: (Arg) type of argument
    """
    def parse_date(arg):
        op = None
        if '|' in arg:
            op, arg = arg.split('|', 1)

        date = datetime.datetime.strptime(arg,
                                          app.config['GAE_DATETIME_FORMAT'])
        delta = datetime.timedelta(hours=7)
        date = (datetime.datetime.combine(date.date(), date.time()) + delta)
        return (op, date) if op else date
    return Arg(None, use=parse_date, **kwds)

MODEL_VERSION = 'v2'

def try_int(x):
    try:
        return int(x)
    except (ValueError, TypeError):
        return x

def KeyArg(cls, **kwds):
    """
    Converts a webarg to a key in Google's ndb.

    :param cls: (string) class
    :param kwds: (dictionary) -- unused --
    :return: (Arg) type of argument
    """
    def parse_key(key):
        key = try_int(key)
        return {'pairs': [(cls + MODEL_VERSION, key)]}
    return Arg(ndb.Key, use=parse_key, **kwds)


def KeyRepeatedArg(cls, **kwds):
    """
    Converts a repeated argument to a list

    :param cls: (string)
    :param kwds: (dictionary) -- unused --
    :return: (Arg) type of argument
    """
    def parse_list(key_list):
        staff_lst = key_list
        if not isinstance(key_list, list):
            if ',' in key_list:
                staff_lst = key_list.split(',')
                staff_lst = map(try_int, staff_lst)
            else:
                staff_lst = [try_int(key_list)]
        return [ndb.Key(cls + MODEL_VERSION, x) for x in staff_lst]
    return Arg(None, use=parse_list, **kwds)


def BooleanArg(**kwargs):
    """
    Converts a webarg to a boolean.

    :param kwargs: (dictionary) -- unused --
    :return: (Arg) type of argument
    """
    def parse_bool(arg):
        if isinstance(arg, bool):
            return arg
        if arg == 'false':
            return False
        if arg == 'true':
            return True
        raise BadValueError(
            "malformed boolean %s: either 'true' or 'false'" % arg)
    return Arg(None, use=parse_bool, **kwargs)


class APIResource(View):
    """
    Base class for API Resource. Set models for each.
    """

    model = None
    methods = {}
    key_type = int
    api_version = 'v1'

    @property
    def name(self):
        return self.model.__name__

    def get_instance(self, key, user):
        """
        Get instance of the object, checking against user privileges.

        :param key: (int) ID of object
        :param user: (object) user object
        :return: (object, Exception)
        """
        obj = self.model.get_by_id(key)
        if not obj:
            raise BadKeyError(key)

        need = Need('get')
        if not obj.can(user, need, obj):
            raise need.exception()
        return obj

    def call_method(self, method_name, user, http_method,
                    instance=None, is_index=False):
        """
        Call method if it exists and if it's properly called.

        :param method_name: (string) name of desired method
        :param user: (object) caller
        :param http_method: (string) get, post, put, or delete
        :param instance: (string)
        :param is_index: (bool) whether or not this is an index call
        :return: result of called method
        """
        if method_name not in self.methods:
            raise BadMethodError('Unimplemented method %s' % method_name)
        constraints = self.methods[method_name]
        if 'methods' in constraints:
            if http_method is None:
                raise IncorrectHTTPMethodError('Need to specify HTTP method')
            if http_method not in constraints['methods']:
                raise IncorrectHTTPMethodError('Bad HTTP Method: %s'
                                               % http_method)
        data = {}
        web_args = constraints.get('web_args', {})
        data = self.parse_args(web_args, user, is_index=is_index)
        method = getattr(self, method_name)
        if instance is not None:
            return method(instance, user, data)
        return method(user, data)

    def dispatch_request(self, path, *args, **kwargs):
        """
        "Does the request dispatching. Matches the URL and returns
        the return value of the view or error handler. This does
        not have to be a response object."
        - http://flask.pocoo.org/docs/0.10/api/

        :param path: (string) full URL
        :param args: (list)
        :param kwargs: (dictionary)
        :return: result of an attempt to call method
        """
        http_method = request.method.upper()
        user = session['user']

        if path is None:  # Index
            if http_method not in ('GET', 'POST'):
                raise IncorrectHTTPMethodError('Incorrect HTTP method: %s')
            method_name = {'GET': 'index', 'POST': 'post'}[http_method]
            return self.call_method(method_name, user, http_method,
                                    is_index=(method_name == 'index'))
        
        path = path.split('/')

        if len(path) == 1:

            if not getattr(self, 'contains_entities', True):
                return self.call_method(path[0], user, http_method)
            
            entity_id = path[0]
            try:
                key = self.key_type(entity_id)
            except (ValueError, AssertionError):
                raise BadValueError('Invalid key. Needs to be of type: %s'
                                    % self.key_type)
            instance = self.get_instance(key, user)
            method_name = http_method.lower()
            return self.call_method(method_name, user, http_method,
                                    instance=instance)

        entity_id, method_name = path
        try:
            key = self.key_type(entity_id)
        except (ValueError, AssertionError):
            raise BadValueError('Invalid key. Needs to be of type: %s'
                                % self.key_type)
        instance = self.get_instance(key, user)
        return self.call_method(method_name, user, http_method,
                                instance=instance)

    def get(self, obj, user, data):
        """
        GET HTTP method

        :param obj: (object) target
        :param user: -- unused --
        :param data: -- unused --
        :return: target object
        """
        return obj

    def put(self, obj, user, data):
        """
        The PUT HTTP method
        """
        need = Need('put')
        if not obj.can(user, need, obj):
            raise need.exception()

        blank_val = object()
        changed = False
        for key, value in data.iteritems():
            old_val = getattr(obj, key, blank_val)
            if old_val == blank_val:
                return 400, '{} is not a valid field.'.format(key)

            setattr(obj, key, value)
            changed = True

        if changed:
            obj.put()

        return obj

    def post(self, user, data):
        """
        PUT HTTP method

        :param obj: (object) target
        :param user: (object) caller
        :param data: -- unused --
        :return: target
        """
        entity = self.new_entity(data)

        need = Need('create')
        if not self.model.can(user, need, obj=entity):
            raise need.exception()

        entity.put()

        return (201, 'success', {
            'key': entity.key.id()
        })

    def new_entity(self, attributes):
        """
        Creates a new entity with given attributes.

        :param attributes: (dictionary)
        :return: (entity, error_response) should be ignored if error_response
        is a True value
        """
        return self.model.from_dict(attributes)

    def delete(self, obj, user, data):
        """
        DELETE HTTP method

        :param obj: (object) target
        :param user: (object) caller
        :param data: -- unused --
        :return: None
        """
        need = Need('delete')
        if not self.model.can(user, need, obj=obj):
            raise need.exception()

        obj.key.delete()

    def parse_args(self, web_args, user, is_index=False):
        """
        Parses the arguments to this API call.

        :param web_args: (string) arguments passed as querystring
        :param user: (object) caller
        :param is_index: (bool) whether or not this is an index call
        :return: (dictionary) mapping keys to values in web arguments
        """
        fields = parser.parse({
            'fields': Arg(None, use=parse_json_field)
        })
        if fields['fields'] is None:
            fields['fields'] = {}
        if type(fields['fields']) != dict and type(fields['fields']) != bool:
            raise BadValueError('fields should be dictionary or boolean')
        request.fields = fields
        return {k: v for k, v in parser.parse(web_args).iteritems()
                if v is not None}

    def index(self, user, data):
        """
        Index HTTP method. Should be called from GET when no key is provided.

        Processes cursor and num_page URL arguments for pagination support.

        :param user: (object) caller
        :param data: (dictionary)
        :return: results for query
        """
        query = self.model.query()
        need = Need('index')

        result = self.model.can(user, need, query=query)
        if not result:
            raise need.exception()

        query = filter_query(result, data, self.model)
        created_prop = getattr(self.model, 'created', None)
        if not query.orders and created_prop:
            logging.info('Adding default ordering by creation time.')
            query = query.order(-created_prop, self.model.key)

        page = int(request.args.get('page', 1))
        # default page length is 100
        num_page = int(request.args.get('num_page', 100))
        query_results = paginate(query, page, num_page)

        add_statistics = request.args.get('stats', False)
        if add_statistics:
            query_results['statistics'] = self.statistics()
        return query_results

    def statistics(self):
        """
        Provide statistics for any entity.

        :return: (dictionary) empty or a 'total' count
        """
        stat = stats.KindStat.query(
            stats.KindStat.kind_name == self.model.__name__).get()
        if stat:
            return {
                'total': stat.count
            }
        return {}


class UserAPI(APIResource):
    """
    The API resource for the User Object
    """
    model = models.User
    key_type = str # get_instance will convert this to an int

    methods = {
        'post': {
            'web_args': {
                'email': Arg(str),
                'name': Arg(str),
                }
        },
        'add_email': {
            'methods': set(['PUT']),
            'web_args': {
                'email': Arg(str)
            }
        },
        'delete_email': {
            'methods': set(['PUT']),
            'web_args': {
                'email': Arg(str)
            }
        },
        'get': {
            'web_args': {
                'course': KeyArg('Course')
             }
        },
        'index': {
        },
        'invitations': {
            'methods': set(['GET']),
            'web_args': {
                'assignment': KeyArg('Assignment')
            }
        },
        'queues': {
            'methods': set(['GET'])
        },
        'create_staff': {
            'methods': set(['POST']),
            'web_args': {
                'email': Arg(str, required=True),
                'role': Arg(str, required=True),
                }
        },
        'final_submission': {
            'methods': set(['GET']),
            'web_args': {
                'assignment': KeyArg('Assignment', required=True)
            }
        },
        'get_backups': {
            'methods': set(['GET']),
            'web_args': {
                'assignment': KeyArg('Assignment', required=True),
                'quantity': Arg(int, default=10)
            }
        },
        'get_submissions': {
            'methods': set(['GET']),
            'web_args': {
                'assignment': KeyArg('Assignment', required=True),
                'quantity': Arg(int, default=10)
            }
        },
        'timed_submission': {
            'methods': set(['GET']),
            'web_args': {
                'assignment': KeyArg('Assignment', required=True),
                'before': DateTimeArg()
            }
        },
        'merge_user': {
            'methods': set(['POST']),
            'web_args': {
                'other_email': Arg(str, required=True),
            }
        },
    }

    def get(self, obj, user, data):
        """
        Overwrite GET request for user class in order to send more data.

        :param obj: (object) target
        :param user: -- unused --
        :param data: -- unused --
        :return: target object
        """
        if 'course' in data:
            return obj.get_course_info(data['course'].get())
        return obj

    def get_instance(self, key, user):
        """
        Convert key from email to UserKey
        """
        obj = self.model.lookup(key)
        if not obj:
            raise BadKeyError(key)

        need = Need('get')
        if not obj.can(user, need, obj):
            raise need.exception()

        return obj

    def new_entity(self, attributes):
        """
        Creates a new entity with given attributes.

        :param attributes: (dictionary) default values
            loaded on object instantiation
        :return: entity with loaded attributes
        """
        entity = self.model.lookup(attributes['email'])
        if entity:
            raise BadValueError('user already exists')
        attributes['email'] = [attributes['email']]
        entity = self.model.from_dict(attributes)
        return entity

    def add_email(self, obj, user, data):
        """
        Adds an email for the user - modified in place.

        :param obj: (object) target
        :param user: (object) caller
        :param data: -- unused --
        :return: None
        """
        need = Need('get') # Anyone who can get the User object can add an email
        if not obj.can(user, need, obj):
            raise need.exception()
        obj.append_email(data['email'])

    def delete_email(self, obj, user, data):
        """
        Deletes an email for the user - modified in place.

        :param obj: (object) target
        :param user: (object) caller
        :param data: (dictionary) key "email" deleted
        :return: None
        """
        need = Need('get')
        if not obj.can(user, need, obj):
            raise need.exception()
        obj.delete_email(data['email'])

    def invitations(self, obj, user, data):
        """
        Fetches list of all invitations for the caller.

        :param obj: -- unused --
        :param user: (object) caller
        :param data: (dictionary) key assignment called
        :return: None
        """
        query = models.Group.query(models.Group.invited == user.key)
        if 'assignment' in data:
            query = query.filter(models.Group.assignment == data['assignment'])
        return list(query)

    def queues(self, obj, user, data):
        """
        Retrieve all assignments given to the caller on staff

        :param obj: -- unused --
        :param user: (object) caller
        :param data: -- unused --
        :return: None
        """
        return list(models.Queue.query().filter(
            models.Queue.assigned_staff == user.key))

    def create_staff(self, obj, user, data):
        """
        Checks the caller is on staff, to then create staff.

        :param obj: (object) target
        :param user: (object) caller
        :param data: (dictionary) key email called
        :return: None
        """
        need = Need('staff')
        if not obj.can(user, need, obj):
            raise need.exception()

        user = models.User.get_or_insert(data['email'].id())
        user.role = data['role']
        user.put()

    def final_submission(self, obj, user, data):
        """
        Get the final submission for grading.

        :param obj: -- unused --
        :param user: (object) caller
        :param data: (dictionary) key assignment called
        :return: None
        """
        return obj.get_final_submission(data['assignment'])

    def get_backups(self, obj, user, data):
        """
        Get all backups for a user, based on group.

        :param obj: -- unused --
        :param user: (object) caller
        :param data: (dictionary) key assignment called
        :return: None
        """
        return obj.get_backups(data['assignment'], data['quantity'])

    def get_submissions(self, obj, user, data):
        return obj.get_submissions(data['assignment'], data['quantity'])

    def timed_submission(self, obj, user, data):
        return obj.get_submission_before(data['assignment'], data['before'])

    def merge_user(self, obj, user, data):
        """
        Merges this user with another user.
        This user is the user that is "merged" -- no longer can login.
        """
        need = Need('merge')
        if not obj.can(user, need, obj):
            raise need.exception()

        other_user = models.User.lookup(data['other_email'])
        if not other_user:
            raise BadValueError("Invalid user to merge to")

        merge_user(obj, other_user)


class AssignmentAPI(APIResource):
    """
    The API resource for the Assignment Object
    """
    model = models.Assignment

    methods = {
        'post': {
            'web_args': {
                'name': Arg(str, required=True),
                'display_name': Arg(str, required=True),
                'points': Arg(float, required=True),
                'course': KeyArg('Course', required=True),
                'max_group_size': Arg(int, required=True),
                'due_date': DateTimeArg(required=True),
                'templates': Arg(str, use=lambda temps: json.dumps(temps),
                    required=True),
                'revision': Arg(bool),
                'lock_date': DateTimeArg()
                }
        },
        'put': {
            'web_args': {
                'name': Arg(str),
                'display_name': Arg(str),
                'points': Arg(float),
                'course': KeyArg('Course'),
                'max_group_size': Arg(int),
                'due_date': DateTimeArg(),
                'templates': Arg(str, use=lambda temps: json.dumps(temps)),
                'revision': Arg(bool),
                'lock_date': DateTimeArg()
                }
        },
        'get': {
        },
        'edit': {
            'methods': {'POST'},
            'web_args': {
                'name': Arg(str),
                'display_name': Arg(str),
                'points': Arg(float),
                'course': KeyArg('Course'),
                'max_group_size': Arg(int),
                'due_date': DateTimeArg(),
                'templates': Arg(str, use=lambda temps: json.dumps(temps))
            }
        },
        'index': {
            'web_args': {
                'course': KeyArg('Course'),
                'active': BooleanArg(),
                'name': Arg(str),
                'points': Arg(int)
            }
        },
        'invite': {
            'methods': set(['POST']),
            'web_args': {
                'email': Arg(str)
            }
        },
        'group': {
          'methods': set(['GET']),
        },
        'assign': {
            'methods': set(['POST'])
        }
    }

    def post(self, user, data):
        """
        :param user:
        :param data:
        :return:
        """
        data['creator'] = user.key
        # check if the course actually exists
        course = data['course'].get()
        if not course:
            raise BadValueError("Course with ID {} does not exist.".format(
                data['course'].id()))

        # check if there is a duplicate assignment
        assignments = list(
            models.Assignment.query(models.Assignment.name == data['name']))
        if len(assignments) > 0:
            raise BadValueError(
                'assignment with name %s exists already' % data['name'])
        return super(AssignmentAPI, self).post(user, data)

    def edit(self, obj, user, data):
        """ Save the assignment. """
        return super(AssignmentAPI, self).put(obj, user, data)

    def assign(self, obj, user, data):
        need = Need('put')
        if not obj.can(user, need, obj):
            raise need.exception()
        deferred.defer(add_to_grading_queues, obj.key)

    def group(self, obj, user, data):
        """User's current group for assignment."""
        return models.Group.lookup(user, obj)

    def invite(self, obj, user, data):
        """User ask invited to join his/her current group for assignment."""
        err = models.Group.invite_to_group(user.key, data['email'], obj.key)
        if err:
            raise BadValueError(err)


class SubmitNDBImplementation(object):
    """
    Implementation of DB calls required by submission using Google NDB
    """

    def lookup_assignments_by_name(self, name):
        """
        Look up all assignments of a given name.

        :param name: (string) name to search for
        :return: (list) assignments
        """
        mc_key = 'assignments_{}'.format(name)
        assignments = memcache.get(mc_key)
        if not assignments:
            by_name = models.Assignment.name == name
            assignments = list(models.Assignment.query().filter(by_name))
            memcache.set(mc_key, assignments)
        return assignments

    def create_submission(self, user, assignment, messages, submit, submitter):
        """
        Create submission using user as parent to ensure ordering.

        :param user: (object) caller
        :param assignment: (Assignment)
        :param messages: Data content of backup/submission
        :param submit: Whether this backup is a submission to be graded
        :param submitter: (object) caller or submitter
        :return: (Backup) submission
        """
        if not user.is_admin or not submitter:
            submitter = user.key

        message_date = None
        analytics = messages.get('analytics')
        if analytics:
            message_date = analytics.get('time', None)
        if message_date:
            created = parse_date(message_date)
        else:
            created = datetime.datetime.now()

        ms = lambda kind, message: models.Message(kind=kind, contents=message)
        db_messages = [ms(k, m) for k, m in messages.iteritems() if m]

        backup = models.Backup(submitter=submitter,
                               assignment=assignment.key,
                               messages=db_messages,
                               created=created)
        backup.put()
        deferred.defer(assign_submission, backup.key.id(), submit)
        return backup


class SubmissionAPI(APIResource):
    """
    The API resource for the Backup & Submission Objects
    """
    model = models.Backup
    diff_model = models.Diff

    db = SubmitNDBImplementation()

    methods = {
        'post': {
            'web_args': {
                'assignment': Arg(str, required=True),
                'messages': Arg(None, required=True),
                'submit': BooleanArg(),
                'submitter': KeyArg('User')
            }
        },
        'get': {
            'web_args': {
            }
        },
        'index': {
            'web_args': {
                'assignment': KeyArg('Assignment'),
                'submitter': KeyArg('User'),
                'created': DateTimeArg(),
                'messages.kind': Arg(str, use=parse_json_field),
                }
        },
        'diff': {
            'methods': set(['GET']),
            },
        'download': {
            'methods': set(['GET']),
            },
        'add_comment': {
            'methods': set(['POST']),
            'web_args': {
                'index': Arg(int, required=True),
                'file': Arg(str, required=True),
                'message': Arg(str, required=True)
            }
        },
        'delete_comment': {
            'methods': set(['POST']),
            'web_args': {
                'comment': KeyArg('Comment', required=True)
            }
        },
        'add_tag': {
            'methods': set(['PUT']),
            'web_args': {
                'tag': Arg(str, required=True)
            }
        },
        'remove_tag': {
            'methods': set(['PUT']),
            'web_args': {
                'tag': Arg(str, required=True)
            }
        },
        'win_rate': {
            'methods': set(['GET']),
        }
    }

    def graded(self, obj, user, data):
        """
        Gets the user's graded submissions

        :param obj: (object) target
        :param user: (object) caller
        :param data: (dictionary) data
        :return:
        """
        
    def data_for_zip(self, obj):
        try:
            user = obj.submitter.get()
            name = user.email[0]+'-'+str(obj.created)
        except IndexError:
            name = str(obj.created)
        messages = obj.get_messages()
        if 'file_contents' not in messages:
            raise BadValueError('Submission has no contents to download')
        file_contents = messages['file_contents']
        
        if 'submit' in file_contents:
            del file_contents['submit']

        # Need to encode every file before it is.
        for key in file_contents.keys():
            try:
                file_contents[key] = file_contents[key].encode('utf-8')
            except:
                pass
        
        return name, file_contents
        
    def zip(self, obj, user, data):
        """ Grab all files in submission
        :param obj:
        :param user: 
        :param data: 
        :return:
        """
        return self.zip_files(*self.data_for_zip(obj))

    def zip_files(self, name, file_contents):
        """ Zip files
        :param file_contents:
        :return:
        """
        zipfile = create_zip(file_contents)
        return name, zipfile

    def make_zip_response(self, name, zipfile):
        """
        Makes a zip response using a zip object.
        
        :param zip: 
        :return:
        """
        response = make_response(zipfile)
        response.headers['Content-Disposition'] = (
            'attachment; filename=submission-%s.zip' % name)
        response.headers['Content-Type'] = 'application/zip'
        return response

    def download(self, obj, user, data):
        """
        Download submission, but check if it has content and encode all files.

        :param obj: (object) target
        :param user: (object) caller
        :param data: (dictionary) data
        :return: file contents in utf-8
        """
        return self.make_zip_response(*self.zip(obj, user, data))

    def diff(self, obj, user, data):
        """
        Gets the associated diff for a submission

        :param obj: (object) target
        :param user: -- unused --
        :param data: -- unused --
        :return: (Diff) object with differences
        """
        messages = obj.get_messages()
        if 'file_contents' not in obj.get_messages():
            raise BadValueError('Submission has no contents to diff')

        file_contents = messages['file_contents']

        if 'submit' in file_contents:
            del file_contents['submit']

        for key in file_contents.keys():
            try:
                file_contents[key] = file_contents[key].encode('utf-8')
            except:
                pass

        diff_obj = self.diff_model.get_by_id(obj.key.id())
        if diff_obj:
            return diff_obj

        diff = {}
        templates = obj.assignment.get().templates
        if not templates or templates == {}:
            raise BadValueError('no templates for assignment, \
                                please contact course staff')

        templates = json.loads(templates)
        if type(templates) == unicode:
            templates = ast.literal_eval(templates)

        for filename, contents in file_contents.items():
            if filename in templates:
                temp = templates[filename]
                if type(templates[filename]) == list:
                    temp = templates[filename][0]
            else:
                temp = ""
            diff[filename] = compare.diff(temp, contents)

        diff = self.diff_model(id=obj.key.id(),
                               diff=diff)
        diff.put()
        return diff

    def add_comment(self, obj, user, data):
        """
        Adds a comment to this diff.

        :param obj: (object) target
        :param user: (object) caller
        :param data: (dictionary) data
        :return: result of putting comment
        """
        diff_obj = self.diff_model.get_by_id(obj.key.id())
        if not diff_obj:
            raise BadValueError("Diff doesn't exist yet")

        index = data['index']
        message = data['message']
        filename = data['file']

        if message.strip() == '':
            raise BadValueError('Cannot make empty comment')

        comment = models.Comment(
            filename=filename,
            message=message,
            line=index,
            author=user.key,
            parent=diff_obj.key)
        comment.put()
        return comment

    def delete_comment(self, obj, user, data):
        """
        Deletes a comment on this diff.

        :param obj: (object) target
        :param user: (object) caller
        :param data: (dictionary) data
        :return: result of deleting comment
        """
        diff_obj = self.diff_model.get_by_id(obj.key.id())
        if not diff_obj:
            raise BadValueError("Diff doesn't exist yet")

        comment = models.Comment.get_by_id(
            data['comment'].id(), parent=diff_obj.key)
        if not comment:
            raise BadKeyError(data['comment'])
        need = Need('delete')
        if not comment.can(user, need, comment):
            raise need.exception()
        comment.key.delete()

    def add_tag(self, obj, user, data):
        """
        Removes a tag from the submission.
        Validates existence.

        :param obj: (object) target
        :param user: -- unused --
        :param data: (dictionary) data
        :return: result of adding tag
        """
        tag = data['tag']
        if tag in obj.tags:
            raise BadValueError('Tag already exists')

        submit_tag = models.Submission.SUBMITTED_TAG
        if tag == submit_tag:
            previous = models.Submission.query().filter(
                models.Submission.assignment == obj.assignment).filter(
                    models.Submission.submitter == obj.submitter).filter(
                        models.Submission.tags == submit_tag)

            previous = previous.get(keys_only=True)
            if previous:
                raise BadValueError('Only one final submission allowed')

        obj.tags.append(tag)
        obj.put()

    def remove_tag(self, obj, user, data):
        """
        Adds a tag to this submission.
        Validates uniqueness.

        :param obj: (object) target
        :param user: (object) caller
        :param data: (dictionary) data
        :return: result of removing tag
        """
        tag = data['tag']
        if tag not in obj.tags:
            raise BadValueError('Tag does not exist.')

        obj.tags.remove(tag)
        obj.put()

    def win_rate(self, obj, user, data):
        """
        Gets the win_rate for the submission. This method will be removed shortly.

        :param obj: (object) target
        :param user: -- unused --
        :param data: -- unused --
        :return: Reponse from Autograder.
        """
        messages = obj.get_messages()
        if 'file_contents' not in obj.get_messages():
            raise BadValueError('Submission has no contents to diff')
        file_contents = messages['file_contents']

        if 'hog.py' not in file_contents:
            raise BadValueError('Submission is not for Hog')
        cached = memcache.get('%s:hog_win' % obj.key.id())
        if cached is not None:
          return cached
        else:
          hog_code = file_contents['hog.py'].encode('utf-8')
          payload = {'strategy': hog_code}
          headers={'content-type': 'application/json'}
          q = requests.post('http://hog.cs61a.org/winrate',
             data=json.dumps(payload),
             headers=headers)
          memcache.add('%s:hog_win' % obj.key.id(), q.json(), 86400)
          return q.json()


    def score(self, obj, user, data):
        """
        Sets composition score

        :param obj: (object) target
        :param user: (object) caller
        :param data: (dictionary) data
        :return: (int) score
        """
        score = models.Score(
            score=data['score'],
            message=data['message'],
            grader=user.key)
        score.put()

        if 'Composition' not in obj.tags:
            obj.tags.append('Composition')

        obj.compScore = score.key
        obj.put()
        return score

    def get_assignment(self, name):
        """
        Look up an assignment by name

        :param name: (string) name of assignment
        :return: (object, Error) the assignment object or
            raise a validation error
        """
        assignments = self.db.lookup_assignments_by_name(name)

        if not assignments:
            raise BadValueError('Assignment \'%s\' not found' % name)
        if len(assignments) > 1:
            raise BadValueError('Multiple assignments named \'%s\'' % name)
        return assignments[0]

    def submit(self, user, assignment, messages, submit, submitter=None):
        """
        Process submission messages for an assignment from a user.
        """
        valid_assignment = self.get_assignment(assignment)

        if submitter is None:
            submitter = user.key

        due = valid_assignment.due_date
        late_flag = valid_assignment.lock_date and \
                    datetime.datetime.now() >= valid_assignment.lock_date
        revision = valid_assignment.revision

        if submit and late_flag:
            if revision:
                # In the revision period. Ensure that user has a previously graded submission.
                fs = user.get_final_submission(valid_assignment)
                if fs is None or fs.submission.get().score == []:
                    logging.info('Rejecting Revision without graded FS', submitter)
                    return (403, 'Previous submission was not graded', {
                      'late': True,
                      })
            else:
                # Late submission. Do not allow them to submit
                logging.info('Rejecting Late Submission', submitter)
                return (403, 'late', {
                    'late': True,
                    })


        models.Participant.add_role(user, valid_assignment.course, STUDENT_ROLE)
        submission = self.db.create_submission(user, valid_assignment,
                                               messages, submit, submitter)
        return (201, 'success', {
            'key': submission.key.id(),
            'course': valid_assignment.course.id(),
            'email': user.email[0]
        })

    def post(self, user, data):
        submit_flag = False
        if data['messages'].get('file_contents'):
            if 'submit' in data['messages']['file_contents']:
                submit_flag = data['messages']['file_contents']['submit']

        return self.submit(user, data['assignment'],
                           data['messages'], submit_flag,
                           data.get('submitter'))


class SearchAPI(APIResource):
    
    contains_entities = False

    methods = {
        'index': {
            'methods': {'GET'},
            'web_args': {
                'query': Arg(str, required=True),
                'page': Arg(int, default=1),
                'num_per_page': Arg(int, default=10),
                'courseId': Arg(int, required=True)
            }
        },
        'download': {
            'methods': {'GET'},
            'web_args': {
                'query': Arg(str, required=True),
                'page': Arg(int, default=1),
                'num_per_page': Arg(int, default=10),
                'all': Arg(bool, default=False),
                'courseId': Arg(int, required=True)
            }
        }
    }
    
    defaults = {
        'onlywcode': (op.__eq__, 'True')
    }
    
    operators = {
        'eq': op.__eq__,
        'equal': op.__eq__,
        'lt': op.__lt__,
        'gt': op.__gt__,
        'before': op.__lt__,
        'after': op.__gt__
    }
    
    # maps flags to processing functions (e.g., instantiate objects)
    flags = {
        'user': lambda op, email:
            UserAPI.model.query(
                op(UserAPI.model.email, email)).get(),
        'date': lambda op, s: datetime.datetime.strptime(s, '%Y-%m-%d'),
        'onlybackup': lambda op, boolean: boolean.lower() == 'true',
        'onlyfinal': lambda op, boolean: boolean.lower() == 'true',
        'onlywcode': lambda op, boolean: boolean.lower() == 'true',
        'assignment': lambda op, name:
            AssignmentAPI.model.query(
                op(AssignmentAPI.model.display_name, name)).get(),
    }

    def check_permissions(self, user, data):
        course = CourseAPI()
        key = course.key_type(data['courseId'])
        course = course.get_instance(key, user)
    
        if user.key not in course.staff:
            raise Need('get').exception()

    def index(self, user, data):
<<<<<<< HEAD
        self.check_permissions(user, data)
        
=======
        # Temporary permission error while permissions are figured out.
        raise need.exception()

>>>>>>> 0f448fed
        query = SearchAPI.querify(data['query'])
        start, end = SearchAPI.limits(data['page'], data['num_per_page'])
        results = query.fetch()[start:end]
        return dict(data={
            'results': results,
            'more': len(results) >= data['num_per_page'],
            'query': data['query']
        })

    def download(self, user, data):
<<<<<<< HEAD
        self.check_permissions(user, data)
        
=======
        # Temporary permission error while permissions are figured out.
        raise need.exception()

>>>>>>> 0f448fed
        results = SearchAPI.querify(data['query']).fetch()
        if data.get('all', False):
            start, end = SearchAPI.limits(data['page'], data['num_per_page'])
            results = results[start:end]
        zipfile_str, zipfile = start_zip()
        subm = SubmissionAPI()
        for result in results:
            try:
                if isinstance(result, models.Submission):
                    result = result.backup.get()
                name, file_contents = subm.data_for_zip(result)
                zipfile = add_to_zip(zipfile, file_contents, name)
            except BadValueError as e:
                if str(e) != 'Submission has no contents to download':
                    raise e
        return subm.make_zip_response('query', finish_zip(zipfile_str, zipfile))

    
    @staticmethod
    def tokenize(query):
        """
        Parses each command for flag, op, and arg
        Regex captures first named group "flag" as a string preceded
        by a single dash, followed by a space. Optionally captures 
        second named group "op" as a string preceded by two dashes
        and followed by a space. Captures final named group "arg"
        with optional quotations.
        """
        tokenizer = re.compile('-(?P<flag>[\S]+)\s+(--(?P<op>[\S]+)\s+)?"?(?P<arg>[\S][^"\s]+)"?')
        return tokenizer.findall(query)
    
    @classmethod
    def translate(cls, query):
        """ converts operators into appropriate string reps and adds defaults """
        tokens = cls.tokenize(query)
        scope = {k: tuple(v) for k, v in cls.defaults.items()}
        for token in tokens:
            flag, dummy, opr, arg = token
            scope[flag] = (cls.operators[opr or 'eq'], arg)
        return scope
    
    @classmethod
    def objectify(cls, query):
        """ converts keys into objects """
        scope = cls.translate(query)
        for k, v in scope.items():
            op, arg = v
            scope[k] = (op, cls.flags[k](op, arg))
        return scope
    
    @classmethod
    def querify(cls, query):
        """ converts mush into a query object """
        objects = cls.objectify(query)
        model = cls.get_model(objects)
        args = cls.get_args(model, objects)
        query = model.query(*args)
        return query
    
    @staticmethod
    def get_model(prime):
        """ determine model using passed-in data """
        op, onlyfinal = prime.get('onlyfinal', (None, False))
        op, onlybackup = prime.get('onlybackup', (None, False))
        if onlybackup:
            return models.Backup
        if onlyfinal:
            return models.FinalSubmission
        else:
            return models.Submission
    
    
    @staticmethod
    def get_args(model, prime):
        """ Creates all Filter Nodes """
        args, keys = [], prime.keys()
        if 'assignment' in keys:
            args.append(model.assignment == prime['assignment'][1].key)
        if 'user' in keys:
            args.append(model.submitter == prime['user'][1].key)
        if 'date' in keys:
            opr, arg = prime['date']
            args.append(opr(model.server_time, arg))
        if 'onlywcode' in keys:
            pass
            # TODO: complete onlywcode : query only submissions that have code
        return args
    
    @staticmethod
    def limits(page, num_per_page):
        """ returns start and ends number based on page and num_per_page """
        return (page-1)*num_per_page, page*num_per_page


class VersionAPI(APIResource):
    model = models.Version

    key_type = str

    methods = {
        'post': {
            'web_args': {
                'name': Arg(str, required=True),
                'base_url': Arg(str, required=True),
                }
        },
        'put': {
            'web_args': {
                'name': Arg(str),
                'base_url': Arg(str),
                }
        },
        'get': {
            'web_args': {
            }
        },
        'index': {
            'web_args': {
            }
        },
        'new': {
            'methods': set(['PUT']),
            'web_args': {
                'version': Arg(str, required=True),
                'current': BooleanArg()
            }
        },
        'download': {
            'methods': set(['GET']),
            'web_args': {
                'version': Arg(str)
            }
        },
        'current': {
            'methods': set(['GET']),
            'web_args': {
            }
        },
        'set_current': {
            'methods': set(['POST']),
            'web_args': {
                'version': Arg(str, required=True)
            }
        },
        }

    def new(self, obj, user, data):
        need = Need('update')
        if not obj.can(user, need, obj):
            raise need.exception()

        new_version = data['version']

        if new_version in obj.versions:
            raise BadValueError('Duplicate version: {}'.format(new_version))

        obj.versions.append(new_version)
        if 'current' in data and data['current']:
            obj.current_version = data['version']
        obj.put()
        return obj

    def current(self, obj, user, data):
        need = Need('get')
        if not obj.can(user, need, obj):
            raise need.exception()
        if not obj.current_version:
            raise BadValueError(
                'Invalid version resource. Contact an administrator.')
        return obj.current_version

    def download(self, obj, user, data):
        need = Need('get')
        if not obj.can(user, need, obj):
            raise need.exception()
        if 'version' not in data:
            download_link = obj.download_link()
        else:
            download_link = obj.download_link(data['version'])
        return redirect(download_link)

    def set_current(self, obj, user, data):
        need = Need('update')
        if not obj.can(user, need, obj):
            raise need.exception()
        current_version = data['version']
        if current_version not in obj.versions:
            raise BadValueError(
                'Invalid version. Cannot update to current.')
        obj.current_version = current_version
        obj.put()


class CourseAPI(APIResource):
    model = models.Course

    methods = {
        'post': {
            'web_args': {
                'display_name': Arg(str),
                'institution': Arg(str, required=True),
                'offering': Arg(str, required=True),
                'active': BooleanArg(),
            }
        },
        'put': {
            'web_args': {
                'display_name': Arg(str),
                'institution': Arg(str),
                'term': Arg(str),
                'year': Arg(str),
                'active': BooleanArg(),
            }
        },
        'delete': {
        },
        'get': {
        },
        'index': {
        },
        'get_staff': {
        },
        'add_staff': {
            'methods': set(['POST']),
            'web_args': {
                'email': Arg(str, required=True)
            }
        },
        'remove_staff': {
            'methods': set(['POST']),
            'web_args': {
                'email': Arg(str, required=True)
            }
        },
        'add_student': {
            'methods': set(['POST']),
            'web_args': {
                'email': Arg(str, required=True)
            }
        },
        'add_students': {
            'methods': set(['POST']),
            'web_args': {
                'emails': Arg(list, required=True)
            }
        },
        'remove_student': {
            'methods': set(['POST']),
            'web_args': {
                'email': Arg(str, required=True)
            }
        },
        'assignments': {
            'methods': set(['GET']),
            'web_args': {
            }
        },
        'get_courses': {
            'methods': set(['GET']),
            'web_args': {
                'user': KeyArg('User', required=True)
            }
        },
        'get_students': {
        }
    }

    def post(self, user, data):
        """
        The POST HTTP method
        """
        return super(CourseAPI, self).post(user, data)

    def add_staff(self, course, user, data):
        need = Need('staff')
        if not course.can(user, need, course):
            raise need.exception()

        user = models.User.get_or_insert(data['email'])
        if user not in course.staff:
          models.Participant.add_role(user, course, STAFF_ROLE)

    def get_staff(self, course, user, data):
        need = Need('staff')
        if not course.can(user, need, course):
            raise need.exception()
        query = models.Participant.query(
          models.Participant.course == course.key,
          models.Participant.role == 'staff')
        return list(query.fetch())

    def remove_staff(self, course, user, data):
        need = Need('staff')
        if not course.can(user, need, course):
            raise need.exception()

        removed_user = models.User.lookup(data['email'])
        if removed_user:
          models.Participant.remove_role(removed_user, course, STAFF_ROLE)

    def get_courses(self, course, user, data):
        query = models.Participant.query(
            models.Participant.user == data['user'])
        need = Need('index')
        query = models.Participant.can(user, need, course, query)
        return list(query)


    def get_students(self, course, user, data):
        query = models.Participant.query(
            models.Participant.course == course.key,
            models.Participant.role == 'student')
        need = Need('staff')
        if not models.Participant.can(user, need, course, query):
            raise need.exception()
        return list(query.fetch())

    def add_students(self, course, user, data):
        need = Need('staff') # Only staff can call this API
        if not course.can(user, need, course):
            raise need.exception()
        
        for email in set(data['emails']):  # to remove potential duplicates
            user = models.User.get_or_insert(email)
            models.Participant.add_role(user, course, STUDENT_ROLE)

    def add_student(self, course, user, data):
        need = Need('staff') # Only staff can call this API
        if not course.can(user, need, course):
            raise need.exception()
        
        user = models.User.get_or_insert(data['email'])
        models.Participant.add_role(user, course, STUDENT_ROLE)

    def remove_student(self, course, user, data):
        need = Need('staff')
        if not course.can(user, need, course):
            raise need.exception()

        removed_user = models.User.lookup(data['email'])
        if removed_user:
            models.Participant.remove_role(removed_user, course, STUDENT_ROLE)

    def assignments(self, course, user, data):
        return course.assignments.fetch()


class GroupAPI(APIResource):
    model = models.Group

    methods = {
        'get': {
        },
        'index': {
            'web_args': {
                'assignment': KeyArg('Assignment'),
                'members': KeyArg('User')
            }
        },
        'add_member': {
            'methods': set(['PUT', 'POST']),
            'web_args': {
                'email': Arg(str, required=True),
                },
            },
        'remove_member': {
            'methods': set(['PUT', 'POST']),
            'web_args': {
                'email': Arg(str, required=True),
                },
            },
        'accept': {
            'methods': set(['PUT', 'POST']),
            },
        'decline': {
            'methods': set(['PUT', 'POST']),
            },
        'exit': {
            'methods': set(['PUT', 'POST']),
            }
    }

    def add_member(self, group, user, data):
        need = Need('invite')
        if not group.can(user, need, group):
            raise need.exception()

        if data['email'] in group.invited:
            raise BadValueError('user has already been invited')
        if data['email'] in group.member:
            raise BadValueError('user already part of group')

        error = group.invite(data['email'])
        if error:
            raise BadValueError(error)

        audit_log_message = models.AuditLog(
            event_type='Group.add_member',
            user=user.key,
            description='Added member {} to group'.format(data['email']),
            obj=group.key
        )
        audit_log_message.put()

    def remove_member(self, group, user, data):
        need = Need('remove')
        if not group.can(user, need, group):
            raise need.exception()

        to_remove = models.User.lookup(data['email'])
        if to_remove:
            group.exit(to_remove)

            audit_log_message = models.AuditLog(
                event_type='Group.remove_member',
                user=user.key,
                obj=group.key,
                description='Removed user from group'
            )
            audit_log_message.put()

    def invite(self, group, user, data):
        need = Need('invite')
        if not group.can(user, need, group):
            return need.exception()

        error = group.invite(data['email'])
        if error:
            raise BadValueError(error)

    def accept(self, group, user, data):
        need = Need('accept')
        if not group.can(user, need, group):
            raise need.exception()

        group.accept(user)

    def decline(self, group, user, data):
        self.exit(group, user, data)

    def exit(self, group, user, data):
        need = Need('exit')
        if not group.can(user, need, group):
            raise need.exception()

        group.exit(user)


class QueueAPI(APIResource):
    """
    The API resource for the Assignment Object
    """
    model = models.Queue

    methods = {
        'post': {
            'web_args': {
                'assignment': KeyArg('Assignment', required=True),
                'assigned_staff': KeyRepeatedArg('User'),
                'submissions': KeyRepeatedArg('Submissionvtwo')
            }
        },
        'get': {
        },
        'put': {
            'web_args': {
                'assigned_staff': KeyRepeatedArg('User'),
                'submissions': KeyRepeatedArg('Submissionvtwo')
            }
        },
        'index': {
            'web_args': {
                'assignment': KeyArg('Assignment'),
                'assigned_staff': KeyArg('User'),
                'owner': KeyArg('User'),
            }
        },
        }

    def new_entity(self, attributes):
        """
        Request to define a new entity

        :param attributes: entity attributes,
            to be loaded on entity instantiation
        :return: entity
        """
        if 'owner' not in attributes:
            attributes['owner'] = attributes['assigned_staff'][0]
        ent = super(QueueAPI, self).new_entity(attributes)
        ent.assigned_staff = [models.User.get_or_insert(
            user.id()).key for user in ent.assigned_staff]
        return ent

class FinalSubmissionAPI(APIResource):
    """
    The API resource for the Assignment Object
    """
    model = models.FinalSubmission

    methods = {
        'get': {
        },
        'index': {
        },
        'score': {
            'methods': set(['POST']),
            'web_args': {
                'score': Arg(int, required=True),
                'message': Arg(str, required=True),
                'source': Arg(str, required=True),
              }
        },
        'post': {
            'web_args': {
                'submission': KeyArg('Submission', required=True)
            }
        },
        }

    def new_entity(self, attributes):
        """
        Creates a new entity with given attributes.

        :param attributes: (dictionary)
        :return: (entity, error_response) should be ignored if error_response
        is a True value
        """
        subm = attributes['submission'].get()
        subm.mark_as_final()
        return subm.get_final()

    def score(self, obj, user, data):
        """
        Sets composition score

        :param obj: (object) target
        :param user: (object) caller
        :param data: (dictionary) data
        :return: (int) score
        """
        need = Need('grade')
        if not obj.can(user, need, obj):
            raise need.exception()

        score = models.Score(
            score=data['score'],
            message=data['message'],
            grader=user.key)
        grade = score.put()

        submission = obj.submission.get()

        # Create or updated based on existing scores.
        if data['source'] == 'composition':
          # Only keep any autograded scores.
          submission.score = [autograde for autograde in submission.score \
            if score.autograder]
          submission.score.append(score)
        else:
          submission.score.append(score)

        submission.put()

        return score

class AnalyticsAPI(APIResource):
    """
    The API resource for the AnalyticsDump Object
    """
    model = analytics.AnalyticsDump

    methods = {
        'get': {
        },
        'index': {
        },
        'post': {
            'web_args': {
                'job_type': Arg(str, required=True),
                'filters': Arg(None, use=parse_json_list_field, required=True),
            }
        },
    }

    def post(self, user, data):

        need = Need('create')

        if not self.model.can(user, need, None):
            raise need.exception()

        job_type, filters = data['job_type'], data['filters']

        if not isinstance(filters, list):
            raise BadValueError('filters must be a list of triples')
        for filter in filters:
            if len(filter) != 3:
                raise BadValueError('filters must be a list of triples')

        if job_type not in analytics.available_jobs:
            raise BadValueError('job must be of the following types: %s' %
                                ', '.join(list(analytics.available_jobs.keys())))

        job = analytics.get_job(job_type, user, filters)
        job.start()

        return (201, 'success', {
            'key': job.job_dump.key.id()
        })<|MERGE_RESOLUTION|>--- conflicted
+++ resolved
@@ -1282,14 +1282,8 @@
             raise Need('get').exception()
 
     def index(self, user, data):
-<<<<<<< HEAD
         self.check_permissions(user, data)
-        
-=======
-        # Temporary permission error while permissions are figured out.
-        raise need.exception()
-
->>>>>>> 0f448fed
+
         query = SearchAPI.querify(data['query'])
         start, end = SearchAPI.limits(data['page'], data['num_per_page'])
         results = query.fetch()[start:end]
@@ -1300,14 +1294,8 @@
         })
 
     def download(self, user, data):
-<<<<<<< HEAD
         self.check_permissions(user, data)
-        
-=======
-        # Temporary permission error while permissions are figured out.
-        raise need.exception()
-
->>>>>>> 0f448fed
+
         results = SearchAPI.querify(data['query']).fetch()
         if data.get('all', False):
             start, end = SearchAPI.limits(data['page'], data['num_per_page'])
