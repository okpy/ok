"""The public API."""

#pylint: disable=no-member,unused-argument

import datetime
import logging
import ast
import requests

from flask.views import View
from flask.app import request, json
from flask import session, make_response, redirect
from webargs import Arg
from webargs.flaskparser import FlaskParser
from app.constants import STUDENT_ROLE, STAFF_ROLE

from app import models, app
from app.codereview import compare
from app.constants import API_PREFIX
from app.needs import Need
from app.utils import paginate, filter_query, create_zip
from app.utils import add_to_grading_queues, parse_date, assign_submission

from app.exceptions import *

from google.appengine.ext import ndb
from google.appengine.ext import deferred
from google.appengine.ext.ndb import stats
from google.appengine.api import memcache


parser = FlaskParser()


def parse_json_field(field):
    """
    Parses field or returns appropriate boolean value.

    :param field: (string)
    :return: (string) parsed JSON
    """
    if not field[0] == '{':
        if field == 'false':
            return False
        elif field == 'true':
            return True
        return field
    return json.loads(field)

# Arguments to convert query strings to a python type

def DateTimeArg(**kwds):
    """
    Converts a webarg to a datetime object

    :param kwds: (dictionary) set of parameters
    :return: (Arg) type of argument
    """
    def parse_date(arg):
        op = None
        if '|' in arg:
            op, arg = arg.split('|', 1)

        date = datetime.datetime.strptime(arg,
                                          app.config['GAE_DATETIME_FORMAT'])
        delta = datetime.timedelta(hours=7)
        date = (datetime.datetime.combine(date.date(), date.time()) + delta)
        return (op, date) if op else date
    return Arg(None, use=parse_date, **kwds)

MODEL_VERSION = 'v2'

def try_int(x):
    try:
        return int(x)
    except (ValueError, TypeError):
        return x

def KeyArg(cls, **kwds):
    """
    Converts a webarg to a key in Google's ndb.

    :param cls: (string) class
    :param kwds: (dictionary) -- unused --
    :return: (Arg) type of argument
    """
    def parse_key(key):
        key = try_int(key)
        return {'pairs': [(cls + MODEL_VERSION, key)]}
    return Arg(ndb.Key, use=parse_key, **kwds)


def KeyRepeatedArg(cls, **kwds):
    """
    Converts a repeated argument to a list

    :param cls: (string)
    :param kwds: (dictionary) -- unused --
    :return: (Arg) type of argument
    """
    def parse_list(key_list):
        staff_lst = key_list
        if not isinstance(key_list, list):
            if ',' in key_list:
                staff_lst = key_list.split(',')
                staff_lst = map(try_int, staff_lst)
            else:
                staff_lst = [try_int(key_list)]
        return [ndb.Key(cls + MODEL_VERSION, x) for x in staff_lst]
    return Arg(None, use=parse_list, **kwds)


def BooleanArg(**kwargs):
    """
    Converts a webarg to a boolean.

    :param kwargs: (dictionary) -- unused --
    :return: (Arg) type of argument
    """
    def parse_bool(arg):
        if isinstance(arg, bool):
            return arg
        if arg == 'false':
            return False
        if arg == 'true':
            return True
        raise BadValueError(
            "malformed boolean %s: either 'true' or 'false'" % arg)
    return Arg(None, use=parse_bool, **kwargs)


class APIResource(View):
    """
    Base class for API Resource. Set models for each.
    """

    model = None
    methods = {}
    key_type = int
    api_version = 'v1'

    @property
    def name(self):
        return self.model.__name__

    def get_instance(self, key, user):
        """
        Get instance of the object, checking against user privileges.

        :param key: (int) ID of object
        :param user: (object) user object
        :return: (object, Exception)
        """
        obj = self.model.get_by_id(key)
        if not obj:
            raise BadKeyError(key)

        need = Need('get')
        if not obj.can(user, need, obj):
            raise need.exception()
        return obj

    def call_method(self, method_name, user, http_method,
                    instance=None, is_index=False):
        """
        Call method if it exists and if it's properly called.

        :param method_name: (string) name of desired method
        :param user: (object) caller
        :param http_method: (string) get, post, put, or delete
        :param instance: (string)
        :param is_index: (bool) whether or not this is an index call
        :return: result of called method
        """
        if method_name not in self.methods:
            raise BadMethodError('Unimplemented method %s' % method_name)
        constraints = self.methods[method_name]
        if 'methods' in constraints:
            if http_method is None:
                raise IncorrectHTTPMethodError('Need to specify HTTP method')
            if http_method not in constraints['methods']:
                raise IncorrectHTTPMethodError('Bad HTTP Method: %s'
                                               % http_method)
        data = {}
        web_args = constraints.get('web_args', {})
        data = self.parse_args(web_args, user, is_index=is_index)
        method = getattr(self, method_name)
        if instance is not None:
            return method(instance, user, data)
        return method(user, data)

    def dispatch_request(self, path, *args, **kwargs):
        """
        "Does the request dispatching. Matches the URL and returns
        the return value of the view or error handler. This does
        not have to be a response object."
        - http://flask.pocoo.org/docs/0.10/api/

        :param path: (string) full URL
        :param args: (list)
        :param kwargs: (dictionary)
        :return: result of an attempt to call method
        """
        http_method = request.method.upper()
        user = session['user']

        if path is None:  # Index
            if http_method not in ('GET', 'POST'):
                raise IncorrectHTTPMethodError('Incorrect HTTP method: %s')
            method_name = {'GET': 'index', 'POST': 'post'}[http_method]
            return self.call_method(method_name, user, http_method,
                                    is_index=(method_name == 'index'))

        path = path.split('/')
        if len(path) == 1:
            entity_id = path[0]
            try:
                key = self.key_type(entity_id)
            except (ValueError, AssertionError):
                raise BadValueError('Invalid key. Needs to be of type: %s'
                                    % self.key_type)
            instance = self.get_instance(key, user)
            method_name = http_method.lower()
            return self.call_method(method_name, user, http_method,
                                    instance=instance)

        entity_id, method_name = path
        try:
            key = self.key_type(entity_id)
        except (ValueError, AssertionError):
            raise BadValueError('Invalid key. Needs to be of type: %s'
                                % self.key_type)
        instance = self.get_instance(key, user)
        return self.call_method(method_name, user, http_method,
                                instance=instance)

    def get(self, obj, user, data):
        """
        GET HTTP method

        :param obj: (object) target
        :param user: -- unused --
        :param data: -- unused --
        :return: target object
        """
        return obj

    def put(self, obj, user, data):
        """
        The PUT HTTP method
        """
        need = Need('put')
        if not obj.can(user, need, obj):
            raise need.exception()

        blank_val = object()
        changed = False
        for key, value in data.iteritems():
            old_val = getattr(obj, key, blank_val)
            if old_val == blank_val:
                return 400, '{} is not a valid field.'.format(key)

            setattr(obj, key, value)
            changed = True

        if changed:
            obj.put()

        return obj

    def post(self, user, data):
        """
        PUT HTTP method

        :param obj: (object) target
        :param user: (object) caller
        :param data: -- unused --
        :return: target
        """
        entity = self.new_entity(data)

        need = Need('create')
        if not self.model.can(user, need, obj=entity):
            raise need.exception()

        entity.put()

        return (201, 'success', {
            'key': entity.key.id()
        })

    def new_entity(self, attributes):
        """
        Creates a new entity with given attributes.

        :param attributes: (dictionary)
        :return: (entity, error_response) should be ignored if error_response
        is a True value
        """
        return self.model.from_dict(attributes)

    def delete(self, obj, user, data):
        """
        DELETE HTTP method

        :param obj: (object) target
        :param user: (object) caller
        :param data: -- unused --
        :return: None
        """
        need = Need('delete')
        if not self.model.can(user, need, obj=obj):
            raise need.exception()

        obj.key.delete()

    def parse_args(self, web_args, user, is_index=False):
        """
        Parses the arguments to this API call.

        :param web_args: (string) arguments passed as querystring
        :param user: (object) caller
        :param is_index: (bool) whether or not this is an index call
        :return: (dictionary) mapping keys to values in web arguments
        """
        fields = parser.parse({
            'fields': Arg(None, use=parse_json_field)
        })
        if fields['fields'] is None:
            fields['fields'] = {}
        if type(fields['fields']) != dict and type(fields['fields']) != bool:
            raise BadValueError('fields should be dictionary or boolean')
        request.fields = fields
        return {k: v for k, v in parser.parse(web_args).iteritems()
                if v is not None}

    def index(self, user, data):
        """
        Index HTTP method. Should be called from GET when no key is provided.

        Processes cursor and num_page URL arguments for pagination support.

        :param user: (object) caller
        :param data: (dictionary)
        :return: results for query
        """
        query = self.model.query()
        need = Need('index')

        result = self.model.can(user, need, query=query)
        if not result:
            raise need.exception()

        query = filter_query(result, data, self.model)
        created_prop = getattr(self.model, 'created', None)
        if not query.orders and created_prop:
            logging.info('Adding default ordering by creation time.')
            query = query.order(-created_prop, self.model.key)

        page = int(request.args.get('page', 1))
        # default page length is 100
        num_page = int(request.args.get('num_page', 100))
        query_results = paginate(query, page, num_page)

        add_statistics = request.args.get('stats', False)
        if add_statistics:
            query_results['statistics'] = self.statistics()
        return query_results

    def statistics(self):
        """
        Provide statistics for any entity.

        :return: (dictionary) empty or a 'total' count
        """
        stat = stats.KindStat.query(
            stats.KindStat.kind_name == self.model.__name__).get()
        if stat:
            return {
                'total': stat.count
            }
        return {}


class UserAPI(APIResource):
    """
    The API resource for the User Object
    """
    model = models.User
    key_type = str # get_instance will convert this to an int

    methods = {
        'post': {
            'web_args': {
                'email': Arg(str),
                'name': Arg(str),
                }
        },
        'add_email': {
            'methods': set(['PUT']),
            'web_args': {
                'email': Arg(str)
            }
        },
        'delete_email': {
            'methods': set(['PUT']),
            'web_args': {
                'email': Arg(str)
            }
        },
        'get': {
            'web_args': {
                'course': KeyArg('Course')
             }
        },
        'index': {
        },
        'invitations': {
            'methods': set(['GET']),
            'web_args': {
                'assignment': KeyArg('Assignment')
            }
        },
        'queues': {
            'methods': set(['GET'])
        },
        'create_staff': {
            'methods': set(['POST']),
            'web_args': {
                'email': Arg(str, required=True),
                'role': Arg(str, required=True),
                }
        },
        'final_submission': {
            'methods': set(['GET']),
            'web_args': {
                'assignment': KeyArg('Assignment', required=True)
            }
        },
        'get_backups': {
            'methods': set(['GET']),
            'web_args': {
                'assignment': KeyArg('Assignment', required=True)
            }
        },
        'get_submissions': {
            'methods': set(['GET']),
            'web_args': {
                'assignment': KeyArg('Assignment', required=True)
            }
        }
    }

    def get(self, obj, user, data):
        """
        Overwrite GET request for user class in order to send more data.

        :param obj: (object) target
        :param user: -- unused --
        :param data: -- unused --
        :return: target object
        """
        if 'course' in data:
            return obj.get_course_info(data['course'].get())
        return obj

    def get_instance(self, key, user):
        """
        Convert key from email to UserKey
        """
        obj = self.model.lookup(key)
        if not obj:
            raise BadKeyError(key)

        need = Need('get')
        if not obj.can(user, need, obj):
            raise need.exception()

        return obj

    def new_entity(self, attributes):
        """
        Creates a new entity with given attributes.

        :param attributes: (dictionary) default values
            loaded on object instantiation
        :return: entity with loaded attributes
        """
        entity = self.model.lookup(attributes['email'])
        if entity:
            raise BadValueError('user already exists')
        attributes['email'] = [attributes['email']]
        entity = self.model.from_dict(attributes)
        return entity

    def add_email(self, obj, user, data):
        """
        Adds an email for the user - modified in place.

        :param obj: (object) target
        :param user: (object) caller
        :param data: -- unused --
        :return: None
        """
        need = Need('get') # Anyone who can get the User object can add an email
        if not obj.can(user, need, obj):
            raise need.exception()
        obj.append_email(data['email'])

    def delete_email(self, obj, user, data):
        """
        Deletes an email for the user - modified in place.

        :param obj: (object) target
        :param user: (object) caller
        :param data: (dictionary) key "email" deleted
        :return: None
        """
        need = Need('get')
        if not obj.can(user, need, obj):
            raise need.exception()
        obj.delete_email(data['email'])

    def invitations(self, obj, user, data):
        """
        Fetches list of all invitations for the caller.

        :param obj: -- unused --
        :param user: (object) caller
        :param data: (dictionary) key assignment called
        :return: None
        """
        query = models.Group.query(models.Group.invited_members == user.key)
        if 'assignment' in data:
            query = query.filter(models.Group.assignment == data['assignment'])
        return list(query)

    def queues(self, obj, user, data):
        """
        Retrieve all assignments given to the caller on staff

        :param obj: -- unused --
        :param user: (object) caller
        :param data: -- unused --
        :return: None
        """
        return list(models.Queue.query().filter(
            models.Queue.assigned_staff == user.key))

    def create_staff(self, obj, user, data):
        """
        Checks the caller is on staff, to then create staff.

        :param obj: (object) target
        :param user: (object) caller
        :param data: (dictionary) key email called
        :return: None
        """
        need = Need('staff')
        if not obj.can(user, need, obj):
            raise need.exception()

        user = models.User.get_or_insert(data['email'].id())
        user.role = data['role']
        user.put()

    def final_submission(self, obj, user, data):
        """
        Get the final submission for grading.

        :param obj: -- unused --
        :param user: (object) caller
        :param data: (dictionary) key assignment called
        :return: None
        """
        return obj.get_final_submission(data['assignment'])

    def get_backups(self, obj, user, data):
        """
        Get all backups for a user, based on group.

        :param obj: -- unused --
        :param user: (object) caller
        :param data: (dictionary) key assignment called
        :return: None
        """
        return obj.get_backups(data['assignment'])

    def get_submissions(self, obj, user, data):
        return obj.get_backups(data['assignment'])

class AssignmentAPI(APIResource):
    """
    The API resource for the Assignment Object
    """
    model = models.Assignment

    methods = {
        'post': {
            'web_args': {
                'name': Arg(str, required=True),
                'display_name': Arg(str, required=True),
                'points': Arg(float, required=True),
                'course': KeyArg('Course', required=True),
                'max_group_size': Arg(int, required=True),
                'due_date': DateTimeArg(required=True),
                'templates': Arg(str, use=lambda temps: json.dumps(temps),
                                 required=True),
                }
        },
        'put': {
            'web_args': {
                'name': Arg(str),
                'display_name': Arg(str),
                'points': Arg(float),
                'course': KeyArg('Course'),
                'max_group_size': Arg(int),
                'due_date': DateTimeArg(),
                'templates': Arg(str, use=lambda temps: json.dumps(temps)),
                }
        },
        'get': {
        },
        'index': {
            'web_args': {
                'course': KeyArg('Course'),
                'active': BooleanArg(),
                'name': Arg(str),
                'points': Arg(int)
            }
        },
        'invite': {
            'methods': set(['POST']),
            'web_args': {
                'email': Arg(str, required=True)
            }
        },
        'group': {
          'methods': set(['GET']),
        },
        'assign': {
            'methods': set(['POST'])
        }
    }

    def post(self, user, data):
        """
        :param user:
        :param data:
        :return:
        """
        data['creator'] = user.key
        # check if there is a duplicate assignment
        assignments = list(
            models.Assignment.query(models.Assignment.name == data['name']))
        if len(assignments) > 0:
            raise BadValueError(
                'assignment with name %s exists already' % data['name'])
        return super(AssignmentAPI, self).post(user, data)

    def assign(self, obj, user, data):
        need = Need('put')
        if not obj.can(user, need, obj):
            raise need.exception()
        deferred.defer(add_to_grading_queues, obj.key)

    def group(self, obj, user, data):
        """User's current group for assignment."""
        return models.Group.lookup(user, obj)

    def invite(self, obj, user, data):
        """User ask invited to join his/her current group for assignment."""
        err = models.Group.invite_to_group(user.key, data['email'], obj.key)
        if err:
            raise BadValueError(err)


class SubmitNDBImplementation(object):
    """
    Implementation of DB calls required by submission using Google NDB
    """

    def lookup_assignments_by_name(self, name):
        """
        Look up all assignments of a given name.

        :param name: (string) name to search for
        :return: (list) assignments
        """
        by_name = models.Assignment.name == name
        return list(models.Assignment.query().filter(by_name))

    def create_submission(self, user, assignment, messages, submit, submitter):
        """
        Create submission using user as parent to ensure ordering.

        :param user: (object) caller
        :param assignment: (Assignment)
        :param messages: Data content of backup/submission
        :param submit: Whether this backup is a submission to be graded
        :param submitter: (object) caller or submitter
        :return: (Backup) submission
        """
        if not user.is_admin or not submitter:
            submitter = user.key

        message_date = None
        analytics = messages.get('analytics')
        if analytics:
            message_date = analytics.get('time', None)
        if message_date:
            created = parse_date(message_date)
        else:
            created = datetime.datetime.now()

        ms = lambda kind, message: models.Message(kind=kind, contents=message)
        db_messages = [ms(k, m) for k, m in messages.iteritems() if m]

        backup = models.Backup(submitter=submitter,
                               assignment=assignment.key,
                               messages=db_messages,
                               created=created)
        backup.put()
        deferred.defer(assign_submission, backup.key.id(), submit)
        return backup


class SubmissionAPI(APIResource):
    """
    The API resource for the Backup & Submission Objects
    """
    model = models.Backup
    diff_model = models.Diff

    db = SubmitNDBImplementation()

    methods = {
        'post': {
            'web_args': {
                'assignment': Arg(str, required=True),
                'messages': Arg(None, required=True),
                'submit': BooleanArg(),
                'submitter': KeyArg('User')
            }
        },
        'get': {
            'web_args': {
            }
        },
        'index': {
            'web_args': {
                'assignment': KeyArg('Assignment'),
                'submitter': KeyArg('User'),
                'created': DateTimeArg(),
                'messages.kind': Arg(str, use=parse_json_field),
                }
        },
        'diff': {
            'methods': set(['GET']),
            },
        'download': {
            'methods': set(['GET']),
            },
        'add_comment': {
            'methods': set(['POST']),
            'web_args': {
                'index': Arg(int, required=True),
                'file': Arg(str, required=True),
                'message': Arg(str, required=True)
            }
        },
        'delete_comment': {
            'methods': set(['POST']),
            'web_args': {
                'comment': KeyArg('Comment', required=True)
            }
        },
        'add_tag': {
            'methods': set(['PUT']),
            'web_args': {
                'tag': Arg(str, required=True)
            }
        },
        'remove_tag': {
            'methods': set(['PUT']),
            'web_args': {
                'tag': Arg(str, required=True)
            }
        },
        'win_rate': {
            'methods': set(['GET']),
        },
        'score': {
            'methods': set(['POST']),
            'web_args': {
                'score': Arg(int, required=True),
                'message': Arg(str, required=True),
                }
        }
    }

    def graded(self, obj, user, data):
        """
        Gets the user's graded submissions

        :param obj: (object) target
        :param user: (object) caller
        :param data: (dictionary) data
        :return:
        """

    def download(self, obj, user, data):
        """
        Download submission, but check if it has content and encode all files.

        :param obj: (object) target
        :param user: (object) caller
        :param data: (dictionary) data
        :return: file contents in utf-8
        """
        messages = obj.get_messages()
        if 'file_contents' not in messages:
            raise BadValueError('Submission has no contents to download')
        file_contents = messages['file_contents']

        if 'submit' in file_contents:
            del file_contents['submit']

        # Need to encode every file before it is.
        for key in file_contents.keys():
            try:
                file_contents[key] = file_contents[key].encode('utf-8')
            except:
                pass
        response = make_response(create_zip(file_contents))

        response.headers['Content-Disposition'] = (
            'attachment; filename=submission-%s.zip' % str(obj.created))
        response.headers['Content-Type'] = 'application/zip'
        return response

    def diff(self, obj, user, data):
        """
        Gets the associated diff for a submission

        :param obj: (object) target
        :param user: -- unused --
        :param data: -- unused --
        :return: (Diff) object with differences
        """
        messages = obj.get_messages()
        if 'file_contents' not in obj.get_messages():
            raise BadValueError('Submission has no contents to diff')

        file_contents = messages['file_contents']

        if 'submit' in file_contents:
            del file_contents['submit']

        for key in file_contents.keys():
            try:
                file_contents[key] = file_contents[key].encode('utf-8')
            except:
                pass

        diff_obj = self.diff_model.get_by_id(obj.key.id())
        if diff_obj:
            if 'scheme.py' in diff_obj.diff.keys():
                logging.debug('Deleting existing scheme submission')
                diff_obj.key.delete()
            else:
                return diff_obj

        diff = {}
        templates = obj.assignment.get().templates
        if not templates:
            raise BadValueError('no templates for assignment, \
                                please contact course staff')

        templates = json.loads(templates)
        if type(templates) == unicode:
            logging.debug('performing ast')
            templates = ast.literal_eval(templates)

        for filename, contents in file_contents.items():
            temp = templates[filename]
            if type(templates[filename]) == list:
                temp = templates[filename][0]
            diff[filename] = compare.diff(temp, contents)

        diff = self.diff_model(id=obj.key.id(),
                               diff=diff)
        diff.put()
        return diff

    def add_comment(self, obj, user, data):
        """
        Adds a comment to this diff.

        :param obj: (object) target
        :param user: (object) caller
        :param data: (dictionary) data
        :return: result of putting comment
        """
        diff_obj = self.diff_model.get_by_id(obj.key.id())
        if not diff_obj:
            raise BadValueError("Diff doesn't exist yet")

        index = data['index']
        message = data['message']
        filename = data['file']

        if message.strip() == '':
            raise BadValueError('Cannot make empty comment')

        comment = models.Comment(
            filename=filename,
            message=message,
            line=index,
            author=user.key,
            parent=diff_obj.key)
        comment.put()

    def delete_comment(self, obj, user, data):
        """
        Deletes a comment on this diff.

        :param obj: (object) target
        :param user: (object) caller
        :param data: (dictionary) data
        :return: result of deleting comment
        """
        diff_obj = self.diff_model.get_by_id(obj.key.id())
        if not diff_obj:
            raise BadValueError("Diff doesn't exist yet")

        comment = models.Comment.get_by_id(
            data['comment'].id(), parent=diff_obj.key)
        if not comment:
            raise BadKeyError(data['comment'])
        need = Need('delete')
        if not comment.can(user, need, comment):
            raise need.exception()
        comment.key.delete()

    def add_tag(self, obj, user, data):
        """
        Removes a tag from the submission.
        Validates existence.

        :param obj: (object) target
        :param user: -- unused --
        :param data: (dictionary) data
        :return: result of adding tag
        """
        tag = data['tag']
        if tag in obj.tags:
            raise BadValueError('Tag already exists')

        submit_tag = models.Submission.SUBMITTED_TAG
        if tag == submit_tag:
            previous = models.Submission.query().filter(
                models.Submission.assignment == obj.assignment).filter(
                    models.Submission.submitter == obj.submitter).filter(
                        models.Submission.tags == submit_tag)

            previous = previous.get(keys_only=True)
            if previous:
                raise BadValueError('Only one final submission allowed')

        obj.tags.append(tag)
        obj.put()

    def remove_tag(self, obj, user, data):
        """
        Adds a tag to this submission.
        Validates uniqueness.

        :param obj: (object) target
        :param user: (object) caller
        :param data: (dictionary) data
        :return: result of removing tag
        """
        tag = data['tag']
        if tag not in obj.tags:
            raise BadValueError('Tag does not exist.')

        obj.tags.remove(tag)
        obj.put()

    def win_rate(self, obj, user, data):
        """
        Gets the win_rate for the submission. This method will be removed shortly.

        :param obj: (object) target
        :param user: -- unused --
        :param data: -- unused --
        :return: Reponse from Autograder.
        """
        messages = obj.get_messages()
        if 'file_contents' not in obj.get_messages():
            raise BadValueError('Submission has no contents to diff')
        file_contents = messages['file_contents']

        if 'hog.py' not in file_contents:
            raise BadValueError('Submission is not for Hog')
        cached = memcache.get('%s:hog_win' % obj.key.id())
        if cached is not None:
          return cached
        else:
          hog_code = file_contents['hog.py'].encode('utf-8')
          payload = {'strategy': hog_code}
          headers={'content-type': 'application/json'}
          q = requests.post('http://hog.cs61a.org/winrate',
             data=json.dumps(payload),
             headers=headers)
          memcache.add('%s:hog_win' % obj.key.id(), q.json(), 86400)
          return q.json()


    def score(self, obj, user, data):
        """
        Sets composition score

        :param obj: (object) target
        :param user: (object) caller
        :param data: (dictionary) data
        :return: (int) score
        """
        score = models.Score(
            score=data['score'],
            message=data['message'],
            grader=user.key)
        score.put()

        if 'Composition' not in obj.tags:
            obj.tags.append('Composition')

        obj.compScore = score.key
        obj.put()
        return score

<<<<<<< HEAD

    def win_rate(self, obj, user, data):
        """
        Gets the win_rate for the submission.
            This method will be removed shortly.

        :param obj: (object) target
        :param user: -- unused --
        :param data: -- unused --
        :return: Win Rate as a float.
        """
        messages = obj.get_messages()
        if 'file_contents' not in obj.get_messages():
            raise BadValueError('Submission has no contents to diff')

        file_contents = messages['file_contents']

        if 'submit' in file_contents:
            del file_contents['submit']

        if 'hog.py' in file_contents:
          hog_code = file_contents['hog.py'].encode('utf-8')
          payload = {'strategy': hog_code}
          headers={'content-type': 'application/json'}

          q = requests.post(
            'http://hog.cs61a.org/winrate',
            data=json.dumps(payload),
            headers=headers)

          return q.json()
        else:
          return {'status': 'Failure'}


=======
>>>>>>> 51efaf7c
    def get_assignment(self, name):
        """
        Look up an assignment by name

        :param name: (string) name of assignment
        :return: (object, Error) the assignment object or
            raise a validation error
        """
        assignments = self.db.lookup_assignments_by_name(name)
        if not assignments:
            raise BadValueError('Assignment \'%s\' not found' % name)
        if len(assignments) > 1:
            raise BadValueError('Multiple assignments named \'%s\'' % name)
        return assignments[0]

    def submit(self, user, assignment, messages, submit, submitter=None):
        """
        Process submission messages for an assignment from a user.
        """
        valid_assignment = self.get_assignment(assignment)

        if submitter is None:
            submitter = user.key

        due = valid_assignment.due_date
        late_flag = valid_assignment.lock_date and \
                    datetime.datetime.now() >= valid_assignment.lock_date

        if submit and late_flag:
            # Late submission. Do not allow them to submit
            logging.info('Rejecting Late Submission', submitter)
            return (403, 'late', {
                'late': True,
                })

        models.Participant.add_role(user, valid_assignment.course, STUDENT_ROLE)
        submission = self.db.create_submission(user, valid_assignment,
                                               messages, submit, submitter)
        return (201, 'success', {
            'key': submission.key.id(),
            'course': valid_assignment.course.id(),
            'email': user.email[0]
        })

    def post(self, user, data):
        submit_flag = False
        if data['messages'].get('file_contents'):
            if 'submit' in data['messages']['file_contents']:
                submit_flag = data['messages']['file_contents']['submit']

        return self.submit(user, data['assignment'],
                           data['messages'], submit_flag,
                           data.get('submitter'))


class VersionAPI(APIResource):
    model = models.Version

    key_type = str

    methods = {
        'post': {
            'web_args': {
                'name': Arg(str, required=True),
                'base_url': Arg(str, required=True),
                }
        },
        'put': {
            'web_args': {
                'name': Arg(str),
                'base_url': Arg(str),
                }
        },
        'get': {
            'web_args': {
            }
        },
        'index': {
            'web_args': {
            }
        },
        'new': {
            'methods': set(['PUT']),
            'web_args': {
                'version': Arg(str, required=True),
                'current': BooleanArg()
            }
        },
        'download': {
            'methods': set(['GET']),
            'web_args': {
                'version': Arg(str)
            }
        },
        'current': {
            'methods': set(['GET']),
            'web_args': {
            }
        },
        'set_current': {
            'methods': set(['POST']),
            'web_args': {
                'version': Arg(str, required=True)
            }
        },
        }

    def new(self, obj, user, data):
        need = Need('update')
        if not obj.can(user, need, obj):
            raise need.exception()

        new_version = data['version']

        if new_version in obj.versions:
            raise BadValueError('Duplicate version: {}'.format(new_version))

        obj.versions.append(new_version)
        if 'current' in data and data['current']:
            obj.current_version = data['version']
        obj.put()
        return obj

    def current(self, obj, user, data):
        need = Need('get')
        if not obj.can(user, need, obj):
            raise need.exception()
        if not obj.current_version:
            raise BadValueError(
                'Invalid version resource. Contact an administrator.')
        return obj.current_version

    def download(self, obj, user, data):
        need = Need('get')
        if not obj.can(user, need, obj):
            raise need.exception()
        if 'version' not in data:
            download_link = obj.download_link()
        else:
            download_link = obj.download_link(data['version'])
        return redirect(download_link)

    def set_current(self, obj, user, data):
        need = Need('update')
        if not obj.can(user, need, obj):
            raise need.exception()
        current_version = data['version']
        if current_version not in obj.versions:
            raise BadValueError(
                'Invalid version. Cannot update to current.')
        obj.current_version = current_version
        obj.put()


class CourseAPI(APIResource):
    model = models.Course

    methods = {
        'post': {
            'web_args': {
                'display_name': Arg(str),
                'institution': Arg(str, required=True),
                'offering': Arg(str, required=True),
                'active': BooleanArg(),
                }
        },
        'put': {
            'web_args': {
                'name': Arg(str),
                'institution': Arg(str),
                'term': Arg(str),
                'year': Arg(str),
                'active': BooleanArg(),
                }
        },
        'delete': {
        },
        'get': {
        },
        'index': {
        },
        'get_staff': {
        },
        'add_staff': {
            'methods': set(['POST']),
            'web_args': {
                'staff_member': KeyArg('User', required=True)
            }
        },
        'remove_staff': {
            'methods': set(['POST']),
            'web_args': {
                'staff_member': KeyArg('User', required=True)
            }        
        },
        'assignments': {
            'methods': set(['GET']),
            'web_args': {
            }
        },
        'get_courses': {
            'methods': set(['GET']),
            'web_args': {
                'user': KeyArg('User', required=True)
            }
        },
        'get_students': {
        },
        'add_student': {
            'methods': set(['POST']),
            'web_args': {
                'student': KeyArg('User', required=True)
            }
        },
        }

    def post(self, user, data):
        """
        The POST HTTP method
        """
        return super(CourseAPI, self).post(user, data)

    def add_staff(self, course, user, data):
        need = Need('staff')
        if not course.can(user, need, course):
            raise need.exception()

        if data['staff_member'] not in course.staff:
            user = models.User.get_or_insert(data['staff_member'].id())
            Participant.add_role(user, course, constants.STAFF_ROLE)

    def get_staff(self, course, user, data):
        need = Need('staff')
        if not course.can(user, need, course):
            raise need.exception()

        return course.staff

    def remove_staff(self, course, user, data):
        need = Need('staff')
        if not course.can(user, need, course):
            raise need.exception()

        if data['staff_member'] in course.staff:
            Participant.remove_role(user, course, constants.STAFF_ROLE)

    def get_courses(self, course, user, data):
        query = models.Participant.query(
            models.Participant.user == data['user'])
        need = Need('index')
        query = models.Participant.can(user, need, course, query)
        return list(query)

    def get_students(self, course, user, data):
        query = models.Participant.query(
            models.Participant.course == course.key)
        need = Need('staff')
        if not models.Participant.can(user, need, course, query):
            raise need.exception()
        return list(query.fetch())

    def add_student(self, course, user, data):
        need = Need('staff') # Only staff can call this API
        if not course.can(user, need, course):
            raise need.exception()
        new_participant = models.Participant(user, course, 'student')
        new_participant.put()

    def assignments(self, course, user, data):
        return list(course.assignments)


class GroupAPI(APIResource):
    model = models.Group

    methods = {
        'get': {
        },
        'index': {
            'web_args': {
                'assignment': KeyArg('Assignment'),
                'members': KeyArg('User')
            }
        },
        'add_member': {
            'methods': set(['PUT', 'POST']),
            'web_args': {
                'email': Arg(str, required=True),
                },
            },
        'remove_member': {
            'methods': set(['PUT', 'POST']),
            'web_args': {
                'email': Arg(str, required=True),
                },
            },
        'accept': {
            'methods': set(['PUT', 'POST']),
            },
        'decline': {
            'methods': set(['PUT', 'POST']),
            },
        'exit': {
            'methods': set(['PUT', 'POST']),
            }
    }

    def add_member(self, group, user, data):
        need = Need('invite')
        if not group.can(user, need, group):
            raise need.exception()

        if data['email'] in group.invited:
            raise BadValueError('user has already been invited')
        if data['email'] in group.member:
            raise BadValueError('user already part of group')

        error = group.invite(data['email'])
        if error:
            raise BadValueError(error)

        audit_log_message = models.AuditLog(
            event_type='Group.add_member',
            user=user.key,
            description='Added member {} to group'.format(data['email']),
            obj=group.key
        )
        audit_log_message.put()

    def remove_member(self, group, user, data):
        need = Need('remove')
        if not group.can(user, need, group):
            raise need.exception()

        to_remove = models.User.lookup(data['email'])
        if to_remove:
            group.exit(to_remove)

            audit_log_message = models.AuditLog(
                event_type='Group.remove_member',
                user=user.key,
                obj=group.key,
                description='Removed user from group'
            )
            audit_log_message.put()

    def invite(self, group, user, data):
        need = Need('invite')
        if not group.can(user, need, group):
            return need.exception()

        error = group.invite(data['email'])
        if error:
            raise BadValueError(error)

    def accept(self, group, user, data):
        need = Need('accept')
        if not group.can(user, need, group):
            raise need.exception()

        group.accept(user)

    def decline(self, group, user, data):
        self.exit(group, user, data)

    def exit(self, group, user, data):
        need = Need('exit')
        if not group.can(user, need, group):
            raise need.exception()

        group.exit(user)


class QueueAPI(APIResource):
    """
    The API resource for the Assignment Object
    """
    model = models.Queue

    methods = {
        'post': {
            'web_args': {
                'assignment': KeyArg('Assignment', required=True),
                'assigned_staff': KeyRepeatedArg('User'),
                'submissions': KeyRepeatedArg('Submissionvtwo')
            }
        },
        'get': {
        },
        'put': {
            'web_args': {
                'assigned_staff': KeyRepeatedArg('User'),
                'submissions': KeyRepeatedArg('Submissionvtwo')
            }
        },
        'index': {
            'web_args': {
                'assignment': KeyArg('Assignment'),
                'assigned_staff': KeyArg('User'),
                }
        },
        }

    def new_entity(self, attributes):
        """
        Request to define a new entity

        :param attributes: entity attributes,
            to be loaded on entity instantiation
        :return: entity
        """
        ent = super(QueueAPI, self).new_entity(attributes)
        ent.assigned_staff = [models.User.get_or_insert(
            user.id()).key for user in ent.assigned_staff]
        return ent

class FinalSubmissionAPI(APIResource):
    """
    The API resource for the Assignment Object
    """
    model = models.FinalSubmission

    methods = {
        'get': {
        },
        'index': {
        },
        }<|MERGE_RESOLUTION|>--- conflicted
+++ resolved
@@ -1040,44 +1040,6 @@
         obj.put()
         return score
 
-<<<<<<< HEAD
-
-    def win_rate(self, obj, user, data):
-        """
-        Gets the win_rate for the submission.
-            This method will be removed shortly.
-
-        :param obj: (object) target
-        :param user: -- unused --
-        :param data: -- unused --
-        :return: Win Rate as a float.
-        """
-        messages = obj.get_messages()
-        if 'file_contents' not in obj.get_messages():
-            raise BadValueError('Submission has no contents to diff')
-
-        file_contents = messages['file_contents']
-
-        if 'submit' in file_contents:
-            del file_contents['submit']
-
-        if 'hog.py' in file_contents:
-          hog_code = file_contents['hog.py'].encode('utf-8')
-          payload = {'strategy': hog_code}
-          headers={'content-type': 'application/json'}
-
-          q = requests.post(
-            'http://hog.cs61a.org/winrate',
-            data=json.dumps(payload),
-            headers=headers)
-
-          return q.json()
-        else:
-          return {'status': 'Failure'}
-
-
-=======
->>>>>>> 51efaf7c
     def get_assignment(self, name):
         """
         Look up an assignment by name
