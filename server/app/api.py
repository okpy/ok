--- conflicted
+++ resolved
@@ -76,12 +76,8 @@
         return create_api_response(200, "", obj)
 
     @handle_error
-<<<<<<< HEAD
-    @check_version
-    def put(self):
-=======
+    @check_version
     def put(self, key):
->>>>>>> 2d6c3e96
         """
         The PUT HTTP method
         """
