"""
The public API
"""

from flask.views import MethodView
<<<<<<< HEAD
from flask import jsonify, request

from google.appengine.api import users
=======
from flask.app import request
from flask import session
>>>>>>> 1bde84ac

from app import models
from app.models import BadValueError
from app.needs import Need
from app.decorators import handle_error
from app.utils import create_api_response


class APIResource(object):
    """The base class for API resources.

    Set the name and get_model for each subclass.
    """
    name = "BASE API RESOURCE"

    @classmethod
    def get_model(cls):
        """
        Get the model this API resource is associated with.
        Needs to be overridden by a subclass.
        """
        raise NotImplementedError

    @handle_error
    def get(self, key):
        """
        The GET HTTP method
        """
        if key is None:
            return self.index()

        obj = self.get_model().get_by_id(key)
        if not obj:
            return create_api_response(404, "{resource} {key} not found".format(
                resource=self.name, key=key))

        need = Need('get')
        if not obj.can(session['user'], need, obj):
            return need.api_response()

        return create_api_response(200, "", obj)

    @handle_error
    def put(self):
        """
        The PUT HTTP method
        """
        return create_api_response(401, "PUT request not permitted")

    @handle_error
    def post(self):
        """
        The POST HTTP method
        """
<<<<<<< HEAD
        form = self.get_model().new_form()
        if not form.validate_on_submit():
            return create_api_response(400, str(form.errors))
        retval, new_mdl = self.new_entity(form)
        if retval:
=======
        post_dict = request.json

        need = Need('create')
        if not self.get_model().can(session['user'], need):
            return need.api_response()

        entity, error_response = self.new_entity(post_dict)

        if not error_response:
>>>>>>> 1bde84ac
            return create_api_response(200, "success", {
                'key': entity.key.id()
            })
        else:
            return error_response

    def new_entity(self, form):
        """
        Creates a new entity with given attributes.
        Returns (entity, error_response) should be ignored if error_response
        is a True value.
        """
<<<<<<< HEAD
        new_mdl = self.get_model()()
        form.populate_obj(new_mdl)
        new_mdl.put()
        return True, new_mdl
=======
        entity = self.get_model().from_dict(attributes)
        entity.put()
        return entity, None
>>>>>>> 1bde84ac

    @handle_error
    def delete(self, user_id):
        """
        The DELETE HTTP method
        """
        ent = self.get_model().query.get(user_id)

        need = Need('delete')
        if not self.get_model().can_static(session['user'], need):
            return need.api_response()

        ent.key.delete()
        return create_api_response(200, "success", {})

    def index(self):
        """
        Index HTTP method thing.
        """
        need = Need('index')
        if not self.get_model().can(session['user'], need):
            return need.api_response()

        return create_api_response(
            200, "success", list(self.get_model().query()))


class UserAPI(MethodView, APIResource):
    """The API resource for the User Object"""
    name = "User"

    @classmethod
    def get_model(cls):
        return models.User

    def new_entity(self, attributes):
        """
        Creates a new entity with given attributes.
        """
        if 'email' not in attributes:
            return None, create_api_response(400, 'Email required')
        entity = self.get_model().get_by_id(attributes['email'])
        if entity:
            return None, create_api_response(400,
                                             '%s already exists' % self.name)
        entity = self.get_model().from_dict(attributes)
        entity.put()
        return entity, None


class AssignmentAPI(MethodView, APIResource):
    """The API resource for the Assignment Object"""
    name = "Assignment"

    @classmethod
    def get_model(cls):
        return models.Assignment


class SubmitNDBImplementation(object):
    """Implementation of DB calls required by submission using Google NDB"""

    def lookup_assignments_by_name(self, name):
        """Look up all assignments of a given name."""
        by_name = models.Assignment.name == name
        return list(models.Assignment.query().filter(by_name))

    def create_submission(self, user, assignment, messages):
        """Create submission using user as parent to ensure ordering."""
        submission = models.Submission(submitter=user.key,
                                       assignment=assignment.key,
                                       messages=messages)
        submission.put()
        return submission


class SubmissionAPI(MethodView, APIResource):
    """The API resource for the Submission Object"""
    name = "Submission"
    db = SubmitNDBImplementation()
    post_fields = ['assignment', 'messages']

    @classmethod
    def get_model(cls):
        return models.Submission

    def get_assignment(self, name):
        """Look up an assignment by name or raise a validation error."""
        assignments = self.db.lookup_assignments_by_name(name)
        if not assignments:
            raise BadValueError('Assignment \'%s\' not found' % name)
        if len(assignments) > 1:
            raise BadValueError('Multiple assignments named \'%s\'' % name)
        return assignments[0]

    def submit(self, user, assignment, messages):
        """Process submission messages for an assignment from a user."""
        valid_assignment = self.get_assignment(assignment)
        submission = self.db.create_submission(user, valid_assignment, messages)
        return create_api_response(200, "success", {
            'key': submission.key.id()
        })

    @handle_error
    def post(self):
        if 'submitter' in request.json:
            del request.json['submitter']
        for key in request.json:
            if key not in self.post_fields:
                return create_api_response(400, 'Unknown field %s' % key)
        for field in self.post_fields:
            if field not in request.json:
                return create_api_response(
                    400, 'Missing required field %s' % field)

        try:
            return self.submit(session['user'], request.json['assignment'],
                               request.json['messages'])
        except BadValueError as e:
            return create_api_response(400, e.message, {})

    def index(self):
        """
        Index HTTP method thing.
        """
        return create_api_response(
            200, "success", list(
                self.get_model().query(
                    self.get_model().submitter == session['user'].key)))
<|MERGE_RESOLUTION|>--- conflicted
+++ resolved
@@ -2,15 +2,12 @@
 The public API
 """
 
+from google.appengine.api import users
+
 from flask.views import MethodView
-<<<<<<< HEAD
 from flask import jsonify, request
-
-from google.appengine.api import users
-=======
 from flask.app import request
 from flask import session
->>>>>>> 1bde84ac
 
 from app import models
 from app.models import BadValueError
@@ -65,13 +62,6 @@
         """
         The POST HTTP method
         """
-<<<<<<< HEAD
-        form = self.get_model().new_form()
-        if not form.validate_on_submit():
-            return create_api_response(400, str(form.errors))
-        retval, new_mdl = self.new_entity(form)
-        if retval:
-=======
         post_dict = request.json
 
         need = Need('create')
@@ -81,7 +71,6 @@
         entity, error_response = self.new_entity(post_dict)
 
         if not error_response:
->>>>>>> 1bde84ac
             return create_api_response(200, "success", {
                 'key': entity.key.id()
             })
@@ -94,16 +83,10 @@
         Returns (entity, error_response) should be ignored if error_response
         is a True value.
         """
-<<<<<<< HEAD
         new_mdl = self.get_model()()
         form.populate_obj(new_mdl)
         new_mdl.put()
-        return True, new_mdl
-=======
-        entity = self.get_model().from_dict(attributes)
-        entity.put()
-        return entity, None
->>>>>>> 1bde84ac
+        return new_mdl, None
 
     @handle_error
     def delete(self, user_id):
