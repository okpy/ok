--- conflicted
+++ resolved
@@ -1,11 +1,8 @@
 """
 The public API
 """
-<<<<<<< HEAD
 import datetime
-=======
 import logging
->>>>>>> dbf1d891
 
 from flask.views import View
 from flask.app import request, json
@@ -13,12 +10,8 @@
 from webargs import Arg
 from webargs.flaskparser import FlaskParser
 
-<<<<<<< HEAD
 from app import models, app
-=======
-from app import models
 from app.codereview import compare
->>>>>>> dbf1d891
 from app.models import BadValueError
 from app.constants import API_PREFIX
 from app.needs import Need
@@ -42,7 +35,6 @@
     return Arg(None, use=parse_date)
 
 def KeyArg(klass, **kwds):
-<<<<<<< HEAD
     def parse_key(key):
         try:
             key = int(key)
@@ -50,9 +42,6 @@
             pass
         return {'pairs': [(klass, key)]}
     return Arg(ndb.Key, use=parse_key, **kwds)
-=======
-    return Arg(ndb.Key, use=lambda c: {'pairs':[(klass, int(c))]}, **kwds)
->>>>>>> dbf1d891
 
 def KeyRepeatedArg(klass, **kwds):
     def parse_list(key_list):
