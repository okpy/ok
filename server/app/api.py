"""The public API."""

#pylint: disable=no-member,unused-argument

import datetime
import logging
import ast
import requests

from flask.views import View
from flask.app import request, json
from flask import session, make_response, redirect
from webargs import Arg
from webargs.flaskparser import FlaskParser
from app.constants import STUDENT_ROLE, STAFF_ROLE, API_PREFIX

from app import models, app, analytics
from app.codereview import compare
from app.needs import Need
from app.utils import paginate, filter_query, create_zip
from app.utils import add_to_grading_queues, parse_date, assign_submission
from app.utils import merge_user

from app.exceptions import *

from google.appengine.ext import ndb
from google.appengine.ext import deferred
from google.appengine.ext.ndb import stats
from google.appengine.api import memcache
import re


parser = FlaskParser()


def parse_json_field(field):
    """
    Parses field or returns appropriate boolean value.

    :param field: (string)
    :return: (string) parsed JSON
    """
    if not field[0] == '{':
        if field == 'false':
            return False
        elif field == 'true':
            return True
        return field
    return json.loads(field)

def parse_json_list_field(field):
    """
    Parses field or returns appropriate boolean value.

    :param field: (string)
    :return: (string) parsed JSON
    """
    if not field[0] == '[':
        if field == 'false':
            return False
        elif field == 'true':
            return True
        return field
    return json.loads(field)
# Arguments to convert query strings to a python type

def DateTimeArg(**kwds):
    """
    Converts a webarg to a datetime object

    :param kwds: (dictionary) set of parameters
    :return: (Arg) type of argument
    """
    def parse_date(arg):
        op = None
        if '|' in arg:
            op, arg = arg.split('|', 1)

        date = datetime.datetime.strptime(arg,
                                          app.config['GAE_DATETIME_FORMAT'])
        delta = datetime.timedelta(hours=7)
        date = (datetime.datetime.combine(date.date(), date.time()) + delta)
        return (op, date) if op else date
    return Arg(None, use=parse_date, **kwds)

MODEL_VERSION = 'v2'

def try_int(x):
    try:
        return int(x)
    except (ValueError, TypeError):
        return x

def KeyArg(cls, **kwds):
    """
    Converts a webarg to a key in Google's ndb.

    :param cls: (string) class
    :param kwds: (dictionary) -- unused --
    :return: (Arg) type of argument
    """
    def parse_key(key):
        key = try_int(key)
        return {'pairs': [(cls + MODEL_VERSION, key)]}
    return Arg(ndb.Key, use=parse_key, **kwds)


def KeyRepeatedArg(cls, **kwds):
    """
    Converts a repeated argument to a list

    :param cls: (string)
    :param kwds: (dictionary) -- unused --
    :return: (Arg) type of argument
    """
    def parse_list(key_list):
        staff_lst = key_list
        if not isinstance(key_list, list):
            if ',' in key_list:
                staff_lst = key_list.split(',')
                staff_lst = map(try_int, staff_lst)
            else:
                staff_lst = [try_int(key_list)]
        return [ndb.Key(cls + MODEL_VERSION, x) for x in staff_lst]
    return Arg(None, use=parse_list, **kwds)


def BooleanArg(**kwargs):
    """
    Converts a webarg to a boolean.

    :param kwargs: (dictionary) -- unused --
    :return: (Arg) type of argument
    """
    def parse_bool(arg):
        if isinstance(arg, bool):
            return arg
        if arg == 'false':
            return False
        if arg == 'true':
            return True
        raise BadValueError(
            "malformed boolean %s: either 'true' or 'false'" % arg)
    return Arg(None, use=parse_bool, **kwargs)


class APIResource(View):
    """
    Base class for API Resource. Set models for each.
    """

    model = None
    methods = {}
    key_type = int
    api_version = 'v1'

    @property
    def name(self):
        return self.model.__name__

    def get_instance(self, key, user):
        """
        Get instance of the object, checking against user privileges.

        :param key: (int) ID of object
        :param user: (object) user object
        :return: (object, Exception)
        """
        obj = self.model.get_by_id(key)
        if not obj:
            raise BadKeyError(key)

        need = Need('get')
        if not obj.can(user, need, obj):
            raise need.exception()
        return obj

    def call_method(self, method_name, user, http_method,
                    instance=None, is_index=False):
        """
        Call method if it exists and if it's properly called.

        :param method_name: (string) name of desired method
        :param user: (object) caller
        :param http_method: (string) get, post, put, or delete
        :param instance: (string)
        :param is_index: (bool) whether or not this is an index call
        :return: result of called method
        """
        if method_name not in self.methods:
            raise BadMethodError('Unimplemented method %s' % method_name)
        constraints = self.methods[method_name]
        if 'methods' in constraints:
            if http_method is None:
                raise IncorrectHTTPMethodError('Need to specify HTTP method')
            if http_method not in constraints['methods']:
                raise IncorrectHTTPMethodError('Bad HTTP Method: %s'
                                               % http_method)
        data = {}
        web_args = constraints.get('web_args', {})
        data = self.parse_args(web_args, user, is_index=is_index)
        method = getattr(self, method_name)
        if instance is not None:
            return method(instance, user, data)
        return method(user, data)

    def dispatch_request(self, path, *args, **kwargs):
        """
        "Does the request dispatching. Matches the URL and returns
        the return value of the view or error handler. This does
        not have to be a response object."
        - http://flask.pocoo.org/docs/0.10/api/

        :param path: (string) full URL
        :param args: (list)
        :param kwargs: (dictionary)
        :return: result of an attempt to call method
        """
        http_method = request.method.upper()
        user = session['user']

        if path is None:  # Index
            if http_method not in ('GET', 'POST'):
                raise IncorrectHTTPMethodError('Incorrect HTTP method: %s')
            method_name = {'GET': 'index', 'POST': 'post'}[http_method]
            return self.call_method(method_name, user, http_method,
                                    is_index=(method_name == 'index'))

        path = path.split('/')
        if len(path) == 1:
            entity_id = path[0]
            try:
                key = self.key_type(entity_id)
            except (ValueError, AssertionError):
                raise BadValueError('Invalid key. Needs to be of type: %s'
                                    % self.key_type)
            instance = self.get_instance(key, user)
            method_name = http_method.lower()
            return self.call_method(method_name, user, http_method,
                                    instance=instance)

        entity_id, method_name = path
        try:
            key = self.key_type(entity_id)
        except (ValueError, AssertionError):
            raise BadValueError('Invalid key. Needs to be of type: %s'
                                % self.key_type)
        instance = self.get_instance(key, user)
        return self.call_method(method_name, user, http_method,
                                instance=instance)

    def get(self, obj, user, data):
        """
        GET HTTP method

        :param obj: (object) target
        :param user: -- unused --
        :param data: -- unused --
        :return: target object
        """
        return obj

    def put(self, obj, user, data):
        """
        The PUT HTTP method
        """
        need = Need('put')
        if not obj.can(user, need, obj):
            raise need.exception()

        blank_val = object()
        changed = False
        for key, value in data.iteritems():
            old_val = getattr(obj, key, blank_val)
            if old_val == blank_val:
                return 400, '{} is not a valid field.'.format(key)

            setattr(obj, key, value)
            changed = True

        if changed:
            obj.put()

        return obj

    def post(self, user, data):
        """
        PUT HTTP method

        :param obj: (object) target
        :param user: (object) caller
        :param data: -- unused --
        :return: target
        """
        entity = self.new_entity(data)

        need = Need('create')
        if not self.model.can(user, need, obj=entity):
            raise need.exception()

        entity.put()

        return (201, 'success', {
            'key': entity.key.id()
        })

    def new_entity(self, attributes):
        """
        Creates a new entity with given attributes.

        :param attributes: (dictionary)
        :return: (entity, error_response) should be ignored if error_response
        is a True value
        """
        return self.model.from_dict(attributes)

    def delete(self, obj, user, data):
        """
        DELETE HTTP method

        :param obj: (object) target
        :param user: (object) caller
        :param data: -- unused --
        :return: None
        """
        need = Need('delete')
        if not self.model.can(user, need, obj=obj):
            raise need.exception()

        obj.key.delete()

    def parse_args(self, web_args, user, is_index=False):
        """
        Parses the arguments to this API call.

        :param web_args: (string) arguments passed as querystring
        :param user: (object) caller
        :param is_index: (bool) whether or not this is an index call
        :return: (dictionary) mapping keys to values in web arguments
        """
        fields = parser.parse({
            'fields': Arg(None, use=parse_json_field)
        })
        if fields['fields'] is None:
            fields['fields'] = {}
        if type(fields['fields']) != dict and type(fields['fields']) != bool:
            raise BadValueError('fields should be dictionary or boolean')
        request.fields = fields
        return {k: v for k, v in parser.parse(web_args).iteritems()
                if v is not None}

    def index(self, user, data):
        """
        Index HTTP method. Should be called from GET when no key is provided.

        Processes cursor and num_page URL arguments for pagination support.

        :param user: (object) caller
        :param data: (dictionary)
        :return: results for query
        """
        query = self.model.query()
        need = Need('index')

        result = self.model.can(user, need, query=query)
        if not result:
            raise need.exception()

        query = filter_query(result, data, self.model)
        created_prop = getattr(self.model, 'created', None)
        if not query.orders and created_prop:
            logging.info('Adding default ordering by creation time.')
            query = query.order(-created_prop, self.model.key)

        page = int(request.args.get('page', 1))
        # default page length is 100
        num_page = int(request.args.get('num_page', 100))
        query_results = paginate(query, page, num_page)

        add_statistics = request.args.get('stats', False)
        if add_statistics:
            query_results['statistics'] = self.statistics()
        return query_results

    def statistics(self):
        """
        Provide statistics for any entity.

        :return: (dictionary) empty or a 'total' count
        """
        stat = stats.KindStat.query(
            stats.KindStat.kind_name == self.model.__name__).get()
        if stat:
            return {
                'total': stat.count
            }
        return {}


class UserAPI(APIResource):
    """
    The API resource for the User Object
    """
    model = models.User
    key_type = str # get_instance will convert this to an int

    methods = {
        'post': {
            'web_args': {
                'email': Arg(str),
                'name': Arg(str),
                }
        },
        'add_email': {
            'methods': set(['PUT']),
            'web_args': {
                'email': Arg(str)
            }
        },
        'delete_email': {
            'methods': set(['PUT']),
            'web_args': {
                'email': Arg(str)
            }
        },
        'get': {
            'web_args': {
                'course': KeyArg('Course')
             }
        },
        'index': {
        },
        'invitations': {
            'methods': set(['GET']),
            'web_args': {
                'assignment': KeyArg('Assignment')
            }
        },
        'queues': {
            'methods': set(['GET'])
        },
        'create_staff': {
            'methods': set(['POST']),
            'web_args': {
                'email': Arg(str, required=True),
                'role': Arg(str, required=True),
                }
        },
        'final_submission': {
            'methods': set(['GET']),
            'web_args': {
                'assignment': KeyArg('Assignment', required=True)
            }
        },
        'get_backups': {
            'methods': set(['GET']),
            'web_args': {
                'assignment': KeyArg('Assignment', required=True),
                'quantity': Arg(int, default=10)
            }
        },
        'get_submissions': {
            'methods': set(['GET']),
            'web_args': {
                'assignment': KeyArg('Assignment', required=True),
                'quantity': Arg(int, default=10)
            }
        },
        'timed_submission': {
            'methods': set(['GET']),
            'web_args': {
                'assignment': KeyArg('Assignment', required=True),
                'before': DateTimeArg()
            }
        },
        'merge_user': {
            'methods': set(['POST']),
            'web_args': {
                'other_email': Arg(str, required=True),
            }
        },
    }

    def get(self, obj, user, data):
        """
        Overwrite GET request for user class in order to send more data.

        :param obj: (object) target
        :param user: -- unused --
        :param data: -- unused --
        :return: target object
        """
        if 'course' in data:
            return obj.get_course_info(data['course'].get())
        return obj

    def get_instance(self, key, user):
        """
        Convert key from email to UserKey
        """
        obj = self.model.lookup(key)
        if not obj:
            raise BadKeyError(key)

        need = Need('get')
        if not obj.can(user, need, obj):
            raise need.exception()

        return obj

    def new_entity(self, attributes):
        """
        Creates a new entity with given attributes.

        :param attributes: (dictionary) default values
            loaded on object instantiation
        :return: entity with loaded attributes
        """
        entity = self.model.lookup(attributes['email'])
        if entity:
            raise BadValueError('user already exists')
        attributes['email'] = [attributes['email']]
        entity = self.model.from_dict(attributes)
        return entity

    def add_email(self, obj, user, data):
        """
        Adds an email for the user - modified in place.

        :param obj: (object) target
        :param user: (object) caller
        :param data: -- unused --
        :return: None
        """
        need = Need('get') # Anyone who can get the User object can add an email
        if not obj.can(user, need, obj):
            raise need.exception()
        obj.append_email(data['email'])

    def delete_email(self, obj, user, data):
        """
        Deletes an email for the user - modified in place.

        :param obj: (object) target
        :param user: (object) caller
        :param data: (dictionary) key "email" deleted
        :return: None
        """
        need = Need('get')
        if not obj.can(user, need, obj):
            raise need.exception()
        obj.delete_email(data['email'])

    def invitations(self, obj, user, data):
        """
        Fetches list of all invitations for the caller.

        :param obj: -- unused --
        :param user: (object) caller
        :param data: (dictionary) key assignment called
        :return: None
        """
        query = models.Group.query(models.Group.invited == user.key)
        if 'assignment' in data:
            query = query.filter(models.Group.assignment == data['assignment'])
        return list(query)

    def queues(self, obj, user, data):
        """
        Retrieve all assignments given to the caller on staff

        :param obj: -- unused --
        :param user: (object) caller
        :param data: -- unused --
        :return: None
        """
        return list(models.Queue.query().filter(
            models.Queue.assigned_staff == user.key))

    def create_staff(self, obj, user, data):
        """
        Checks the caller is on staff, to then create staff.

        :param obj: (object) target
        :param user: (object) caller
        :param data: (dictionary) key email called
        :return: None
        """
        need = Need('staff')
        if not obj.can(user, need, obj):
            raise need.exception()

        user = models.User.get_or_insert(data['email'].id())
        user.role = data['role']
        user.put()

    def final_submission(self, obj, user, data):
        """
        Get the final submission for grading.

        :param obj: -- unused --
        :param user: (object) caller
        :param data: (dictionary) key assignment called
        :return: None
        """
        return obj.get_final_submission(data['assignment'])

    def get_backups(self, obj, user, data):
        """
        Get all backups for a user, based on group.

        :param obj: -- unused --
        :param user: (object) caller
        :param data: (dictionary) key assignment called
        :return: None
        """
        return obj.get_backups(data['assignment'], data['quantity'])

    def get_submissions(self, obj, user, data):
        return obj.get_submissions(data['assignment'], data['quantity'])

    def timed_submission(self, obj, user, data):
        return obj.get_submission_before(data['assignment'], data['before'])

    def merge_user(self, obj, user, data):
        """
        Merges this user with another user.
        This user is the user that is "merged" -- no longer can login.
        """
        need = Need('merge')
        if not obj.can(user, need, obj):
            raise need.exception()

        other_user = models.User.lookup(data['other_email'])
        if not other_user:
            raise BadValueError("Invalid user to merge to")

        merge_user(obj, other_user)


class AssignmentAPI(APIResource):
    """
    The API resource for the Assignment Object
    """
    model = models.Assignment

    methods = {
        'post': {
            'web_args': {
                'name': Arg(str, required=True),
                'display_name': Arg(str, required=True),
                'points': Arg(float, required=True),
                'course': KeyArg('Course', required=True),
                'max_group_size': Arg(int, required=True),
                'due_date': DateTimeArg(required=True),
                'templates': Arg(str, use=lambda temps: json.dumps(temps),
                    required=True),
                'revision': Arg(bool),
                'lock_date': DateTimeArg()
                }
        },
        'put': {
            'web_args': {
                'name': Arg(str),
                'display_name': Arg(str),
                'points': Arg(float),
                'course': KeyArg('Course'),
                'max_group_size': Arg(int),
                'due_date': DateTimeArg(),
                'templates': Arg(str, use=lambda temps: json.dumps(temps)),
                'revision': Arg(bool),
                'lock_date': DateTimeArg()
                }
        },
        'get': {
        },
        'edit': {
            'methods': {'POST'},
            'web_args': {
                'name': Arg(str),
                'display_name': Arg(str),
                'points': Arg(float),
                'course': KeyArg('Course'),
                'max_group_size': Arg(int),
                'due_date': DateTimeArg(),
                'templates': Arg(str, use=lambda temps: json.dumps(temps))
            }
        },
        'index': {
            'web_args': {
                'course': KeyArg('Course'),
                'active': BooleanArg(),
                'name': Arg(str),
                'points': Arg(int)
            }
        },
        'invite': {
            'methods': set(['POST']),
            'web_args': {
                'email': Arg(str)
            }
        },
        'group': {
          'methods': set(['GET']),
        },
        'assign': {
            'methods': set(['POST'])
        }
    }

    def post(self, user, data):
        """
        :param user:
        :param data:
        :return:
        """
        data['creator'] = user.key
        # check if the course actually exists
        course = data['course'].get()
        if not course:
            raise BadValueError("Course with ID {} does not exist.".format(
                data['course'].id()))

        # check if there is a duplicate assignment
        assignments = list(
            models.Assignment.query(models.Assignment.name == data['name']))
        if len(assignments) > 0:
            raise BadValueError(
                'assignment with name %s exists already' % data['name'])
        return super(AssignmentAPI, self).post(user, data)

    def edit(self, obj, user, data):
        """ Save the assignment. """
        return super(AssignmentAPI, self).put(obj, user, data)

    def assign(self, obj, user, data):
        need = Need('put')
        if not obj.can(user, need, obj):
            raise need.exception()
        deferred.defer(add_to_grading_queues, obj.key)

    def group(self, obj, user, data):
        """User's current group for assignment."""
        return models.Group.lookup(user, obj)

    def invite(self, obj, user, data):
        """User ask invited to join his/her current group for assignment."""
        err = models.Group.invite_to_group(user.key, data['email'], obj.key)
        if err:
            raise BadValueError(err)


class SubmitNDBImplementation(object):
    """
    Implementation of DB calls required by submission using Google NDB
    """

    def lookup_assignments_by_name(self, name):
        """
        Look up all assignments of a given name.

        :param name: (string) name to search for
        :return: (list) assignments
        """
        mc_key = 'assignments_{}'.format(name)
        assignments = memcache.get(mc_key)
        if not assignments:
            by_name = models.Assignment.name == name
            assignments = list(models.Assignment.query().filter(by_name))
            memcache.set(mc_key, assignments)
        return assignments

    def create_submission(self, user, assignment, messages, submit, submitter):
        """
        Create submission using user as parent to ensure ordering.

        :param user: (object) caller
        :param assignment: (Assignment)
        :param messages: Data content of backup/submission
        :param submit: Whether this backup is a submission to be graded
        :param submitter: (object) caller or submitter
        :return: (Backup) submission
        """
        if not user.is_admin or not submitter:
            submitter = user.key

        message_date = None
        analytics = messages.get('analytics')
        if analytics:
            message_date = analytics.get('time', None)
        if message_date:
            created = parse_date(message_date)
        else:
            created = datetime.datetime.now()

        ms = lambda kind, message: models.Message(kind=kind, contents=message)
        db_messages = [ms(k, m) for k, m in messages.iteritems() if m]

        backup = models.Backup(submitter=submitter,
                               assignment=assignment.key,
                               messages=db_messages,
                               created=created)
        backup.put()
        deferred.defer(assign_submission, backup.key.id(), submit)
        return backup


class SubmissionAPI(APIResource):
    """
    The API resource for the Backup & Submission Objects
    """
    model = models.Backup
    diff_model = models.Diff

    db = SubmitNDBImplementation()

    methods = {
        'post': {
            'web_args': {
                'assignment': Arg(str, required=True),
                'messages': Arg(None, required=True),
                'submit': BooleanArg(),
                'submitter': KeyArg('User')
            }
        },
        'get': {
            'web_args': {
            }
        },
        'index': {
            'web_args': {
                'assignment': KeyArg('Assignment'),
                'submitter': KeyArg('User'),
                'created': DateTimeArg(),
                'messages.kind': Arg(str, use=parse_json_field),
                }
        },
        'diff': {
            'methods': set(['GET']),
            },
        'download': {
            'methods': set(['GET']),
            },
        'add_comment': {
            'methods': set(['POST']),
            'web_args': {
                'index': Arg(int, required=True),
                'file': Arg(str, required=True),
                'message': Arg(str, required=True)
            }
        },
        'delete_comment': {
            'methods': set(['POST']),
            'web_args': {
                'comment': KeyArg('Comment', required=True)
            }
        },
        'add_tag': {
            'methods': set(['PUT']),
            'web_args': {
                'tag': Arg(str, required=True)
            }
        },
        'remove_tag': {
            'methods': set(['PUT']),
            'web_args': {
                'tag': Arg(str, required=True)
            }
        },
        'win_rate': {
            'methods': set(['GET']),
        },
    }

    def graded(self, obj, user, data):
        """
        Gets the user's graded submissions

        :param obj: (object) target
        :param user: (object) caller
        :param data: (dictionary) data
        :return:
        """

    def download(self, obj, user, data):
        """
        Download submission, but check if it has content and encode all files.

        :param obj: (object) target
        :param user: (object) caller
        :param data: (dictionary) data
        :return: file contents in utf-8
        """
        messages = obj.get_messages()
        if 'file_contents' not in messages:
            raise BadValueError('Submission has no contents to download')
        file_contents = messages['file_contents']

        if 'submit' in file_contents:
            del file_contents['submit']

        # Need to encode every file before it is.
        for key in file_contents.keys():
            try:
                file_contents[key] = file_contents[key].encode('utf-8')
            except:
                pass
        response = make_response(create_zip(file_contents))

        response.headers['Content-Disposition'] = (
            'attachment; filename=submission-%s.zip' % str(obj.created))
        response.headers['Content-Type'] = 'application/zip'
        return response

    def diff(self, obj, user, data):
        """
        Gets the associated diff for a submission

        :param obj: (object) target
        :param user: -- unused --
        :param data: -- unused --
        :return: (Diff) object with differences
        """
        messages = obj.get_messages()
        if 'file_contents' not in obj.get_messages():
            raise BadValueError('Submission has no contents to diff')

        file_contents = messages['file_contents']

        if 'submit' in file_contents:
            del file_contents['submit']

        for key in file_contents.keys():
            try:
                file_contents[key] = file_contents[key].encode('utf-8')
            except:
                pass

        diff_obj = self.diff_model.get_by_id(obj.key.id())
        if diff_obj:
            return diff_obj

        diff = {}
        templates = obj.assignment.get().templates
        if not templates or templates == {}:
            raise BadValueError('no templates for assignment, \
                                please contact course staff')

        templates = json.loads(templates)
        if type(templates) == unicode:
            templates = ast.literal_eval(templates)

        for filename, contents in file_contents.items():
            if filename in templates:
                temp = templates[filename]
                if type(templates[filename]) == list:
                    temp = templates[filename][0]
            else:
                temp = ""
            diff[filename] = compare.diff(temp, contents)

        diff = self.diff_model(id=obj.key.id(),
                               diff=diff)
        diff.put()
        return diff

    def add_comment(self, obj, user, data):
        """
        Adds a comment to this diff.

        :param obj: (object) target
        :param user: (object) caller
        :param data: (dictionary) data
        :return: result of putting comment
        """
        diff_obj = self.diff_model.get_by_id(obj.key.id())
        if not diff_obj:
            raise BadValueError("Diff doesn't exist yet")

        index = data['index']
        message = data['message']
        filename = data['file']

        if message.strip() == '':
            raise BadValueError('Cannot make empty comment')

        comment = models.Comment(
            filename=filename,
            message=message,
            line=index,
            author=user.key,
            parent=diff_obj.key)
        comment.put()
        return comment

    def delete_comment(self, obj, user, data):
        """
        Deletes a comment on this diff.

        :param obj: (object) target
        :param user: (object) caller
        :param data: (dictionary) data
        :return: result of deleting comment
        """
        diff_obj = self.diff_model.get_by_id(obj.key.id())
        if not diff_obj:
            raise BadValueError("Diff doesn't exist yet")

        comment = models.Comment.get_by_id(
            data['comment'].id(), parent=diff_obj.key)
        if not comment:
            raise BadKeyError(data['comment'])
        need = Need('delete')
        if not comment.can(user, need, comment):
            raise need.exception()
        comment.key.delete()

    def add_tag(self, obj, user, data):
        """
        Removes a tag from the submission.
        Validates existence.

        :param obj: (object) target
        :param user: -- unused --
        :param data: (dictionary) data
        :return: result of adding tag
        """
        tag = data['tag']
        if tag in obj.tags:
            raise BadValueError('Tag already exists')

        submit_tag = models.Submission.SUBMITTED_TAG
        if tag == submit_tag:
            previous = models.Submission.query().filter(
                models.Submission.assignment == obj.assignment).filter(
                    models.Submission.submitter == obj.submitter).filter(
                        models.Submission.tags == submit_tag)

            previous = previous.get(keys_only=True)
            if previous:
                raise BadValueError('Only one final submission allowed')

        obj.tags.append(tag)
        obj.put()

    def remove_tag(self, obj, user, data):
        """
        Adds a tag to this submission.
        Validates uniqueness.

        :param obj: (object) target
        :param user: (object) caller
        :param data: (dictionary) data
        :return: result of removing tag
        """
        tag = data['tag']
        if tag not in obj.tags:
            raise BadValueError('Tag does not exist.')

        obj.tags.remove(tag)
        obj.put()

    def win_rate(self, obj, user, data):
        """
        Gets the win_rate for the submission. This method will be removed shortly.

        :param obj: (object) target
        :param user: -- unused --
        :param data: -- unused --
        :return: Reponse from Autograder.
        """
        messages = obj.get_messages()
        if 'file_contents' not in obj.get_messages():
            raise BadValueError('Submission has no contents to diff')
        file_contents = messages['file_contents']

        if 'hog.py' not in file_contents:
            raise BadValueError('Submission is not for Hog')
        cached = memcache.get('%s:hog_win' % obj.key.id())
        if cached is not None:
          return cached
        else:
          hog_code = file_contents['hog.py'].encode('utf-8')
          payload = {'strategy': hog_code}
          headers={'content-type': 'application/json'}
          q = requests.post('http://hog.cs61a.org/winrate',
             data=json.dumps(payload),
             headers=headers)
          memcache.add('%s:hog_win' % obj.key.id(), q.json(), 86400)
          return q.json()


    def score(self, obj, user, data):
        """
        Sets composition score

        :param obj: (object) target
        :param user: (object) caller
        :param data: (dictionary) data
        :return: (int) score
        """
        score = models.Score(
            score=data['score'],
            message=data['message'],
            grader=user.key)
        score.put()

        if 'Composition' not in obj.tags:
            obj.tags.append('Composition')

        obj.compScore = score.key
        obj.put()
        return score


    def get_assignment(self, name):
        """
        Look up an assignment by name

        :param name: (string) name of assignment
        :return: (object, Error) the assignment object or
            raise a validation error
        """
        assignments = self.db.lookup_assignments_by_name(name)

        if not assignments:
            raise BadValueError('Assignment \'%s\' not found' % name)
        if len(assignments) > 1:
            raise BadValueError('Multiple assignments named \'%s\'' % name)
        return assignments[0]

    def submit(self, user, assignment, messages, submit, submitter=None):
        """
        Process submission messages for an assignment from a user.
        """
        valid_assignment = self.get_assignment(assignment)

        if submitter is None:
            submitter = user.key

        due = valid_assignment.due_date
        late_flag = valid_assignment.lock_date and \
                    datetime.datetime.now() >= valid_assignment.lock_date
        revision = valid_assignment.revision

        if submit and late_flag:
            if revision:
                # In the revision period. Ensure that user has a previously graded submission.
                fs = user.get_final_submission(valid_assignment)
                if fs is None or fs.submission.get().score == []:
                    logging.info('Rejecting Revision without graded FS', submitter)
                    return (403, 'Previous submission was not graded', {
                      'late': True,
                      })
            else:
                # Late submission. Do not allow them to submit
                logging.info('Rejecting Late Submission', submitter)
                return (403, 'late', {
                    'late': True,
                    })


        models.Participant.add_role(user, valid_assignment.course, STUDENT_ROLE)
        submission = self.db.create_submission(user, valid_assignment,
                                               messages, submit, submitter)
        return (201, 'success', {
            'key': submission.key.id(),
            'course': valid_assignment.course.id(),
            'email': user.email[0]
        })

    def post(self, user, data):
        submit_flag = False
        if data['messages'].get('file_contents'):
            if 'submit' in data['messages']['file_contents']:
                submit_flag = data['messages']['file_contents']['submit']

        return self.submit(user, data['assignment'],
                           data['messages'], submit_flag,
                           data.get('submitter'))

<<<<<<< HEAD
=======

class SearchAPI(APIResource):

    methods = {
        'index': {
            'methods': {'GET'},
            'web_args': {
                'query': Arg(str, required=True),
                'page': Arg(int, required=True),
                'num_per_page': Arg(int, required=True)
            }
        }
    }

    def index(self, user, data):
        blocks = SearchAPI.blockify(data['query'])
        tokens = SearchAPI.tokenize(blocks)
        print(tokens)
        
    @staticmethod
    def blockify(query):
        blocks = re.compile('(-[\S]+\s+(--[\S]+\s+)?"?[\S]+[^"]"?)')
        return blocks.findall(query)
    
    @staticmethod
    def tokenize(blocks):
        tokenizer = re.compile('-(?P<flag>[\S]+)\s+(--(?P<op>[\S]+)\s+)?"?(?P<arg>[\S][^"]+)"?')
        tokens = []
        for block in blocks:
            tokens.append(tokenizer.match(block[0]).groupdict())
        return tokens


>>>>>>> 79be19ed
class VersionAPI(APIResource):
    model = models.Version

    key_type = str

    methods = {
        'post': {
            'web_args': {
                'name': Arg(str, required=True),
                'base_url': Arg(str, required=True),
                }
        },
        'put': {
            'web_args': {
                'name': Arg(str),
                'base_url': Arg(str),
                }
        },
        'get': {
            'web_args': {
            }
        },
        'index': {
            'web_args': {
            }
        },
        'new': {
            'methods': set(['PUT']),
            'web_args': {
                'version': Arg(str, required=True),
                'current': BooleanArg()
            }
        },
        'download': {
            'methods': set(['GET']),
            'web_args': {
                'version': Arg(str)
            }
        },
        'current': {
            'methods': set(['GET']),
            'web_args': {
            }
        },
        'set_current': {
            'methods': set(['POST']),
            'web_args': {
                'version': Arg(str, required=True)
            }
        },
        }

    def new(self, obj, user, data):
        need = Need('update')
        if not obj.can(user, need, obj):
            raise need.exception()

        new_version = data['version']

        if new_version in obj.versions:
            raise BadValueError('Duplicate version: {}'.format(new_version))

        obj.versions.append(new_version)
        if 'current' in data and data['current']:
            obj.current_version = data['version']
        obj.put()
        return obj

    def current(self, obj, user, data):
        need = Need('get')
        if not obj.can(user, need, obj):
            raise need.exception()
        if not obj.current_version:
            raise BadValueError(
                'Invalid version resource. Contact an administrator.')
        return obj.current_version

    def download(self, obj, user, data):
        need = Need('get')
        if not obj.can(user, need, obj):
            raise need.exception()
        if 'version' not in data:
            download_link = obj.download_link()
        else:
            download_link = obj.download_link(data['version'])
        return redirect(download_link)

    def set_current(self, obj, user, data):
        need = Need('update')
        if not obj.can(user, need, obj):
            raise need.exception()
        current_version = data['version']
        if current_version not in obj.versions:
            raise BadValueError(
                'Invalid version. Cannot update to current.')
        obj.current_version = current_version
        obj.put()


class CourseAPI(APIResource):
    model = models.Course

    methods = {
        'post': {
            'web_args': {
                'display_name': Arg(str),
                'institution': Arg(str, required=True),
                'offering': Arg(str, required=True),
                'active': BooleanArg(),
            }
        },
        'put': {
            'web_args': {
                'display_name': Arg(str),
                'institution': Arg(str),
                'term': Arg(str),
                'year': Arg(str),
                'active': BooleanArg(),
            }
        },
        'delete': {
        },
        'get': {
        },
        'index': {
        },
        'get_staff': {
        },
        'add_staff': {
            'methods': set(['POST']),
            'web_args': {
                'email': Arg(str, required=True)
            }
        },
        'remove_staff': {
            'methods': set(['POST']),
            'web_args': {
                'email': Arg(str, required=True)
            }
        },
        'add_student': {
            'methods': set(['POST']),
            'web_args': {
                'email': Arg(str, required=True)
            }
        },
        'add_students': {
            'methods': set(['POST']),
            'web_args': {
                'emails': Arg(list, required=True)
            }
        },
        'remove_student': {
            'methods': set(['POST']),
            'web_args': {
                'email': Arg(str, required=True)
            }
        },
        'assignments': {
            'methods': set(['GET']),
            'web_args': {
            }
        },
        'get_courses': {
            'methods': set(['GET']),
            'web_args': {
                'user': KeyArg('User', required=True)
            }
        },
        'get_students': {
        }
    }

    def post(self, user, data):
        """
        The POST HTTP method
        """
        return super(CourseAPI, self).post(user, data)

    def add_staff(self, course, user, data):
        need = Need('staff')
        if not course.can(user, need, course):
            raise need.exception()

        user = models.User.get_or_insert(data['email'])
        if user not in course.staff:
          models.Participant.add_role(user, course, STAFF_ROLE)

    def get_staff(self, course, user, data):
        need = Need('staff')
        if not course.can(user, need, course):
            raise need.exception()
        query = models.Participant.query(
          models.Participant.course == course.key,
          models.Participant.role == 'staff')
        return list(query.fetch())

    def remove_staff(self, course, user, data):
        need = Need('staff')
        if not course.can(user, need, course):
            raise need.exception()

        removed_user = models.User.lookup(data['email'])
        if removed_user:
          models.Participant.remove_role(removed_user, course, STAFF_ROLE)

    def get_courses(self, course, user, data):
        query = models.Participant.query(
            models.Participant.user == data['user'])
        need = Need('index')
        query = models.Participant.can(user, need, course, query)
        return list(query)


    def get_students(self, course, user, data):
        query = models.Participant.query(
            models.Participant.course == course.key,
            models.Participant.role == 'student')
        need = Need('staff')
        if not models.Participant.can(user, need, course, query):
            raise need.exception()
        return list(query.fetch())

    def add_students(self, course, user, data):
        need = Need('staff') # Only staff can call this API
        if not course.can(user, need, course):
            raise need.exception()
        
        for email in set(data['emails']):  # to remove potential duplicates
            user = models.User.get_or_insert(email)
            models.Participant.add_role(user, course, STUDENT_ROLE)

    def add_student(self, course, user, data):
        need = Need('staff') # Only staff can call this API
        if not course.can(user, need, course):
            raise need.exception()
        
        user = models.User.get_or_insert(data['email'])
        models.Participant.add_role(user, course, STUDENT_ROLE)

    def remove_student(self, course, user, data):
        need = Need('staff')
        if not course.can(user, need, course):
            raise need.exception()

        removed_user = models.User.lookup(data['email'])
        if removed_user:
            models.Participant.remove_role(removed_user, course, STUDENT_ROLE)

    def assignments(self, course, user, data):
        return list(course.assignments)


class GroupAPI(APIResource):
    model = models.Group

    methods = {
        'get': {
        },
        'index': {
            'web_args': {
                'assignment': KeyArg('Assignment'),
                'members': KeyArg('User')
            }
        },
        'add_member': {
            'methods': set(['PUT', 'POST']),
            'web_args': {
                'email': Arg(str, required=True),
                },
            },
        'remove_member': {
            'methods': set(['PUT', 'POST']),
            'web_args': {
                'email': Arg(str, required=True),
                },
            },
        'accept': {
            'methods': set(['PUT', 'POST']),
            },
        'decline': {
            'methods': set(['PUT', 'POST']),
            },
        'exit': {
            'methods': set(['PUT', 'POST']),
            }
    }

    def add_member(self, group, user, data):
        need = Need('invite')
        if not group.can(user, need, group):
            raise need.exception()

        if data['email'] in group.invited:
            raise BadValueError('user has already been invited')
        if data['email'] in group.member:
            raise BadValueError('user already part of group')

        error = group.invite(data['email'])
        if error:
            raise BadValueError(error)

        audit_log_message = models.AuditLog(
            event_type='Group.add_member',
            user=user.key,
            description='Added member {} to group'.format(data['email']),
            obj=group.key
        )
        audit_log_message.put()

    def remove_member(self, group, user, data):
        need = Need('remove')
        if not group.can(user, need, group):
            raise need.exception()

        to_remove = models.User.lookup(data['email'])
        if to_remove:
            group.exit(to_remove)

            audit_log_message = models.AuditLog(
                event_type='Group.remove_member',
                user=user.key,
                obj=group.key,
                description='Removed user from group'
            )
            audit_log_message.put()

    def invite(self, group, user, data):
        need = Need('invite')
        if not group.can(user, need, group):
            return need.exception()

        error = group.invite(data['email'])
        if error:
            raise BadValueError(error)

    def accept(self, group, user, data):
        need = Need('accept')
        if not group.can(user, need, group):
            raise need.exception()

        group.accept(user)

    def decline(self, group, user, data):
        self.exit(group, user, data)

    def exit(self, group, user, data):
        need = Need('exit')
        if not group.can(user, need, group):
            raise need.exception()

        group.exit(user)


class QueueAPI(APIResource):
    """
    The API resource for the Assignment Object
    """
    model = models.Queue

    methods = {
        'post': {
            'web_args': {
                'assignment': KeyArg('Assignment', required=True),
                'assigned_staff': KeyRepeatedArg('User'),
                'submissions': KeyRepeatedArg('Submissionvtwo')
            }
        },
        'get': {
        },
        'put': {
            'web_args': {
                'assigned_staff': KeyRepeatedArg('User'),
                'submissions': KeyRepeatedArg('Submissionvtwo')
            }
        },
        'index': {
            'web_args': {
                'assignment': KeyArg('Assignment'),
                'assigned_staff': KeyArg('User'),
                'owner': KeyArg('User'),
            }
        },
        }

    def new_entity(self, attributes):
        """
        Request to define a new entity

        :param attributes: entity attributes,
            to be loaded on entity instantiation
        :return: entity
        """
        if 'owner' not in attributes:
            attributes['owner'] = attributes['assigned_staff'][0]
        ent = super(QueueAPI, self).new_entity(attributes)
        ent.assigned_staff = [models.User.get_or_insert(
            user.id()).key for user in ent.assigned_staff]
        return ent

class FinalSubmissionAPI(APIResource):
    """
    The API resource for the Assignment Object
    """
    model = models.FinalSubmission

    methods = {
        'get': {
        },
        'index': {
        },
        'score': {
            'methods': set(['POST']),
            'web_args': {
                'score': Arg(int, required=True),
                'message': Arg(str, required=True),
                'source': Arg(str, required=True),
              }
        },
        'post': {
            'web_args': {
                'submission': KeyArg('Submission', required=True)
            }
        },
        }

    def new_entity(self, attributes):
        """
        Creates a new entity with given attributes.

        :param attributes: (dictionary)
        :return: (entity, error_response) should be ignored if error_response
        is a True value
        """
        subm = attributes['submission'].get()
        subm.mark_as_final()
        return subm.get_final()

    def score(self, obj, user, data):
        """
        Sets composition score

        :param obj: (object) target
        :param user: (object) caller
        :param data: (dictionary) data
        :return: (int) score
        """
        need = Need('grade')
        if not obj.can(user, need, obj):
            raise need.exception()

        score = models.Score(
            score=data['score'],
            message=data['message'],
            grader=user.key)
        grade = score.put()

        submission = obj.submission.get()

        # Create or updated based on existing scores.
        if data['source'] == 'composition':
          # Only keep any autograded scores.
          submission.score = [autograde for autograde in submission.score \
            if score.autograder]
          submission.score.append(score)
        else:
          submission.score.append(score)

        submission.put()

        return score


class GradeAPI(APIResource):
    model = models.Submission

    methods = {
        'get': {
        },
        'add_grade': {
            'methods': set(['POST']),
            'web_args': {
                'score': Arg(int, required=True),
            }
        }
    }

    def add_grade(self, obj, user, data):
        """
        Sets autograder score

        :param obj: (object) target
        :param user: (object) caller
        :param data: (dictionary) data
        :return: (int) score
        """
        score = models.Score(
            score=data['score'],
            autograder=True)

        score.put()
        # submission = obj.get()
        obj.score = [composition for composition in obj.score if not score.autograder]
        obj.score.append(score)
        obj.put()
        return score


class AnalyticsAPI(APIResource):
    """
    The API resource for the AnalyticsDump Object
    """
    model = analytics.AnalyticsDump

    methods = {
        'get': {
        },
        'index': {
        },
        'post': {
            'web_args': {
                'job_type': Arg(str, required=True),
                'filters': Arg(None, use=parse_json_list_field, required=True),
            }
        },
    }

    def post(self, user, data):

        need = Need('create')

        if not self.model.can(user, need, None):
            raise need.exception()

        job_type, filters = data['job_type'], data['filters']

        if not isinstance(filters, list):
            raise BadValueError('filters must be a list of triples')
        for filter in filters:
            if len(filter) != 3:
                raise BadValueError('filters must be a list of triples')

        if job_type not in analytics.available_jobs:
            raise BadValueError('job must be of the following types: %s' %
                                ', '.join(list(analytics.available_jobs.keys())))

        job = analytics.get_job(job_type, user, filters)
        job.start()

        return (201, 'success', {
            'key': job.job_dump.key.id()
        })<|MERGE_RESOLUTION|>--- conflicted
+++ resolved
@@ -1179,8 +1179,6 @@
                            data['messages'], submit_flag,
                            data.get('submitter'))
 
-<<<<<<< HEAD
-=======
 
 class SearchAPI(APIResource):
 
@@ -1199,12 +1197,12 @@
         blocks = SearchAPI.blockify(data['query'])
         tokens = SearchAPI.tokenize(blocks)
         print(tokens)
-        
+
     @staticmethod
     def blockify(query):
         blocks = re.compile('(-[\S]+\s+(--[\S]+\s+)?"?[\S]+[^"]"?)')
         return blocks.findall(query)
-    
+
     @staticmethod
     def tokenize(blocks):
         tokenizer = re.compile('-(?P<flag>[\S]+)\s+(--(?P<op>[\S]+)\s+)?"?(?P<arg>[\S][^"]+)"?')
@@ -1214,7 +1212,6 @@
         return tokens
 
 
->>>>>>> 79be19ed
 class VersionAPI(APIResource):
     model = models.Version
 
@@ -1442,7 +1439,7 @@
         need = Need('staff') # Only staff can call this API
         if not course.can(user, need, course):
             raise need.exception()
-        
+
         for email in set(data['emails']):  # to remove potential duplicates
             user = models.User.get_or_insert(email)
             models.Participant.add_role(user, course, STUDENT_ROLE)
@@ -1451,7 +1448,7 @@
         need = Need('staff') # Only staff can call this API
         if not course.can(user, need, course):
             raise need.exception()
-        
+
         user = models.User.get_or_insert(data['email'])
         models.Participant.add_role(user, course, STUDENT_ROLE)
 
