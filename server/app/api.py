--- conflicted
+++ resolved
@@ -3,13 +3,9 @@
 """
 
 from flask.views import MethodView
-<<<<<<< HEAD
 from flask import jsonify, request
 
 from google.appengine.api import users
-=======
-from flask.app import request
->>>>>>> f15ab7b7
 
 from app import app
 from app import models
