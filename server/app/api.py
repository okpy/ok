"""The public API."""

#pylint: disable=no-member,unused-argument

import datetime
import logging
import ast
import requests
from zipfile import ZipFile

from flask.views import View
from flask.app import request, json
from flask import session, make_response, redirect
from webargs import Arg
from webargs.flaskparser import FlaskParser
from app.constants import STUDENT_ROLE, STAFF_ROLE, API_PREFIX

from app import models, app, analytics
from app.codereview import compare
from app.needs import Need
from app.utils import paginate, filter_query, create_zip, add_to_zip, start_zip, finish_zip, create_csv
from app.utils import add_to_grading_queues, parse_date, assign_submission
from app.utils import merge_user

from app.exceptions import *

from google.appengine.ext import ndb
from google.appengine.ext import deferred
from google.appengine.ext.ndb import stats
from google.appengine.api import memcache

import re
import operator as op

parser = FlaskParser()


def parse_json_field(field):
    """
    Parses field or returns appropriate boolean value.

    :param field: (string)
    :return: (string) parsed JSON
    """
    if not field[0] == '{':
        if field == 'false':
            return False
        elif field == 'true':
            return True
        return field
    return json.loads(field)

def parse_json_list_field(field):
    """
    Parses field or returns appropriate boolean value.

    :param field: (string)
    :return: (string) parsed JSON
    """
    if not field[0] == '[':
        if field == 'false':
            return False
        elif field == 'true':
            return True
        return field
    return json.loads(field)
# Arguments to convert query strings to a python type

def DateTimeArg(**kwds):
    """
    Converts a webarg to a datetime object

    :param kwds: (dictionary) set of parameters
    :return: (Arg) type of argument
    """
    def parse_date(arg):
        op = None
        if '|' in arg:
            op, arg = arg.split('|', 1)

        date = datetime.datetime.strptime(arg,
                                          app.config['GAE_DATETIME_FORMAT'])
        delta = datetime.timedelta(hours=7)
        date = (datetime.datetime.combine(date.date(), date.time()) + delta)
        return (op, date) if op else date
    return Arg(None, use=parse_date, **kwds)

MODEL_VERSION = 'v2'

def try_int(x):
    try:
        return int(x)
    except (ValueError, TypeError):
        return x

def KeyArg(cls, **kwds):
    """
    Converts a webarg to a key in Google's ndb.

    :param cls: (string) class
    :param kwds: (dictionary) -- unused --
    :return: (Arg) type of argument
    """
    def parse_key(key):
        key = try_int(key)
        return {'pairs': [(cls + MODEL_VERSION, key)]}
    return Arg(ndb.Key, use=parse_key, **kwds)


def KeyRepeatedArg(cls, **kwds):
    """
    Converts a repeated argument to a list

    :param cls: (string)
    :param kwds: (dictionary) -- unused --
    :return: (Arg) type of argument
    """
    def parse_list(key_list):
        staff_lst = key_list
        if not isinstance(key_list, list):
            if ',' in key_list:
                staff_lst = key_list.split(',')
                staff_lst = map(try_int, staff_lst)
            else:
                staff_lst = [try_int(key_list)]
        return [ndb.Key(cls + MODEL_VERSION, x) for x in staff_lst]
    return Arg(None, use=parse_list, **kwds)


def BooleanArg(**kwargs):
    """
    Converts a webarg to a boolean.

    :param kwargs: (dictionary) -- unused --
    :return: (Arg) type of argument
    """
    def parse_bool(arg):
        if isinstance(arg, bool):
            return arg
        if arg == 'false':
            return False
        if arg == 'true':
            return True
        raise BadValueError(
            "malformed boolean %s: either 'true' or 'false'" % arg)
    return Arg(None, use=parse_bool, **kwargs)


class APIResource(View):
    """
    Base class for API Resource. Set models for each.
    """

    model = None
    methods = {}
    key_type = int
    api_version = 'v1'

    @property
    def name(self):
        return self.model.__name__

    def get_instance(self, key, user):
        """
        Get instance of the object, checking against user privileges.

        :param key: (int) ID of object
        :param user: (object) user object
        :return: (object, Exception)
        """
        obj = self.model.get_by_id(key)
        if not obj:
            raise BadKeyError(key)

        need = Need('get')
        if not obj.can(user, need, obj):
            raise need.exception()
        return obj

    def call_method(self, method_name, user, http_method,
                    instance=None, is_index=False):
        """
        Call method if it exists and if it's properly called.

        :param method_name: (string) name of desired method
        :param user: (object) caller
        :param http_method: (string) get, post, put, or delete
        :param instance: (string)
        :param is_index: (bool) whether or not this is an index call
        :return: result of called method
        """
        if method_name not in self.methods:
            raise BadMethodError('Unimplemented method %s' % method_name)
        constraints = self.methods[method_name]
        if 'methods' in constraints:
            if http_method is None:
                raise IncorrectHTTPMethodError('Need to specify HTTP method')
            if http_method not in constraints['methods']:
                raise IncorrectHTTPMethodError('Bad HTTP Method: %s'
                                               % http_method)
        data = {}
        web_args = constraints.get('web_args', {})
        data = self.parse_args(web_args, user, is_index=is_index)
        method = getattr(self, method_name)
        if instance is not None:
            return method(instance, user, data)
        return method(user, data)

    def dispatch_request(self, path, *args, **kwargs):
        """
        "Does the request dispatching. Matches the URL and returns
        the return value of the view or error handler. This does
        not have to be a response object."
        - http://flask.pocoo.org/docs/0.10/api/

        :param path: (string) full URL
        :param args: (list)
        :param kwargs: (dictionary)
        :return: result of an attempt to call method
        """
        http_method = request.method.upper()
        user = session['user']

        if path is None:  # Index
            if http_method not in ('GET', 'POST'):
                raise IncorrectHTTPMethodError('Incorrect HTTP method: %s')
            method_name = {'GET': 'index', 'POST': 'post'}[http_method]
            return self.call_method(method_name, user, http_method,
                                    is_index=(method_name == 'index'))

        path = path.split('/')

        if len(path) == 1:

            if not getattr(self, 'contains_entities', True):
                return self.call_method(path[0], user, http_method)

            entity_id = path[0]
            try:
                key = self.key_type(entity_id)
            except (ValueError, AssertionError):
                raise BadValueError('Invalid key. Needs to be of type: %s'
                                    % self.key_type)
            instance = self.get_instance(key, user)
            method_name = http_method.lower()
            return self.call_method(method_name, user, http_method,
                                    instance=instance)

        entity_id, method_name = path
        try:
            key = self.key_type(entity_id)
        except (ValueError, AssertionError):
            raise BadValueError('Invalid key. Needs to be of type: %s'
                                % self.key_type)
        instance = self.get_instance(key, user)
        return self.call_method(method_name, user, http_method,
                                instance=instance)

    def get(self, obj, user, data):
        """
        GET HTTP method

        :param obj: (object) target
        :param user: -- unused --
        :param data: -- unused --
        :return: target object
        """
        return obj

    def put(self, obj, user, data):
        """
        The PUT HTTP method
        """
        need = Need('put')
        if not obj.can(user, need, obj):
            raise need.exception()

        blank_val = object()
        changed = False
        for key, value in data.iteritems():
            old_val = getattr(obj, key, blank_val)
            if old_val == blank_val:
                return 400, '{} is not a valid field.'.format(key)

            setattr(obj, key, value)
            changed = True

        if changed:
            obj.put()

        return obj

    def post(self, user, data):
        """
        PUT HTTP method

        :param obj: (object) target
        :param user: (object) caller
        :param data: -- unused --
        :return: target
        """
        entity = self.new_entity(data)

        need = Need('create')
        if not self.model.can(user, need, obj=entity):
            raise need.exception()

        entity.put()

        return (201, 'success', {
            'key': entity.key.id()
        })

    def new_entity(self, attributes):
        """
        Creates a new entity with given attributes.

        :param attributes: (dictionary)
        :return: (entity, error_response) should be ignored if error_response
        is a True value
        """
        return self.model.from_dict(attributes)

    def delete(self, obj, user, data):
        """
        DELETE HTTP method

        :param obj: (object) target
        :param user: (object) caller
        :param data: -- unused --
        :return: None
        """
        need = Need('delete')
        if not self.model.can(user, need, obj=obj):
            raise need.exception()

        obj.key.delete()

    def parse_args(self, web_args, user, is_index=False):
        """
        Parses the arguments to this API call.

        :param web_args: (string) arguments passed as querystring
        :param user: (object) caller
        :param is_index: (bool) whether or not this is an index call
        :return: (dictionary) mapping keys to values in web arguments
        """
        fields = parser.parse({
            'fields': Arg(None, use=parse_json_field)
        })
        if fields['fields'] is None:
            fields['fields'] = {}
        if type(fields['fields']) != dict and type(fields['fields']) != bool:
            raise BadValueError('fields should be dictionary or boolean')
        request.fields = fields
        return {k: v for k, v in parser.parse(web_args).iteritems()
                if v is not None}

    def index(self, user, data):
        """
        Index HTTP method. Should be called from GET when no key is provided.

        Processes cursor and num_page URL arguments for pagination support.

        :param user: (object) caller
        :param data: (dictionary)
        :return: results for query
        """
        query = self.model.query()
        need = Need('index')

        result = self.model.can(user, need, query=query)
        if not result:
            raise need.exception()

        query = filter_query(result, data, self.model)
        created_prop = getattr(self.model, 'created', None)
        if not query.orders and created_prop:
            logging.info('Adding default ordering by creation time.')
            query = query.order(-created_prop, self.model.key)

        page = int(request.args.get('page', 1))
        # default page length is 100
        num_page = int(request.args.get('num_page', 100))
        query_results = paginate(query, page, num_page)

        add_statistics = request.args.get('stats', False)
        if add_statistics:
            query_results['statistics'] = self.statistics()
        return query_results

    def statistics(self):
        """
        Provide statistics for any entity.

        :return: (dictionary) empty or a 'total' count
        """
        stat = stats.KindStat.query(
            stats.KindStat.kind_name == self.model.__name__).get()
        if stat:
            return {
                'total': stat.count
            }
        return {}


class UserAPI(APIResource):
    """
    The API resource for the User Object
    """
    model = models.User
    key_type = str # get_instance will convert this to an int

    methods = {
        'post': {
            'web_args': {
                'email': Arg(str),
                'name': Arg(str),
                }
        },
        'add_email': {
            'methods': set(['PUT']),
            'web_args': {
                'email': Arg(str)
            }
        },
        'delete_email': {
            'methods': set(['PUT']),
            'web_args': {
                'email': Arg(str)
            }
        },
        'get': {
            'web_args': {
                'course': KeyArg('Course')
             }
        },
        'index': {
        },
        'invitations': {
            'methods': set(['GET']),
            'web_args': {
                'assignment': KeyArg('Assignment')
            }
        },
        'queues': {
            'methods': set(['GET'])
        },
        'create_staff': {
            'methods': set(['POST']),
            'web_args': {
                'email': Arg(str, required=True),
                'role': Arg(str, required=True),
                }
        },
        'final_submission': {
            'methods': set(['GET']),
            'web_args': {
                'assignment': KeyArg('Assignment', required=True)
            }
        },
        'get_backups': {
            'methods': set(['GET']),
            'web_args': {
                'assignment': KeyArg('Assignment', required=True),
                'quantity': Arg(int, default=10)
            }
        },
        'get_submissions': {
            'methods': set(['GET']),
            'web_args': {
                'assignment': KeyArg('Assignment', required=True),
                'quantity': Arg(int, default=10)
            }
        },
        'timed_submission': {
            'methods': set(['GET']),
            'web_args': {
                'assignment': KeyArg('Assignment', required=True),
                'before': DateTimeArg()
            }
        },
        'merge_user': {
            'methods': set(['POST']),
            'web_args': {
                'other_email': Arg(str, required=True),
            }
        },
    }

    def get(self, obj, user, data):
        """
        Overwrite GET request for user class in order to send more data.

        :param obj: (object) target
        :param user: -- unused --
        :param data: -- unused --
        :return: target object
        """
        if 'course' in data:
            return obj.get_course_info(data['course'].get())
        return obj

    def get_instance(self, key, user):
        """
        Convert key from email to UserKey
        """
        obj = self.model.lookup(key)
        if not obj:
            raise BadKeyError(key)

        need = Need('get')
        if not obj.can(user, need, obj):
            raise need.exception()

        return obj

    def new_entity(self, attributes):
        """
        Creates a new entity with given attributes.

        :param attributes: (dictionary) default values
            loaded on object instantiation
        :return: entity with loaded attributes
        """
        entity = self.model.lookup(attributes['email'])
        if entity:
            raise BadValueError('user already exists')
        attributes['email'] = [attributes['email']]
        entity = self.model.from_dict(attributes)
        return entity

    def add_email(self, obj, user, data):
        """
        Adds an email for the user - modified in place.

        :param obj: (object) target
        :param user: (object) caller
        :param data: -- unused --
        :return: None
        """
        need = Need('get') # Anyone who can get the User object can add an email
        if not obj.can(user, need, obj):
            raise need.exception()
        obj.append_email(data['email'])

    def delete_email(self, obj, user, data):
        """
        Deletes an email for the user - modified in place.

        :param obj: (object) target
        :param user: (object) caller
        :param data: (dictionary) key "email" deleted
        :return: None
        """
        need = Need('get')
        if not obj.can(user, need, obj):
            raise need.exception()
        obj.delete_email(data['email'])

    def invitations(self, obj, user, data):
        """
        Fetches list of all invitations for the caller.

        :param obj: -- unused --
        :param user: (object) caller
        :param data: (dictionary) key assignment called
        :return: None
        """
        query = models.Group.query(models.Group.invited == user.key)
        if 'assignment' in data:
            query = query.filter(models.Group.assignment == data['assignment'])
        return list(query)

    def queues(self, obj, user, data):
        """
        Retrieve all assignments given to the caller on staff

        :param obj: -- unused --
        :param user: (object) caller
        :param data: -- unused --
        :return: None
        """
        return list(models.Queue.query().filter(
            models.Queue.assigned_staff == user.key))

    def create_staff(self, obj, user, data):
        """
        Checks the caller is on staff, to then create staff.

        :param obj: (object) target
        :param user: (object) caller
        :param data: (dictionary) key email called
        :return: None
        """
        need = Need('staff')
        if not obj.can(user, need, obj):
            raise need.exception()

        user = models.User.get_or_insert(data['email'].id())
        user.role = data['role']
        user.put()

    def final_submission(self, obj, user, data):
        """
        Get the final submission for grading.

        :param obj: -- unused --
        :param user: (object) caller
        :param data: (dictionary) key assignment called
        :return: None
        """
        return obj.get_final_submission(data['assignment'])

    def get_backups(self, obj, user, data):
        """
        Get all backups for a user, based on group.

        :param obj: -- unused --
        :param user: (object) caller
        :param data: (dictionary) key assignment called
        :return: None
        """
        return obj.get_backups(data['assignment'], data['quantity'])

    def get_submissions(self, obj, user, data):
        return obj.get_submissions(data['assignment'], data['quantity'])

    def timed_submission(self, obj, user, data):
        return obj.get_submission_before(data['assignment'], data['before'])

    def merge_user(self, obj, user, data):
        """
        Merges this user with another user.
        This user is the user that is "merged" -- no longer can login.
        """
        need = Need('merge')
        if not obj.can(user, need, obj):
            raise need.exception()

        other_user = models.User.lookup(data['other_email'])
        if not other_user:
            raise BadValueError("Invalid user to merge to")

        merge_user(obj, other_user)


class AssignmentAPI(APIResource):
    """
    The API resource for the Assignment Object
    """
    model = models.Assignment

    methods = {
        'post': {
            'web_args': {
                'name': Arg(str, required=True),
                'display_name': Arg(str, required=True),
                'points': Arg(float, required=True),
                'course': KeyArg('Course', required=True),
                'max_group_size': Arg(int, required=True),
                'due_date': DateTimeArg(required=True),
                'templates': Arg(str, use=lambda temps: json.dumps(temps),
                    required=True),
                'revision': Arg(bool),
                'lock_date': DateTimeArg(),
                'autograding_enabled': Arg(bool),
                'grading_script_file': Arg(str),
                'zip_file_url': Arg(str),
                'access_token': Arg(str)
                }
        },
        'put': {
            'web_args': {
                'name': Arg(str),
                'display_name': Arg(str),
                'points': Arg(float),
                'course': KeyArg('Course'),
                'max_group_size': Arg(int),
                'due_date': DateTimeArg(),
                'templates': Arg(str, use=lambda temps: json.dumps(temps)),
                'revision': Arg(bool),
                'lock_date': DateTimeArg(),
                'autograding_enabled': Arg(bool),
                'grading_script_file': Arg(str),
                'zip_file_url': Arg(str),
                'access_token': Arg(str)
            }
        },
        'get': {
        },
        'edit': {
            'methods': set(['POST']),
            'web_args': {
                'name': Arg(str),
                'display_name': Arg(str),
                'points': Arg(float),
                'course': KeyArg('Course'),
                'max_group_size': Arg(int),
                'due_date': DateTimeArg(),
                'templates': Arg(str, use=lambda temps: json.dumps(temps)),
                'revision': Arg(bool),
                'lock_date': DateTimeArg(),
                'autograding_enabled': Arg(bool),
                'grading_script_file': Arg(str),
                'zip_file_url': Arg(str),
                'access_token': Arg(str)
            }
        },
        'index': {
            'web_args': {
                'course': KeyArg('Course'),
                'active': BooleanArg(),
                'name': Arg(str),
                'points': Arg(int)
            }
        },
        'invite': {
            'methods': set(['POST']),
            'web_args': {
                'email': Arg(str)
            }
        },
        'group': {
          'methods': set(['GET']),
        },
        'assign': {
            'methods': set(['POST'])
        },
        'download_composition_scores': {
            'methods': set(['GET'])
        },
        'delete': {
            'methods': set(['DELETE'])
        },
        'autograde': {
            'methods': set(['POST']),
            'web_args': {
                'grade_final': BooleanArg(),
                'token': Arg(str)
            }
        }
    }

    def post(self, user, data):
        """
        :param user:
        :param data:
        :return:
        """
        data['creator'] = user.key
        # check if the course actually exists
        course = data['course'].get()
        if not course:
            raise BadValueError("Course with ID {} does not exist.".format(
                data['course'].id()))

        # check if there is a duplicate assignment
        assignments = list(
            models.Assignment.query(models.Assignment.name == data['name']))
        if len(assignments) > 0:
            raise BadValueError(
                'assignment with name %s exists already' % data['name'])
        return super(AssignmentAPI, self).post(user, data)

    def edit(self, obj, user, data):
        """ Save the assignment. """
        return super(AssignmentAPI, self).put(obj, user, data)

    def assign(self, obj, user, data):
        need = Need('put')
        if not obj.can(user, need, obj):
            raise need.exception()
        deferred.defer(add_to_grading_queues, obj.key)

    def group(self, obj, user, data):
        """User's current group for assignment."""
        return models.Group.lookup(user, obj)

    def invite(self, obj, user, data):
        """User ask invited to join his/her current group for assignment."""
        err = models.Group.invite_to_group(user.key, data['email'], obj.key)
        if err:
            raise BadValueError(err)

<<<<<<< HEAD
    def download_composition_scores(self, obj, user, data):
        """
        Download all composition scores for this assignment. 
        Format is 'STUDENT', 'SCORE', 'MESSAGE', 'GRADER'.
        """
        need = Need('staff')
        if not obj.can(user, need, obj):
            raise need.exception()

        course_name, content = self.data_for_composition(obj, user)
        csv_file = create_csv(content)
        return self.make_csv_response(course_name, csv_file)


    def data_for_composition(self, obj, user):
        
        course = obj.course.get()
        students = [part.user.get() for part in course.get_students(user)]
        content = [['STUDENT', 'SCORE', 'MESSAGE', 'GRADER']]

        for student in students:
            fs = models.User.get_final_submission(student, obj.key)
            if fs:
                comp_score = fs.get_comp_score()
                if comp_score:
                    content.append(comp_score)
                    continue
            # if no final submission, or the final submission has no composition score
            content.append([student.email[0], 0, None, None])
        course_name = course.offering.replace('/', '_')
        return course_name, content


    def make_csv_response(self, course_name, csv_file):
        response = make_response(csv_file)
        response.headers["Content-Disposition"] = ('attachment; filename=comp_scores-%s.csv' % course_name)
        response.headers['Content-Type'] = 'text/csv'
        return response


=======
    def autograde(self, obj, user, data):
      need = Need('grade')
      if not obj.can(user, need, obj):
          raise need.exception()
      subm_ids = {}
      if not obj.autograding_enabled:
        raise BadValueError('Autograding is not enabled for this assignment.')

      if 'grade_final' in data and data['grade_final']:
        #Collect all final submissions and run grades.
        fsubs = list(
            models.FinalSubmission.query(models.FinalSubmission.assignment == obj.key))
        for fsub in fsubs:
          subm_ids[fsub.submission.id()] = fsub.submission.get().backup.id()

        ag_url = "http://104.154.46.183:5000"
        data = {'subm_ids': subm_ids,
        'assign_name': obj.display_name,
        'starter_zip_url': obj.zip_file_url,
        'access_token': data['token'],
        'grade_script': obj.grading_script_file,
        'testing': True}

        headers = {'Content-type': 'application/json', 'Accept': 'text/plain'}
        r = requests.post(ag_url+'/grade/batch', data=json.dumps(data), headers=headers)
        if r.status_code == requests.codes.ok:
          return {'status_url': ag_url+'/rq', 'length': str(len(subm_ids))}
        else:
          raise BadValueError('The autograder the rejected your request')
      else:
        # TODO
        raise BadValueError('Only supports batch uploading.')
>>>>>>> e0a7895a

class SubmitNDBImplementation(object):
    """
    Implementation of DB calls required by submission using Google NDB
    """

    def lookup_assignments_by_name(self, name):
        """
        Look up all assignments of a given name.

        :param name: (string) name to search for
        :return: (list) assignments
        """
        mc_key = 'assignments_{}'.format(name)
        assignments = memcache.get(mc_key)
        if not assignments:
            by_name = models.Assignment.name == name
            assignments = list(models.Assignment.query().filter(by_name))
            memcache.set(mc_key, assignments)
        return assignments

    def create_submission(self, user, assignment, messages, submit, submitter):
        """
        Create submission using user as parent to ensure ordering.

        :param user: (object) caller
        :param assignment: (Assignment)
        :param messages: Data content of backup/submission
        :param submit: Whether this backup is a submission to be graded
        :param submitter: (object) caller or submitter
        :return: (Backup) submission
        """
        if not user.is_admin or not submitter:
            submitter = user.key

        message_date = None
        analytics = messages.get('analytics')
        if analytics:
            message_date = analytics.get('time', None)
        if message_date:
            created = parse_date(message_date)
        else:
            created = datetime.datetime.now()

        ms = lambda kind, message: models.Message(kind=kind, contents=message)
        db_messages = [ms(k, m) for k, m in messages.iteritems() if m]

        backup = models.Backup(submitter=submitter,
                               assignment=assignment.key,
                               messages=db_messages,
                               created=created)
        backup.put()
        deferred.defer(assign_submission, backup.key.id(), submit)
        return backup


class SubmissionAPI(APIResource):
    """
    The API resource for the Backup & Submission Objects
    """
    model = models.Backup
    diff_model = models.Diff
    subm_model = models.Submission
    db = SubmitNDBImplementation()

    methods = {
        'post': {
            'web_args': {
                'assignment': Arg(str, required=True),
                'messages': Arg(None, required=True),
                'submit': BooleanArg(),
                'submitter': KeyArg('User')
            }
        },
        'get': {
            'web_args': {
            }
        },
        'index': {
            'web_args': {
                'assignment': KeyArg('Assignment'),
                'submitter': KeyArg('User'),
                'created': DateTimeArg(),
                'messages.kind': Arg(str, use=parse_json_field),
                }
        },
        'diff': {
            'methods': set(['GET']),
            },
        'download': {
            'methods': set(['GET']),
            },
        'add_comment': {
            'methods': set(['POST']),
            'web_args': {
                'index': Arg(int, required=True),
                'file': Arg(str, required=True),
                'message': Arg(str, required=True)
            }
        },
        'delete_comment': {
            'methods': set(['POST']),
            'web_args': {
                'comment': KeyArg('Comment', required=True)
            }
        },
        'add_tag': {
            'methods': set(['PUT']),
            'web_args': {
                'tag': Arg(str, required=True)
            }
        },
        'remove_tag': {
            'methods': set(['PUT']),
            'web_args': {
                'tag': Arg(str, required=True)
            }
        },
        'score': {
            'methods': set(['POST']),
            'web_args': {
                'submission': KeyArg('Submission', required=True),
                'key': Arg(str, required=True),
                'score': Arg(int, required=True),
                'message': Arg(str, required=True),
            }
        },
    }

    def graded(self, obj, user, data):
        """
        Gets the user's graded submissions

        :param obj: (object) target
        :param user: (object) caller
        :param data: (dictionary) data
        :return:
        """

    def data_for_zip(self, obj):
        try:
            user = obj.submitter.get()
            name = user.email[0]+'-'+str(obj.created)
        except IndexError:
            name = str(obj.created)
        messages = obj.get_messages()
        if 'file_contents' not in messages:
            raise BadValueError('Submission has no contents to download')
        file_contents = messages['file_contents']

        if 'submit' in file_contents:
            del file_contents['submit']

        # Need to encode every file before it is.
        for key in file_contents.keys():
            try:
                file_contents[key] = file_contents[key].encode('utf-8')
            except:
                pass

        return name, file_contents

    def zip(self, obj, user, data):
        """ Grab all files in submission
        :param obj:
        :param user:
        :param data:
        :return:
        """
        return self.zip_files(*self.data_for_zip(obj))

    def zip_files(self, name, file_contents):
        """ Zip files
        :param file_contents:
        :return:
        """
        zipfile = create_zip(file_contents)
        return name, zipfile

    def make_zip_response(self, name, zipfile):
        """
        Makes a zip response using a zip object.

        :param zip:
        :return:
        """
        response = make_response(zipfile)
        response.headers['Content-Disposition'] = (
            'attachment; filename=submission-%s.zip' % name)
        response.headers['Content-Type'] = 'application/zip'
        return response

    def download(self, obj, user, data):
        """
        Download submission, but check if it has content and encode all files.

        :param obj: (object) target
        :param user: (object) caller
        :param data: (dictionary) data
        :return: file contents in utf-8
        """
        return self.make_zip_response(*self.zip(obj, user, data))

    def diff(self, obj, user, data):
        """
        Gets the associated diff for a submission

        :param obj: (object) target
        :param user: -- unused --
        :param data: -- unused --
        :return: (Diff) object with differences
        """
        messages = obj.get_messages()
        if 'file_contents' not in obj.get_messages():
            raise BadValueError('Submission has no contents to diff')

        file_contents = messages['file_contents']

        if 'submit' in file_contents:
            del file_contents['submit']

        for key in file_contents.keys():
            try:
                file_contents[key] = file_contents[key].encode('utf-8')
            except:
                pass

        diff_obj = self.diff_model.get_by_id(obj.key.id())
        if diff_obj:
            return diff_obj

        diff = {}
        templates = obj.assignment.get().templates
        if not templates or templates == {}:
            raise BadValueError('no templates for assignment, \
                                please contact course staff')

        templates = json.loads(templates)
        if type(templates) == unicode:
            templates = ast.literal_eval(templates)

        for filename, contents in file_contents.items():
            if filename in templates:
                temp = templates[filename]
                if type(templates[filename]) == list:
                    temp = templates[filename][0]
            else:
                temp = ""
            diff[filename] = compare.diff(temp, contents)

        diff = self.diff_model(id=obj.key.id(),
                               diff=diff)
        diff.put()
        return diff

    def add_comment(self, obj, user, data):
        """
        Adds a comment to this diff.

        :param obj: (object) target
        :param user: (object) caller
        :param data: (dictionary) data
        :return: result of putting comment
        """
        diff_obj = self.diff_model.get_by_id(obj.key.id())
        if not diff_obj:
            raise BadValueError("Diff doesn't exist yet")

        index = data['index']
        message = data['message']
        filename = data['file']

        if message.strip() == '':
            raise BadValueError('Cannot make empty comment')

        comment = models.Comment(
            filename=filename,
            message=message,
            line=index,
            author=user.key,
            parent=diff_obj.key)
        comment.put()
        return comment

    def delete_comment(self, obj, user, data):
        """
        Deletes a comment on this diff.

        :param obj: (object) target
        :param user: (object) caller
        :param data: (dictionary) data
        :return: result of deleting comment
        """
        diff_obj = self.diff_model.get_by_id(obj.key.id())
        if not diff_obj:
            raise BadValueError("Diff doesn't exist yet")

        comment = models.Comment.get_by_id(
            data['comment'].id(), parent=diff_obj.key)
        if not comment:
            raise BadKeyError(data['comment'])
        need = Need('delete')
        if not comment.can(user, need, comment):
            raise need.exception()
        comment.key.delete()

    def add_tag(self, obj, user, data):
        """
        Adds a tag to the submission.
        Validates existence.

        :param obj: (object) target
        :param user: -- unused --
        :param data: (dictionary) data
        :return: result of adding tag
        """
        tag = data['tag']
        if tag in obj.tags:
            raise BadValueError('Tag already exists')

        submit_tag = subm_model.SUBMITTED_TAG
        if tag == submit_tag:
            previous = subm_model.query().filter(
                subm_model.assignment == obj.assignment).filter(
                    subm_model.submitter == obj.submitter).filter(
                        subm_model.tags == submit_tag)

            previous = previous.get(keys_only=True)
            if previous:
                raise BadValueError('Only one final submission allowed')

        obj.tags.append(tag)
        obj.put()

    def remove_tag(self, obj, user, data):
        """
        Removes a tag from this submission.
        Validates uniqueness.

        :param obj: (object) target
        :param user: (object) caller
        :param data: (dictionary) data
        :return: result of removing tag
        """
        tag = data['tag']
        if tag not in obj.tags:
            raise BadValueError('Tag does not exist.')

        obj.tags.remove(tag)
        obj.put()

    def score(self, obj, user, data):
        """
        Sets a score.

        :param obj: (object) backup - ignored.
        :param user: (object) caller
        :param data: (dictionary) data
        :return: (int) score
        """

        need = Need('grade')
        subm_q = self.subm_model.query(self.subm_model.key == data['submission'])
        subm = subm_q.get()

        # Perform check on the submission because obj is a backup
        if not self.subm_model.can(user, need, subm, subm_q):
            raise need.exception()

        if not subm.backup() == obj.key:
          raise ValueError('Submission does not match backup')

        score = models.Score(
            tag=data['key'],
            score=data['score'],
            message=data['message'],
            grader=user.key)
        score.put()

        if data['key'] == 'composition':
          # Create a new composition score - but retain everything else.
          subm.score = [autograde for autograde in subm.score \
           if autograde.key != 'composition']
          subm.score.append(score)
        else:
          subm.score.append(score)

        subm.put()
        return {1:1}

    def get_assignment(self, name):
        """
        Look up an assignment by name

        :param name: (string) name of assignment
        :return: (object, Error) the assignment object or
            raise a validation error
        """
        assignments = self.db.lookup_assignments_by_name(name)
        if not assignments:
            raise BadValueError('Assignment \'%s\' not found' % name)
        if len(assignments) > 1:
            raise BadValueError('Multiple assignments named \'%s\'' % name)
        return assignments[0]

    def submit(self, user, assignment, messages, submit, submitter=None):
        """
        Process submission messages for an assignment from a user.
        """
        valid_assignment = self.get_assignment(assignment)

        if submitter is None:
            submitter = user.key

        due = valid_assignment.due_date
        late_flag = valid_assignment.lock_date and \
                    datetime.datetime.now() >= valid_assignment.lock_date
        revision = valid_assignment.revision

        if submit and late_flag:
            if revision:
                # In the revision period. Ensure that user has a previously graded submission.
                fs = user.get_final_submission(valid_assignment)
                if fs is None or fs.submission.get().score == []:
                    logging.info('Rejecting Revision without graded FS', submitter)
                    return (403, 'Previous submission was not graded', {
                      'late': True,
                      })
            else:
                # Late submission. Do not allow them to submit
                logging.info('Rejecting Late Submission', submitter)
                return (403, 'late', {
                    'late': True,
                    })

        submission = self.db.create_submission(user, valid_assignment,
                                               messages, submit, submitter)
        return (201, 'success', {
            'key': submission.key.id(),
            'course': valid_assignment.course.id(),
            'email': user.email[0]
        })

    def post(self, user, data):
        submit_flag = False
        if data['messages'].get('file_contents'):
            if 'submit' in data['messages']['file_contents']:
                submit_flag = data['messages']['file_contents']['submit']

        return self.submit(user, data['assignment'],
                           data['messages'], submit_flag,
                           data.get('submitter'))


class SearchAPI(APIResource):

    contains_entities = False

    methods = {
        'index': {
            'methods': {'GET'},
            'web_args': {
                'query': Arg(str, required=True),
                'page': Arg(int, default=1),
                'num_per_page': Arg(int, default=10),
                'courseId': Arg(int, required=True)
            }
        },
        'download': {
            'methods': {'GET'},
            'web_args': {
                'query': Arg(str, required=True),
                'page': Arg(int, default=1),
                'num_per_page': Arg(int, default=10),
                'all': Arg(bool, default=False),
                'courseId': Arg(int, required=True)
            }
        }
    }

    defaults = {
        'onlywcode': (op.__eq__, 'True')
    }

    operators = {
        'eq': op.__eq__,
        'equal': op.__eq__,
        'lt': op.__lt__,
        'gt': op.__gt__,
        'before': op.__lt__,
        'after': op.__gt__
    }

    # maps flags to processing functions (e.g., instantiate objects)
    flags = {
        'user': lambda op, email:
            UserAPI.model.query(
                op(UserAPI.model.email, email)).get(),
        'date': lambda op, s: datetime.datetime.strptime(s, '%Y-%m-%d'),
        'onlybackup': lambda op, boolean: boolean.lower() == 'true',
        'onlyfinal': lambda op, boolean: boolean.lower() == 'true',
        'onlywcode': lambda op, boolean: boolean.lower() == 'true',
        'assignment': lambda op, name:
            AssignmentAPI.model.query(
                op(AssignmentAPI.model.display_name, name)).get(),
    }

    def check_permissions(self, user, data):
        course = CourseAPI()
        key = course.key_type(data['courseId'])
        course = course.get_instance(key, user)

        if user.key not in course.staff and not user.is_admin:
            raise Need('get').exception()

    def index(self, user, data):
        self.check_permissions(user, data)

        query = SearchAPI.querify(data['query'])
        start, end = SearchAPI.limits(data['page'], data['num_per_page'])
        results = query.fetch()[start:end]
        return dict(data={
            'results': results,
            'more': len(results) >= data['num_per_page'],
            'query': data['query']
        })

    def download(self, user, data):
        self.check_permissions(user, data)

        results = SearchAPI.querify(data['query']).fetch()
        if data.get('all', False):
            start, end = SearchAPI.limits(data['page'], data['num_per_page'])
            results = results[start:end]
        zipfile_str, zipfile = start_zip()
        subm = SubmissionAPI()
        for result in results:
            try:
                if isinstance(result, models.Submission):
                    result = result.backup.get()
                name, file_contents = subm.data_for_zip(result)
                zipfile = add_to_zip(zipfile, file_contents, name)
            except BadValueError as e:
                if str(e) != 'Submission has no contents to download':
                    raise e
        return subm.make_zip_response('query', finish_zip(zipfile_str, zipfile))


    @staticmethod
    def tokenize(query):
        """
        Parses each command for flag, op, and arg
        Regex captures first named group "flag" as a string preceded
        by a single dash, followed by a space. Optionally captures
        second named group "op" as a string preceded by two dashes
        and followed by a space. Captures final named group "arg"
        with optional quotations.
        """
        tokenizer = re.compile('-(?P<flag>[\S]+)\s+(--(?P<op>[\S]+)\s+)?"?(?P<arg>[\S ]+[^"\s]+)"?')
        return tokenizer.findall(query)

    @classmethod
    def translate(cls, query):
        """ converts operators into appropriate string reps and adds defaults """
        tokens = cls.tokenize(query)
        scope = {k: tuple(v) for k, v in cls.defaults.items()}
        for token in tokens:
            flag, dummy, opr, arg = token
            scope[flag] = (cls.operators[opr or 'eq'], arg)
        return scope

    @classmethod
    def objectify(cls, query):
        """ converts keys into objects """
        scope = cls.translate(query)
        for k, v in scope.items():
            op, arg = v
            scope[k] = (op, cls.flags[k](op, arg))
        return scope

    @classmethod
    def querify(cls, query):
        """ converts mush into a query object """
        objects = cls.objectify(query)
        model = cls.get_model(objects)
        args = cls.get_args(model, objects)
        query = model.query(*args)
        return query

    @staticmethod
    def get_model(prime):
        """ determine model using passed-in data """
        op, onlyfinal = prime.get('onlyfinal', (None, False))
        op, onlybackup = prime.get('onlybackup', (None, False))
        if onlybackup:
            return models.Backup
        if onlyfinal:
            return models.FinalSubmission
        else:
            return models.Submission


    @staticmethod
    def get_args(model, prime):
        """ Creates all Filter Nodes """
        args, keys = [], prime.keys()
        if 'assignment' in keys:
            args.append(model.assignment == prime['assignment'][1].key)
        if 'user' in keys:
            args.append(model.submitter == prime['user'][1].key)
        if 'date' in keys:
            opr, arg = prime['date']
            args.append(opr(model.server_time, arg))
        if 'onlywcode' in keys:
            pass
            # TODO: complete onlywcode : query only submissions that have code
        return args

    @staticmethod
    def limits(page, num_per_page):
        """ returns start and ends number based on page and num_per_page """
        return (page-1)*num_per_page, page*num_per_page


class VersionAPI(APIResource):
    model = models.Version

    key_type = str

    methods = {
        'post': {
            'web_args': {
                'name': Arg(str, required=True),
                'base_url': Arg(str, required=True),
                }
        },
        'put': {
            'web_args': {
                'name': Arg(str),
                'base_url': Arg(str),
                }
        },
        'get': {
            'web_args': {
            }
        },
        'index': {
            'web_args': {
            }
        },
        'new': {
            'methods': set(['PUT']),
            'web_args': {
                'version': Arg(str, required=True),
                'current': BooleanArg()
            }
        },
        'download': {
            'methods': set(['GET']),
            'web_args': {
                'version': Arg(str)
            }
        },
        'current': {
            'methods': set(['GET']),
            'web_args': {
            }
        },
        'set_current': {
            'methods': set(['POST']),
            'web_args': {
                'version': Arg(str, required=True)
            }
        },
        }

    def new(self, obj, user, data):
        need = Need('update')
        if not obj.can(user, need, obj):
            raise need.exception()

        new_version = data['version']

        if new_version in obj.versions:
            raise BadValueError('Duplicate version: {}'.format(new_version))

        obj.versions.append(new_version)
        if 'current' in data and data['current']:
            obj.current_version = data['version']
        obj.put()
        return obj

    def current(self, obj, user, data):
        need = Need('get')
        if not obj.can(user, need, obj):
            raise need.exception()
        if not obj.current_version:
            raise BadValueError(
                'Invalid version resource. Contact an administrator.')
        return obj.current_version

    def download(self, obj, user, data):
        need = Need('get')
        if not obj.can(user, need, obj):
            raise need.exception()
        if 'version' not in data:
            download_link = obj.download_link()
        else:
            download_link = obj.download_link(data['version'])
        return redirect(download_link)

    def set_current(self, obj, user, data):
        need = Need('update')
        if not obj.can(user, need, obj):
            raise need.exception()
        current_version = data['version']
        if current_version not in obj.versions:
            raise BadValueError(
                'Invalid version. Cannot update to current.')
        obj.current_version = current_version
        obj.put()


class CourseAPI(APIResource):
    model = models.Course

    methods = {
        'post': {
            'web_args': {
                'display_name': Arg(str),
                'institution': Arg(str, required=True),
                'offering': Arg(str, required=True),
                'active': BooleanArg(),
            }
        },
        'put': {
            'web_args': {
                'display_name': Arg(str),
                'institution': Arg(str),
                'term': Arg(str),
                'year': Arg(str),
                'active': BooleanArg(),
            }
        },
        'delete': {
        },
        'get': {
        },
        'index': {
            'web_args': {
                'onlyenrolled': Arg(bool, default=False)
            }
        },
        'get_staff': {
        },
        'add_staff': {
            'methods': set(['POST']),
            'web_args': {
                'email': Arg(str, required=True)
            }
        },
        'remove_staff': {
            'methods': set(['POST']),
            'web_args': {
                'email': Arg(str, required=True)
            }
        },
        'add_student': {
            'methods': set(['POST']),
            'web_args': {
                'email': Arg(str, required=True)
            }
        },
        'add_students': {
            'methods': set(['POST']),
            'web_args': {
                'emails': Arg(list, required=True)
            }
        },
        'remove_student': {
            'methods': set(['POST']),
            'web_args': {
                'email': Arg(str, required=True)
            }
        },
        'assignments': {
            'methods': set(['GET']),
            'web_args': {
            }
        },
        'get_courses': {
            'methods': set(['GET']),
            'web_args': {
                'user': KeyArg('User', required=True)
            }
        },
        'get_students': {
        }
    }

    def post(self, user, data):
        """
        The POST HTTP method
        """
        return super(CourseAPI, self).post(user, data)

    def index(self, user, data):
        if data['onlyenrolled']:
            return dict(results=[result.course for result in models.Participant.query(
                models.Participant.user == user.key)])
        else:
            return super(CourseAPI, self).index(user, data)

    def add_staff(self, course, user, data):
        need = Need('staff')
        if not course.can(user, need, course):
            raise need.exception()

        user = models.User.get_or_insert(data['email'])
        if user not in course.staff:
          models.Participant.add_role(user, course, STAFF_ROLE)

    def get_staff(self, course, user, data):
        need = Need('staff')
        if not course.can(user, need, course):
            raise need.exception()
        query = models.Participant.query(
          models.Participant.course == course.key,
          models.Participant.role == 'staff')
        return list(query.fetch())

    def remove_staff(self, course, user, data):
        need = Need('staff')
        if not course.can(user, need, course):
            raise need.exception()

        removed_user = models.User.lookup(data['email'])
        if removed_user:
          models.Participant.remove_role(removed_user, course, STAFF_ROLE)

    def get_courses(self, course, user, data):
        query = models.Participant.query(
            models.Participant.user == data['user'])
        need = Need('index')
        query = models.Participant.can(user, need, course, query)
        return list(query)


    def get_students(self, course, user, data):
        query = models.Participant.query(
            models.Participant.course == course.key,
            models.Participant.role == 'student')
        need = Need('staff')
        if not models.Participant.can(user, need, course, query):
            raise need.exception()
        return list(query.fetch())

    def add_students(self, course, user, data):
        need = Need('staff') # Only staff can call this API
        if not course.can(user, need, course):
            raise need.exception()

        for email in set(data['emails']):  # to remove potential duplicates
            user = models.User.get_or_insert(email)
            models.Participant.add_role(user, course, STUDENT_ROLE)

    def add_student(self, course, user, data):
        need = Need('staff') # Only staff can call this API
        if not course.can(user, need, course):
            raise need.exception()

        user = models.User.get_or_insert(data['email'])
        models.Participant.add_role(user, course, STUDENT_ROLE)

    def remove_student(self, course, user, data):
        need = Need('staff')
        if not course.can(user, need, course):
            raise need.exception()

        removed_user = models.User.lookup(data['email'])
        if removed_user:
            models.Participant.remove_role(removed_user, course, STUDENT_ROLE)

    def assignments(self, course, user, data):
        return course.assignments.fetch()

    def get_my_courses(self, course, user, data):
        return self.get_courses(course, user, dict(user=user))


class GroupAPI(APIResource):
    model = models.Group

    methods = {
        'get': {
        },
        'index': {
            'web_args': {
                'assignment': KeyArg('Assignment'),
                'members': KeyArg('User')
            }
        },
        'add_member': {
            'methods': set(['PUT', 'POST']),
            'web_args': {
                'email': Arg(str, required=True),
                },
            },
        'remove_member': {
            'methods': set(['PUT', 'POST']),
            'web_args': {
                'email': Arg(str, required=True),
                },
            },
        'accept': {
            'methods': set(['PUT', 'POST']),
            },
        'decline': {
            'methods': set(['PUT', 'POST']),
            },
        'exit': {
            'methods': set(['PUT', 'POST']),
            }
    }

    def add_member(self, group, user, data):
        need = Need('invite')
        if not group.can(user, need, group):
            raise need.exception()

        if data['email'] in group.invited:
            raise BadValueError('user has already been invited')
        if data['email'] in group.member:
            raise BadValueError('user already part of group')

        error = group.invite(data['email'])
        if error:
            raise BadValueError(error)

        audit_log_message = models.AuditLog(
            event_type='Group.add_member',
            user=user.key,
            description='Added member {} to group'.format(data['email']),
            obj=group.key
        )
        audit_log_message.put()

    def remove_member(self, group, user, data):
        need = Need('remove')
        if not group.can(user, need, group):
            raise need.exception()

        to_remove = models.User.lookup(data['email'])
        if to_remove:
            group.exit(to_remove)

            audit_log_message = models.AuditLog(
                event_type='Group.remove_member',
                user=user.key,
                obj=group.key,
                description='Removed user from group'
            )
            audit_log_message.put()

    def invite(self, group, user, data):
        need = Need('invite')
        if not group.can(user, need, group):
            return need.exception()

        error = group.invite(data['email'])
        if error:
            raise BadValueError(error)

    def accept(self, group, user, data):
        need = Need('accept')
        if not group.can(user, need, group):
            raise need.exception()

        group.accept(user)

    def decline(self, group, user, data):
        self.exit(group, user, data)

    def exit(self, group, user, data):
        need = Need('exit')
        if not group.can(user, need, group):
            raise need.exception()

        group.exit(user)


class QueueAPI(APIResource):
    """
    The API resource for the Assignment Object
    """
    model = models.Queue

    methods = {
        'post': {
            'web_args': {
                'assignment': KeyArg('Assignment', required=True),
                'assigned_staff': KeyRepeatedArg('User'),
                'submissions': KeyRepeatedArg('Submissionvtwo')
            }
        },
        'get': {
        },
        'put': {
            'web_args': {
                'assigned_staff': KeyRepeatedArg('User'),
                'submissions': KeyRepeatedArg('Submissionvtwo')
            }
        },
        'index': {
            'web_args': {
                'assignment': KeyArg('Assignment'),
                'assigned_staff': KeyArg('User'),
                'owner': KeyArg('User'),
            }
        },
        }

    def new_entity(self, attributes):
        """
        Request to define a new entity

        :param attributes: entity attributes,
            to be loaded on entity instantiation
        :return: entity
        """
        if 'owner' not in attributes:
            attributes['owner'] = attributes['assigned_staff'][0]
        ent = super(QueueAPI, self).new_entity(attributes)
        ent.assigned_staff = [models.User.get_or_insert(
            user.id()).key for user in ent.assigned_staff]
        return ent

class FinalSubmissionAPI(APIResource):
    """
    The API resource for the Assignment Object
    """
    model = models.FinalSubmission

    methods = {
        'get': {
        },
        'index': {
        },
        'post': {
            'web_args': {
                'submission': KeyArg('Submission', required=True)
            }
        },
        }

    def new_entity(self, attributes):
        """
        Creates a new entity with given attributes.

        :param attributes: (dictionary)
        :return: (entity, error_response) should be ignored if error_response
        is a True value
        """
        subm = attributes['submission'].get()
        subm.mark_as_final()
        return subm.get_final()

class AnalyticsAPI(APIResource):
    """
    The API resource for the AnalyticsDump Object
    """
    model = analytics.AnalyticsDump

    methods = {
        'get': {
        },
        'index': {
        },
        'post': {
            'web_args': {
                'job_type': Arg(str, required=True),
                'filters': Arg(None, use=parse_json_list_field, required=True),
            }
        },
    }

    def post(self, user, data):

        need = Need('create')

        if not self.model.can(user, need, None):
            raise need.exception()

        job_type, filters = data['job_type'], data['filters']

        if not isinstance(filters, list):
            raise BadValueError('filters must be a list of triples')
        for filter in filters:
            if len(filter) != 3:
                raise BadValueError('filters must be a list of triples')

        if job_type not in analytics.available_jobs:
            raise BadValueError('job must be of the following types: %s' %
                                ', '.join(list(analytics.available_jobs.keys())))

        job = analytics.get_job(job_type, user, filters)
        job.start()

        return (201, 'success', {
            'key': job.job_dump.key.id()
        })
<|MERGE_RESOLUTION|>--- conflicted
+++ resolved
@@ -783,7 +783,7 @@
         if err:
             raise BadValueError(err)
 
-<<<<<<< HEAD
+
     def download_composition_scores(self, obj, user, data):
         """
         Download all composition scores for this assignment. 
@@ -824,7 +824,6 @@
         return response
 
 
-=======
     def autograde(self, obj, user, data):
       need = Need('grade')
       if not obj.can(user, need, obj):
@@ -857,7 +856,7 @@
       else:
         # TODO
         raise BadValueError('Only supports batch uploading.')
->>>>>>> e0a7895a
+
 
 class SubmitNDBImplementation(object):
     """
