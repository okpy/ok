--- conflicted
+++ resolved
@@ -180,11 +180,7 @@
 
         entity.put()
 
-<<<<<<< HEAD
-        return (201, 'success', {
-=======
         return (201, "success", {
->>>>>>> 7ca330df
             'key': entity.key.id()
         })
 
