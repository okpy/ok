"""
The public API
"""
import logging

from flask.views import View
from flask.app import request, json
from flask import session, make_response
from webargs import Arg
from webargs.flaskparser import FlaskParser

from app import models
from app.codereview import compare
from app.constants import API_PREFIX
from app.needs import Need
from app.utils import paginate, filter_query, create_zip

from google.appengine.ext import db, ndb

BadValueError = db.BadValueError

parser = FlaskParser()

def KeyArg(klass, **kwds):
    return Arg(ndb.Key, use=lambda c: {'pairs':[(klass, int(c))]}, **kwds)

def KeyRepeatedArg(klass, **kwds):
    def parse_list(key_list):
        staff_lst = key_list
        if not isinstance(key_list, list):
            if ',' in key_list:
                staff_lst = key_list.split(',')
            else:
                staff_lst = [key_list]
        return [ndb.Key(klass, x) for x in staff_lst]
    return Arg(None, use=parse_list, **kwds)

class APIResource(View):
    """The base class for API resources.

    Set the model for each subclass.
    """

    model = None
    web_args = {}
    key_type = int

    @property
    def name(self):
        return self.model.__name__

    def get_instance(self, key, user):
        obj = self.model.get_by_id(key)
        if not obj:
            return (404, "{resource} {key} not found".format(
                resource=self.name, key=key))

        need = Need('get')
        if not obj.can(user, need, obj):
            return need.api_response()

        return obj

    def dispatch_request(self, path, *args, **kwargs):
        meth = request.method.upper()
        user = session['user']

        if not path: # Index
            if meth == "GET":
                return self.index(user)
            elif meth == "POST":
                return self.post(user)
            assert meth in ("GET", "POST"), 'Unimplemented method %s' % meth

        if '/' not in path:
            # For now, just allow ID gets
            assert meth in ['GET', 'PUT', 'DELETE']
            meth = getattr(self, meth.lower(), None)

            assert meth is not None, 'Unimplemented method %r' % request.method
            try:
                key = self.key_type(path)
            except (ValueError, AssertionError):
                return (400,
                    "Invalid key. Needs to be of type '%s'" % self.key_type)

            inst = self.get_instance(key, user)
            if not isinstance(inst, self.model):
                return inst

            return meth(inst, user, *args, **kwargs)

        entity_id, action = path.split('/')
        try:
            key = self.key_type(entity_id)
        except (ValueError, AssertionError):
            return (400,
                "Invalid key. Needs to be of type '%s'" % self.key_type)

        meth = getattr(self, action, None)
        assert meth is not None, 'Unimplemented action %r' % action
        inst = self.get_instance(key)
        if not isinstance(inst, self.model):
            return inst

        return meth(inst, user, *args, **kwargs)

    def get(self, obj, user):
        """
        The GET HTTP method
        """
        return obj

    def put(self, obj, user):
        """
        The PUT HTTP method
        """
        need = Need('put')
        if not obj.can(user, need, obj):
            return need.api_response()

        blank_val = object()
        changed = False
        for key, value in self.parse_args(False, user).iteritems():
            old_val = getattr(obj, key, blank_val)
            if old_val == blank_val:
                return 400, "{} is not a valid field.".format(key)

            setattr(obj, key, value)
            changed = True

        if changed:
            obj.put()

        return obj

    def post(self, user):
        """
        The POST HTTP method
        """
        data = self.parse_args(False, user)

        entity, error_response = self.new_entity(data)
        if error_response:
            return error_response

        need = Need('create')
        if not self.model.can(user, need, obj=entity):
            return need.api_response()

        entity.put()

        return (201, "success", {
            'key': entity.key.id()
        })

    def new_entity(self, attributes):
        """
        Creates a new entity with given attributes.
        Returns (entity, error_response) should be ignored if error_response
        is a True value.
        """
        entity = self.model.from_dict(attributes)
        return entity, None

    def delete(self, obj, user):
        """
        The DELETE HTTP method
        """
        need = Need('delete')
        if not self.model.can(user, need, obj=obj):
            return need.api_response()

        obj.key.delete()
        return None

    def parse_args(self, index, user):
        """
        Parses the arguments to this API call.
        |index| is whether or not this is an index call.
        """
        def use_fields(field):
            if not field[0] == '{':
                return field
            return json.loads(field)

        fields = parser.parse({
            'fields': Arg(None, use=use_fields)
        })
        request.fields = fields

        return {k:v for k, v in parser.parse(self.web_args).iteritems() if v != None}

    def index(self, user):
        """
        Index HTTP method. Should be called from GET when no key is provided.

        Processes cursor and num_page URL arguments for pagination support.
        """
        query = self.model.query()
        need = Need('index')

        result = self.model.can(user, need, query=query)
        if not result:
            return need.api_response()

        args = self.parse_args(True, user)
        query = filter_query(result, args, self.model)
        created_prop = getattr(self.model, 'created', None)
        if not query.orders and created_prop:
            logging.info("Adding default ordering by creation time.")
            query = query.order(-created_prop)

        page = int(request.args.get('page', 1))
        num_page = request.args.get('num_page', None)
        query_results = paginate(query, page, num_page)

        add_statistics = request.args.get('stats', False)
        if add_statistics:
            query_results['statistics'] = self.statistics()
        return query_results

    def statistics(self):
        return {
            'total': self.model.query().count()
        }


class UserAPI(APIResource):
    """The API resource for the User Object"""
    model = models.User
    key_type = str

    def new_entity(self, attributes):
        """
        Creates a new entity with given attributes.
        """
        if 'email' not in attributes:
            return None, (400, 'Email required')
        entity = self.model.get_by_id(attributes['email'])
        if entity:
            return None, (400, '%s already exists' % self.name)
        entity = self.model.from_dict(attributes)
        return entity, None

    web_args = {
        'first_name': Arg(str),
        'last_name': Arg(str),
        'email': Arg(str),
        'login': Arg(str),
        'course': KeyArg('User'),
    }


class AssignmentAPI(APIResource):
    """The API resource for the Assignment Object"""
    model = models.Assignment

    web_args = {
        'name': Arg(str),
        'points': Arg(float),
        'course': KeyArg('Course'),
        'templates': Arg(str, use=lambda temps: json.dumps(temps)),
    }

    def parse_args(self, is_index, user):
        data = super(AssignmentAPI, self).parse_args(is_index, user)
        if not is_index:
            data['creator'] = user.key
        return data

    def group(self, obj, user):
        groups = (models.Group.query()
                  .filter(models.Group.members == user.key)
                  .filter(models.Group.assignment == obj.key).fetch())

        if len(groups) > 1:
<<<<<<< HEAD
            return (409, "You are in multiple groups", groups)
        elif not groups:
            return (200, "You are not in any groups", [])
        else:
            return (200, "success", groups[0])
=======
            return create_api_response(409, "You are in multiple groups", {
                "groups": groups
            })
        elif not groups:
            return create_api_response(200, "You are not in a group", {
                "in_group": False,
            })
        else:
            return create_api_response(200, "success", groups[0]);
>>>>>>> 30893ec1


class SubmitNDBImplementation(object):
    """Implementation of DB calls required by submission using Google NDB"""

    def lookup_assignments_by_name(self, name):
        """Look up all assignments of a given name."""
        by_name = models.Assignment.name == name
        return list(models.Assignment.query().filter(by_name))

    def create_submission(self, user, assignment, messages):
        """Create submission using user as parent to ensure ordering."""
        submission = models.Submission(submitter=user.key,
                                       assignment=assignment.key,
                                       messages=messages)
        submission.put()
        return submission


class SubmissionAPI(APIResource):
    """The API resource for the Submission Object"""
    model = models.Submission
    diff_model = models.SubmissionDiff

    db = SubmitNDBImplementation()

    def download(self, obj, user):
        """
        Allows you to download a submission.
        """
        if 'file_contents' not in obj.messages:
            return 400, "Submission has no contents to download."

        response = make_response(create_zip(obj.messages['file_contents']))
        response.headers["Content-Disposition"] = (
            "attachment; filename=submission-%s.zip" % str(obj.created))
        response.headers["Content-Type"] = "application/zip"
        return response

    def diff(self, obj, user):
        """
        Gets the associated diff for a submission
        """
        if 'file_contents' not in obj.messages:
            return 400, "Submission has no contents to diff."

        diff_obj = self.diff_model.get_by_id(obj.key.id())
        if diff_obj:
            return diff_obj.diff

        diff = {}
        templates = obj.assignment.get().templates
        if not templates:
            return (500,
                "No templates for assignment yet... Contact course staff")

        templates = json.loads(templates)
        for filename, contents in obj.messages['file_contents'].items():
            diff[filename] = compare.diff(templates[filename], contents)

        self.diff_model(id=obj.key.id(),
                        diff=diff).put()
        return diff

    def get_assignment(self, name):
        """Look up an assignment by name or raise a validation error."""
        assignments = self.db.lookup_assignments_by_name(name)
        if not assignments:
            raise BadValueError('Assignment \'%s\' not found' % name)
        if len(assignments) > 1:
            raise BadValueError('Multiple assignments named \'%s\'' % name)
        return assignments[0]

    def submit(self, user, assignment, messages):
        """Process submission messages for an assignment from a user."""
        valid_assignment = self.get_assignment(assignment)
        submission = self.db.create_submission(user, valid_assignment, messages)
        return {
            'key': submission.key.id()
        }

    def post(self, user):
        data = self.parse_args(False, user)
        if 'assignment' not in data:
            raise BadValueError("Missing required arguments 'assignment'")
        if 'messages' not in data:
            raise BadValueError("Missing required arguments 'messages'")

        return self.submit(user, data['assignment'],
                           data['messages'])

    web_args = {
        'assignment': Arg(str),
        'messages': Arg(None),
    }


class VersionAPI(APIResource):
    model = models.Version

    web_args = {
        'file_data': Arg(str),
        'name': Arg(str),
        'version': Arg(str),
    }

class CourseAPI(APIResource):
    model = models.Course

    def parse_args(self, is_index, user):
        data = super(CourseAPI, self).parse_args(is_index, user)
        if not is_index:
            data['creator'] = user.key
        return data

    web_args = {
        'staff': KeyRepeatedArg('User'),
        'name': Arg(str),
        'offering': Arg(str),
        'institution': Arg(str),
    }

class GroupAPI(APIResource):
    model = models.Group

    web_args = {
        'members': KeyRepeatedArg('User'),
        'name': Arg(str),
        'assignment': KeyArg('Assignment')
    }<|MERGE_RESOLUTION|>--- conflicted
+++ resolved
@@ -275,23 +275,15 @@
                   .filter(models.Group.assignment == obj.key).fetch())
 
         if len(groups) > 1:
-<<<<<<< HEAD
-            return (409, "You are in multiple groups", groups)
-        elif not groups:
-            return (200, "You are not in any groups", [])
-        else:
-            return (200, "success", groups[0])
-=======
-            return create_api_response(409, "You are in multiple groups", {
+            return (409, "You are in multiple groups", {
                 "groups": groups
             })
         elif not groups:
-            return create_api_response(200, "You are not in a group", {
+            return (200, "You are not in any groups", {
                 "in_group": False,
             })
         else:
-            return create_api_response(200, "success", groups[0]);
->>>>>>> 30893ec1
+            return (200, "success", groups[0])
 
 
 class SubmitNDBImplementation(object):
