"""
The public API
"""
import logging

from flask.views import View
from flask.app import request, json
from flask import session, make_response
from webargs import Arg
from webargs.flaskparser import FlaskParser

from app import models
from app.codereview import compare
from app.models import BadValueError
from app.constants import API_PREFIX
from app.needs import Need
from app.utils import paginate, filter_query, create_zip

from google.appengine.ext import ndb

parser = FlaskParser()

def KeyArg(klass, **kwds):
    return Arg(ndb.Key, use=lambda c: {'pairs':[(klass, int(c))]}, **kwds)

def KeyRepeatedArg(klass, **kwds):
    def parse_list(key_list):
        staff_lst = []
        if not isinstance(key_list, list):
            if ',' in key_list:
                staff_lst = key_list.split(',')
            else:
                staff_lst = [key_list]
        return [ndb.Key(klass, x) for x in staff_lst]
    return Arg(None, use=parse_list, **kwds)

class APIResource(View):
    """The base class for API resources.

    Set the model for each subclass.
    """

    model = None
    web_args = {}
    key_type = int
    api_version = 'v1'

    @property
    def name(self):
        return self.model.__name__

    def dispatch_request(self, path, *args, **kwargs):
        meth = request.method.upper()

        if not path: # Index
            if meth == "GET":
                return self.index()
            elif meth == "POST":
                return self.post()
            assert meth in ("GET", "POST"), 'Unimplemented method %s' % meth

        if '/' not in path:
            # For now, just allow ID gets
            assert meth in ['GET', 'PUT', 'DELETE']
            meth = getattr(self, meth.lower(), None)

            assert meth is not None, 'Unimplemented method %r' % request.method
            try:
                key = self.key_type(path)
            except (ValueError, AssertionError):
<<<<<<< HEAD
                return 400, "Invalid key. Needs to be type '%s'" % self.key_type
=======
                return create_api_response(400,
                    "Invalid key. Needs to be of type '%s'" % self.key_type)
>>>>>>> dbf1d891
            return meth(key, *args, **kwargs)

        entity_id, action = path.split('/')
        try:
            key = self.key_type(entity_id)
        except (ValueError, AssertionError):
<<<<<<< HEAD
            return 400, "Invalid key. Needs to be type '%s'" % self.key_type
=======
            return create_api_response(400,
                "Invalid key. Needs to be of type '%s'" % self.key_type)
>>>>>>> dbf1d891

        meth = getattr(self, action, None)
        assert meth is not None, 'Unimplemented action %r' % action
        return meth(key, *args, **kwargs)

    def get(self, key):
        """
        The GET HTTP method
        """
        obj = self.model.get_by_id(key)
        if not obj:
            return 404, "{resource} {key} not found".format(
                resource=self.name, key=key)

        need = Need('get')
        if not obj.can(session['user'], need, obj):
            return need.api_response()

        return obj

    def put(self, key):
        """
        The PUT HTTP method
        """
        obj = self.model.get_by_id(key)
        if not obj:
            return 404, "{resource} {key} not found".format(
                resource=self.name, key=key)

        need = Need('get')
        if not obj.can(session['user'], need, obj):
            return need.api_response()

        need = Need('put')
        if not obj.can(session['user'], need, obj):
            return need.api_response()

        blank_val = object()
        changed = False
        for key, value in self.parse_args(False).iteritems():
            old_val = getattr(obj, key, blank_val)
            if old_val == blank_val:
                return 400, "{} is not a valid field.".format(key)

            setattr(obj, key, value)
            changed = True

        if changed:
            obj.put()

        return obj

    def post(self):
        """
        The POST HTTP method
        """
        data = self.parse_args(False)

        need = Need('create')
        if not self.model.can(session['user'], need):
            return need.api_response()

        entity, error_response = self.new_entity(data)

        if not error_response:
            return {
                'key': entity.key.id()
            }
        else:
            return error_response

    def new_entity(self, attributes):
        """
        Creates a new entity with given attributes.
        Returns (entity, error_response) should be ignored if error_response
        is a True value.
        """
        entity = self.model.from_dict(attributes)
        entity.put()
        return entity, None

    def delete(self, user_id):
        """
        The DELETE HTTP method
        """
        ent = self.model.query.get(user_id)

        need = Need('delete')
        if not self.model.can_static(session['user'], need):
            return need.api_response()

        ent.key.delete()
        return {}

    def parse_args(self, index):
        """
        Parses the arguments to this API call.
        |index| is whether or not this is an index call.
        """
        def use_fields(field):
            if not field[0] == '{':
                return field
            return json.loads(field)

        fields = parser.parse({
            'fields': Arg(None, use=use_fields)
        })
        request.fields = fields

        return {k:v for k, v in parser.parse(self.web_args).iteritems() if v}

    def index(self):
        """
        Index HTTP method. Should be called from GET when no key is provided.

        Processes cursor and num_page URL arguments for pagination support.
        """
        query = self.model.query()
        need = Need('index')

        result = self.model.can(session['user'], need, query=query)
        if not result:
            return need.api_response()

        args = self.parse_args(True)
        query = filter_query(result, args, self.model)
        created_prop = getattr(self.model, 'created', None)
        if not query.orders and created_prop:
            logging.info("Adding default ordering by creation time.")
            query = query.order(-created_prop)

        page = int(request.args.get('page', 1))
        num_page = request.args.get('num_page', None)
        query_results = paginate(query, page, num_page)

        add_statistics = request.args.get('stats', False)
        if add_statistics:
            query_results['statistics'] = self.statistics()
        return query_results

    def statistics(self):
        return {
            'total': self.model.query().count()
        }


class AssignmentAPI(APIResource):
    """The API resource for the Assignment Object"""
    model = models.Assignment

    web_args = {
        'name': Arg(str),
        'points': Arg(float),
        'course': KeyArg('Course'),
        'templates': Arg(str, use=lambda temps: json.dumps(temps)),
    }

    def parse_args(self, is_index):
        data = super(AssignmentAPI, self).parse_args(is_index)
        if not is_index:
            data['creator'] = session['user'].key
        return data


class SubmitNDBImplementation(object):
    """Implementation of DB calls required by submission using Google NDB"""

    def lookup_assignments_by_name(self, name):
        """Look up all assignments of a given name."""
        by_name = models.Assignment.name == name
        return list(models.Assignment.query().filter(by_name))

    def create_submission(self, user, assignment, messages):
        """Create submission using user as parent to ensure ordering."""
        submission = models.Submission(submitter=user.key,
                                       assignment=assignment.key,
                                       messages=messages)
        submission.put()
        return submission


class SubmissionAPI(APIResource):
    """The API resource for the Submission Object"""
    model = models.Submission
    diff_model = models.SubmissionDiff

    db = SubmitNDBImplementation()

    def download(self, key):
        """
        Allows you to download a submission.
        """
        obj = self.model.get_by_id(key)
        if not obj:
            return 404, "{resource} {key} not found".format(
                resource=self.name, key=key)

        need = Need('get')
        if not obj.can(session['user'], need, obj):
            return need.api_response()

        if 'file_contents' not in obj.messages:
<<<<<<< HEAD
            return 400, "Submissions has no contents to download."
=======
            return create_api_response(400,
                "Submission has no contents to download.")
>>>>>>> dbf1d891

        response = make_response(create_zip(obj.messages['file_contents']))
        response.headers["Content-Disposition"] = (
            "attachment; filename=submission-%s.zip" % str(obj.created))
        response.headers["Content-Type"] = "application/zip"
        return response

    def diff(self, key):
        """
        Gets the associated diff for a submission
        """
        obj = self.model.get_by_id(key)
        if not obj:
            return create_api_response(404, "{resource} {key} not found".format(
                resource=self.name, key=key))

        need = Need('get')
        if not obj.can(session['user'], need, obj):
            return need.api_response()

        if 'file_contents' not in obj.messages:
            return create_api_response(400,
                "Submission has no contents to diff.")

        diff_obj = self.diff_model.get_by_id(obj.key.id())
        if diff_obj:
            return create_api_response(200, "success", diff_obj.diff)

        diff = {}
        templates = obj.assignment.get().templates
        if not templates:
            return create_api_response(500,
                "No templates for assignment yet... Contact course staff")

        templates = json.loads(templates)
        for filename, contents in obj.messages['file_contents'].items():
            diff[filename] = compare.diff(templates[filename], contents)

        self.diff_model(id=obj.key.id(),
                        diff=diff).put()
        return create_api_response(200, "success", diff)

    def get_assignment(self, name):
        """Look up an assignment by name or raise a validation error."""
        assignments = self.db.lookup_assignments_by_name(name)
        if not assignments:
            raise BadValueError('Assignment \'%s\' not found' % name)
        if len(assignments) > 1:
            raise BadValueError('Multiple assignments named \'%s\'' % name)
        return assignments[0]

    def submit(self, user, assignment, messages):
        """Process submission messages for an assignment from a user."""
        valid_assignment = self.get_assignment(assignment)
        submission = self.db.create_submission(user, valid_assignment, messages)
        return {
            'key': submission.key.id()
        }

    def post(self):
        data = self.parse_args(False)
        if 'assignment' not in data:
            raise BadValueError("Missing required arguments 'assignment'")
        if 'messages' not in data:
            raise BadValueError("Missing required arguments 'messages'")

<<<<<<< HEAD
        try:
            return self.submit(session['user'], data['assignment'],
                               data['messages'])
        except BadValueError as exc:
            return 400, exc.message, {}
=======
        return self.submit(session['user'], data['assignment'],
                           data['messages'])
>>>>>>> dbf1d891

    web_args = {
        'assignment': Arg(str),
        'messages': Arg(None),
    }


class VersionAPI(APIResource):
    model = models.Version

    web_args = {
        'name': Arg(str),
        'version': Arg(str),
    }

    key_type = str

    def new(self, key):
        obj = self.model.get_by_id(key)
        if not obj:
            return 404, "{resource} {key} not found".format(
                resource=self.name, key=key)

        need = Need('get')
        if not obj.can(session['user'], need, obj):
            return need.api_response()

        args = self.parse_args(False)
        new_version = args['version']

        if new_version in obj.versions:
            return 400, "Duplicate version: {}".format(new_version)

        obj.versions.append(new_version)
        obj.put()

        return obj

    def current(self, key):
        obj = self.model.get_by_id(key)
        if not obj:
            return 404, "{resource} {key} not found".format(
                resource=self.name, key=key)

        # No permissions check because anyone can check for the latest version

        if not obj.current_version:
            return 500, "Invalid version resource. Contact an administrator."
        return obj.current_version

class CourseAPI(APIResource):
    model = models.Course

    def parse_args(self, is_index):
        data = super(CourseAPI, self).parse_args(is_index)
        if not is_index:
            data['creator'] = session['user'].key
        return data

    web_args = {
        'staff': KeyRepeatedArg('User'),
        'name': Arg(str),
        'offering': Arg(str),
        'institution': Arg(str),
    }<|MERGE_RESOLUTION|>--- conflicted
+++ resolved
@@ -68,24 +68,14 @@
             try:
                 key = self.key_type(path)
             except (ValueError, AssertionError):
-<<<<<<< HEAD
                 return 400, "Invalid key. Needs to be type '%s'" % self.key_type
-=======
-                return create_api_response(400,
-                    "Invalid key. Needs to be of type '%s'" % self.key_type)
->>>>>>> dbf1d891
             return meth(key, *args, **kwargs)
 
         entity_id, action = path.split('/')
         try:
             key = self.key_type(entity_id)
         except (ValueError, AssertionError):
-<<<<<<< HEAD
             return 400, "Invalid key. Needs to be type '%s'" % self.key_type
-=======
-            return create_api_response(400,
-                "Invalid key. Needs to be of type '%s'" % self.key_type)
->>>>>>> dbf1d891
 
         meth = getattr(self, action, None)
         assert meth is not None, 'Unimplemented action %r' % action
@@ -288,12 +278,7 @@
             return need.api_response()
 
         if 'file_contents' not in obj.messages:
-<<<<<<< HEAD
             return 400, "Submissions has no contents to download."
-=======
-            return create_api_response(400,
-                "Submission has no contents to download.")
->>>>>>> dbf1d891
 
         response = make_response(create_zip(obj.messages['file_contents']))
         response.headers["Content-Disposition"] = (
@@ -307,25 +292,24 @@
         """
         obj = self.model.get_by_id(key)
         if not obj:
-            return create_api_response(404, "{resource} {key} not found".format(
-                resource=self.name, key=key))
+            return 404, "{resource} {key} not found".format(
+                resource=self.name, key=key)
 
         need = Need('get')
         if not obj.can(session['user'], need, obj):
             return need.api_response()
 
         if 'file_contents' not in obj.messages:
-            return create_api_response(400,
-                "Submission has no contents to diff.")
+            return 400, "Submission has no contents to diff."
 
         diff_obj = self.diff_model.get_by_id(obj.key.id())
         if diff_obj:
-            return create_api_response(200, "success", diff_obj.diff)
+            return 200, "success", diff_obj.diff
 
         diff = {}
         templates = obj.assignment.get().templates
         if not templates:
-            return create_api_response(500,
+            return (500,
                 "No templates for assignment yet... Contact course staff")
 
         templates = json.loads(templates)
@@ -334,7 +318,7 @@
 
         self.diff_model(id=obj.key.id(),
                         diff=diff).put()
-        return create_api_response(200, "success", diff)
+        return diff
 
     def get_assignment(self, name):
         """Look up an assignment by name or raise a validation error."""
@@ -360,16 +344,8 @@
         if 'messages' not in data:
             raise BadValueError("Missing required arguments 'messages'")
 
-<<<<<<< HEAD
-        try:
-            return self.submit(session['user'], data['assignment'],
-                               data['messages'])
-        except BadValueError as exc:
-            return 400, exc.message, {}
-=======
         return self.submit(session['user'], data['assignment'],
                            data['messages'])
->>>>>>> dbf1d891
 
     web_args = {
         'assignment': Arg(str),
