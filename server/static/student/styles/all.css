--- conflicted
+++ resolved
@@ -753,7 +753,6 @@
 				text-transform:uppercase;
 				margin-top:10px;
 			}
-<<<<<<< HEAD
 				.assign .assign-minilabel {
 					font-size:15px;
 				}
@@ -770,7 +769,6 @@
 					background-color:#FFF;
 					opacity:1;
 				}
-=======
 			.assign-status {
 				text-transform:uppercase;
                 width:100%;
@@ -780,7 +778,6 @@
                 background-color:#003f7d;
                 font-style:italic;
 			}
->>>>>>> aaff8fc5
 			.col {
 				width:50%;
 				padding:30px 40px;
