--- conflicted
+++ resolved
@@ -25,7 +25,6 @@
     margin-right: 20px;
 }
 
-<<<<<<< HEAD
 .timeline-later {
     margin-left: 60px;
     margin-right: 15px;
@@ -38,7 +37,8 @@
     display: inline-block;
     background-color: #fff;
     border-radius: 4px;
-=======
+}
+
 .nav-stacked>li>form>button {
     border-radius: 0;
     border-top: 0;
@@ -69,5 +69,4 @@
 }
 .ag-submit-btn:focus {
 	outline: 0;
->>>>>>> faf4568f
 }