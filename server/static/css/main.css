--- conflicted
+++ resolved
@@ -190,9 +190,6 @@
 }
 
 .hide-overflow {
-<<<<<<< HEAD
-    overflow: hidden;
-=======
   overflow: hidden;
 }
 
@@ -209,5 +206,4 @@
   -webkit-user-drag: none;
   -webkit-user-select: none;
   -ms-user-select: none;
->>>>>>> c00f84ec
 }