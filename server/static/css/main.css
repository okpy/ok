--- conflicted
+++ resolved
@@ -135,7 +135,6 @@
   color: rgba(0,0,0,0.3);
 }
 
-<<<<<<< HEAD
 .group {
 }
 
@@ -157,12 +156,11 @@
 
 .tab-wrapper {
   padding: 10px 10px 10px 10px;
-=======
+
 input.ng-invalid.ng-dirty {
   background-color: #FA787E;
 }
 
 input.ng-valid.ng-dirty {
   background-color: #78FA89;
->>>>>>> eff85fd3
 }