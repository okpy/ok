--- conflicted
+++ resolved
@@ -24,24 +24,6 @@
     <div class="center-block" ng-if="courses.$resolved && courses.length == 0">
       <h3>No courses found...</h3>
     </div>
-    <table ts-wrapper ng-if="courses.length > 0" class="table table-striped table-bordered table-responsive">
-      <tr>
-        <th ts-criteria="name">Name</th>
-        <th ts-criteria="institution">Institution</th>
-        <th ts-criteria="year">Offering</th>
-      </tr>
-      <tr ng-repeat="course in courses" ts-repeat>
-        <td>
-          <a ui-sref='course.detail.stats({courseId:course.id})'>
-            {{course.display_name}}
-          </a>
-        </td>
-        <td>{{course.institution}}</td>
-        <td>{{course.offering}}</td>
-      </tr>
-    </table>
-  </div>
-<<<<<<< HEAD
   <table ts-wrapper ng-if="courses.length > 0" class="table table-striped table-bordered table-responsive">
     <tr>
       <th ts-criteria="name">Name</th>
@@ -70,6 +52,4 @@
       </td>
     </tr>
   </table>
-=======
->>>>>>> 47bcac2f
 </div>