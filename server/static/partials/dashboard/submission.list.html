--- conflicted
+++ resolved
@@ -20,27 +20,13 @@
   <tbody>
   
     <tr>
-<<<<<<< HEAD
       <th ts-criteria="assignment.display_name"∂>Assignment</th>
       <th ts-criteria="submitter.id" >Submitter</th>
       <th ts-criteria="created">Time</th>
+      <th ts-criteria="tags.length | parseInt" style="width: 15%">Tags</th>
       <th style="width: 20%">View Code</th>
-      <th ts-criteria="tags.length | parseInt" style="width: 15%">Tags</th>
     </tr>
-
-    <tr ng-repeat="submission in submissions" ts-repeat>
-=======
-      <th style="width: 10px">Assignment</th>
-      <th>Submitter</th>
-      <th>Time</th>
-      <th style="width: 15%">Tags</th>
-      <th style="width: 20%">View Code</th>
-
-<!--       <th style="width: 10%">Submit</th> -->
-    </tr>
-
-    <tr ng-repeat="submission in submissions" ng-if='submission.messages.file_contents'>
->>>>>>> 6daa1f56
+    <tr ng-repeat="submission in submissions" ng-if='submission.messages.file_contents' ts-repeat>
       <td>
         <a ui-sref='assignment.detail({assignmentId:submission.assignment.id})'>{{submission.assignment.display_name}}
       </td>
