--- conflicted
+++ resolved
@@ -55,14 +55,8 @@
                     <span class="icon-x">+</span></span>
             </li>
         </ul>
-<<<<<<< HEAD
-        <form name="inviteGroup" ng-if="assign.assignment.active && (!assign.group.group_info || assign.assignment.max_group_size < assign.assignment.max_group_size)">
-            <h3 class="sidebar-subtitle">Invite to Group</h3>
-=======
         <form name="inviteGroup" ng-if="assign.assignment.max_group_size > 1 && (!assign.group.group_info || assign.group.group_info.member.length < assign.assignment.max_group_size)">
             <h3 class="sidebar-subtitle">Invite to Group <span>(max {{ assign.assignment.max_group_size }} members)</span></h3>
->>>>>>> a6c79353
-
             <input type="email" class="invite email" placeholder="ok@cs61a.org" ng-model="assign.invitee" required>
             <a ng-click="addMember(assign, assign.invitee)" class="action">Invite</a>
         </form>
