--- conflicted
+++ resolved
@@ -29,30 +29,6 @@
         <p>
     </div>
     <div class="assign code small active" ng-if="submission.$resolved">
-<<<<<<< HEAD
-      <div class="assign-main">
-        <h2 class="assign-title">{{submission.assignment.display_name}}
-          <span class="flag">
-            <span class="cloth"></span>
-            <span class="stem"></span>
-          </span>
-        </h2>
-              <div class="assign-deck">
-                <p><img src="/static/student/images/icon-clock.png"> {{submission.created | amCalendar}}.  Due {{submission.assignment.due_date | amCalendar}}
-                <br>By: {{submission.submitter.email[0]}}</p>
-              </div>
-      </div>
-    <div class="assign-code">
-      <!-- TODO: CSS -->
-      <div class="code-main code-view fullWidth" ng-repeat="(file_name, contents) in submission.messages.file_contents" >
-          <hr class="fullWidth">
-          <h2 class="code-title">{{file_name}}</h2> <br> <br>
-          <hr class="fullWidth">
-          <pre ><code class="hljs code-contents">{{contents}}</code></pre>
-      <div class="files">
-                </div>
-      </div>
-=======
         <div class="assign-main">
             <h2 class="assign-title">{{submission.assignment.display_name}}
                 <span class="flag">
@@ -66,21 +42,9 @@
                     {{submission.assignment.due_date | amCalendar}}
                     <br>By: {{submission.submitter.email[0]}}</p>
             </div>
->>>>>>> 5916345b
         </div>
 
-        <div class="comment-template">
-            <div class="comment">
-                <span class="comment-icon"></span>
-                <div class="comment-content">
-                    <div class="comment-text">
-                        <h3>Name Goes HERE</h3>
-                        <p>This cooooode shosho B-E-A-Utiful.</p>
-                    </div>
-                </div>
-            </div>
-        </div>
-        
+
         <div class="assign-code">
             <!-- TODO: CSS -->
             <div class="code-main fullWidth"
@@ -102,11 +66,4 @@
     </div>
     </div>
     </div>
-<<<<<<< HEAD
-
-
-
 </section>
-=======
-</section>
->>>>>>> 5916345b
