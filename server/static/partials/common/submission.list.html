--- conflicted
+++ resolved
@@ -22,11 +22,7 @@
       <th ts-criteria="tags.length | parseInt" style="width: 15%">Tags</th>
   </tr>
 
-<<<<<<< HEAD
-    <tr ng-repeat="submission in submissions" ts-repeat>
-=======
-    <tr ng-repeat="submission in submissions" ng-if='submission.messages.file_contents'>
->>>>>>> 6daa1f56
+    <tr ng-repeat="submission in submissions" ng-if='submission.messages.file_contents' ts-repeat>
       <td>
         <a ui-sref='assignment.detail({assignmentId:submission.assignment.id})'>{{submission.assignment.display_name}}
       </td>
