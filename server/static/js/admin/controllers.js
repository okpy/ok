// Admin Sidebar
app.controller("SidebarCntrl", ['$scope', 'Assignment',
  function($scope, Assignment) {
    Assignment.query(function(response) {
      $scope.assignments = response.results;
    });
    $scope.course_name = "CS61A Spring 2015"
  }]);

// Submission Controllers
app.controller("SubmissionModuleController", ["$scope", "Submission",
  function ($scope, Submission) {
    Submission.query(function(response) {
      $scope.num_submissions = response.results.length;
    });
  }
  ]);


// Assignment Controllers
app.controller("AssignmentModuleController", ["$scope", "Assignment",
  function ($scope, Assignment) {
    Assignment.query(function(response) {
      $scope.assignments = response.results;
    });
  }
  ]);


app.controller("AssignmentListCtrl", ['$scope', '$http', 'Assignment',
  function($scope, $http, Assignment) {
    Assignment.query(function(response) {
      $scope.assignments = response.results;
    });

    $scope.assign = function (assignmentId) {
         // if (confirm('Are you sure you want to assign this to staff? Only submit if you are sure. ')) {
         //      $http({
         //          url: '/api/v1/assignment/'+assignmentId+'/assign',
         //          method: "POST",
         //          data: { 'message' : 'hello' }
         //      })
         // }
         console.log('Unsupported for now');
       }

     }]);

app.controller("AssignmentDetailCtrl", ["$scope", "$stateParams", "Assignment",
  function ($scope, $stateParams, Assignment) {
    $scope.assignment = Assignment.get({id: $stateParams.assignmentId});
  }
  ]);

app.controller("AssignmentCreateCtrl", ["$scope", "$window", "$state", "$stateParams", "Assignment", "Course",
  function ($scope, $window, $state, $stateParams, Assignment, Course) {
    $scope.existingAssign = Assignment.get({id: $stateParams.assignmentId});
    var future = new Date();
    future.setDate(future.getDate() + 31);
    due_date = lock_date = future.getFullYear() + '-' + future.getMonth() + '-' + future.getDate()
    $scope.newAssign = {
      'due_date': due_date,
      'lock_date': lock_date,
      'due_time': '23:59:59.0000',
      'lock_time': '23:59:59.0000',
      'max_group_size': 2,
      'revisions': false,
      'points': 4
    };
    Course.get({}, function(resp) {
        $scope.courses = resp.results;
        $scope.newAssign.course = $scope.courses[0];
    });

    $scope.createAssign = function () {
        var due_date_time = $scope.newAssign.due_date + ' ' + $scope.newAssign.due_time
        var lock_date_time = $scope.newAssign.lock_date + ' ' + $scope.newAssign.lock_time
        Assignment.create({
          'display_name': $scope.newAssign.display_name,
          'name': $scope.newAssign.endpoint,
          'points': $scope.newAssign.points,
          'max_group_size': $scope.newAssign.max_group_size,
          'templates': {},
          'due_date': due_date_time,
          'course': $scope.newAssign.course.id,
          'revision': $scope.newAssign.revisions,
          'lock_date': lock_date_time
        },
          function (response) {
            $scope.courses = Course.query({},
              function (response) {
                $window.swal("Assignment Created!",'','success');
               $state.transitionTo('assignment.list' , {} , { reload: true, inherit: true, notify: true });
             });
          }, function (error) {
            console.log('error')
            $window.swal("Could not create assignment",'There was an error','error');

          }
        )

    }
  }
  ]);

app.controller("AssignmentEditCtrl", ["$scope", "$window", "$state", "$stateParams", "Assignment", "Course",
  function ($scope, $window, $state, $stateParams, Assignment, Course) {

    $scope.reloadAssignment = function() {
      Assignment.get({
        id: $stateParams.assignmentId
      }, function (response) {
        $scope.initAssignment(response);
      });
    }

    $scope.initAssignment = function(assign) {
      $scope.assign = assign;
      $scope.assign.endpoint = assign.name;
      parts = assign.due_date.split(' ');
      assign.due_date = parts[0];
      assign.due_time = parts[1];
      if (assign.lock_date != null) {
        parts = assign.lock_date.split(' ');
        assign.lock_date = parts[0];
        assign.lock_time = parts[1];
      }
      if (assign.revisions == null) {
        assign.revisions = false;
      }
      $scope.initCourses(assign);
    }

    $scope.initCourses = function(assign) {
      Course.get({}, function(resp) {
          $scope.courses = resp.results;
          for (var i=0;i<resp.results.length;i++) {
            course = resp.results[i];
            if (course.id == assign.course.id) {
              assign.course = course;
              break;
            }
          }
      });
    }

    $scope.reloadAssignment();

    $scope.editAssign = function () {
        var due_date_time = $scope.assign.due_date + ' ' + $scope.assign.due_time
        var lock_date_time = $scope.assign.lock_date + ' ' + $scope.assign.lock_time
        Assignment.edit({
          'id': $scope.assign.id,
          'display_name': $scope.assign.display_name,
          'name': $scope.assign.endpoint,
          'points': $scope.assign.points,
          'max_group_size': $scope.assign.max_group_size,
          'templates': {},
          'due_date': due_date_time,
          'course': $scope.assign.course.id,
          'revision': $scope.assign.revisions,
          'lock_date': lock_date_time
        },
          function (response) {
            $scope.assignments = Assignment.query({},
              function (response) {
              $window.swal("Assignment Updated!",'','success');
              $state.transitionTo('assignment.list', null, {'reload': true})
            });
          }, function (error) {
            console.log('error')
            $window.swal("Could not update assignment",'There was an error','error');

          }
        )

    }
  }
  ]);

app.controller("SubmissionDashboardController", ["$scope", "$state", "Submission",
  function ($scope, $state, Submission) {
    $scope.itemsPerPage = 3;
    $scope.currentPage = 1;
    $scope.getPage = function(page) {
      Submission.query({
        user: '',
        page: page,
        num_page: $scope.itemsPerPage,
        "messages.kind": "file_contents"
      }, function(response) {
        $scope.submissions = response.data.results;
        $scope.clicked = false;
        if (response.data.more) {
          $scope.totalItems = $scope.currentPage * $scope.itemsPerPage + 1;
        } else {
          $scope.totalItems = ($scope.currentPage - 1) * $scope.itemsPerPage + response.data.results.length;
        }
      });
    }

    $scope.pageChanged = function() {
      $scope.getPage($scope.currentPage);
    }
    $scope.getPage(1);
  }
  ]);

app.controller("FinalSubmissionCtrl", ['$scope', '$location', '$stateParams', '$sessionStorage', '$window', '$state', '$anchorScroll','FinalSubmission', 'Submission',
  function($scope, $location, $stateParams, $sessionStorage, $window, $state, $anchorScroll, FinalSubmission,Submission) {
    FinalSubmission.get({
      id: $stateParams.finalId
    }, function (response){
      $scope.finalSubmission = response;
      $scope.submission = response.submission;
      $scope.backupId = response.submission.backup.id;
      $scope.diff = Submission.diff({id: $scope.backupId});
      if (response.submission.score.length > 0) {
        $scope.compScore = response.submission.score[0].score
        $scope.compMessage = response.submission.score[0].message
      } else {
        $scope.compScore = null;
        $scope.compMessage = null;
      }
    });
    $scope.storage = $sessionStorage
    $scope.hideEmpty = false;
    $scope.toggleBlank = function () {
      $scope.hideEmpty = !$scope.hideEmpty;
    }

    if ($scope.storage.currentQueue) {
      var queue = JSON.parse($scope.storage.currentQueue);
      submissions = [];
      $scope.queueId = queue['id'];
      var submDict = queue['submissions']
      for (var key in submDict) {
       submissions.push(submDict[key]['id']);
     }
     var currSubm = submissions.indexOf(parseInt($stateParams.finalId));

     $scope.allSubmissions = submissions;
     $scope.currentPage = currSubm;
     $scope.totalItems = submissions.length;
     if (currSubm > 0) {
      $scope.prevId = submissions[currSubm-1];
    }
    if (currSubm > -1 && currSubm < submissions.length - 1) {
      $scope.nextId = submissions[currSubm+1];
    }

  }

  $scope.submitGrade = function() {
    FinalSubmission.score({
      id: $stateParams.finalId,
      score: $scope.compScore,
      message: $scope.compMessage,
      source: "composition"
    }, $scope.goTo($scope.nextId));
  }

    // Goes to the next submission
    $scope.goTo = function (finalSubm) {
      if (finalSubm != undefined) {
        $state.transitionTo("submission.final", { finalId: finalSubm});
     } else if ($scope.queueId != undefined) {
        // No more items. Show a success message.
        $window.swal({ title: "Nice work!", type: 'success',  text: "Great progress so far!",   timer: 2500 });
        // $location.path('/queue/'+$scope.queueId)
        $state.transitionTo("queue.detail", { queueId: $scope.queueId});
      } else {
        $state.transitionTo("queue.list")
      }
    }


  }]);


app.controller("SubmissionListCtrl", ['$scope', '$window', 'Search',
  function($scope, $window, Search) {
    $scope.itemsPerPage = 20;
    $scope.currentPage = 1;
    $scope.query = {
      'string': ''
    }
<<<<<<< HEAD
    
    $scope.getPage = function(page) {
=======

    $scope.getPage = function(page, query) {
>>>>>>> 41edf4d8
      Search.query({
        query: $scope.query.string || '',
        page: page,
        num_per_page: $scope.itemsPerPage,
      }, function(response) {
        $scope.submissions = response.data.results;
        $scope.more = response.data.more;
        $scope.search_query = encodeURIComponent(response.data.query);
        if (response.data.more) {
          $scope.totalItems = $scope.currentPage * $scope.itemsPerPage + 1;
        } else {
          $scope.totalItems = ($scope.currentPage - 1) * $scope.itemsPerPage + response.data.results.length;
        }
      }, function(err) {
        $window.swal('Uh oh', 'Something went wrong. Remember that your query must have a flag.', 'error');
      });
    }

    $scope.pageChanged = function() {
      $scope.getPage($scope.currentPage);
    }
<<<<<<< HEAD
    
    $scope.getPage(1);
    
=======

>>>>>>> 41edf4d8
    $scope.search = function() {
      $scope.getPage($scope.currentPage, $scope.query)
    }
  }]);


app.controller("SubmissionDetailCtrl", ['$scope', '$location', '$stateParams',  '$timeout', '$anchorScroll', 'Submission',
  function($scope, $location, $stateParams, $timeout, $anchorScroll, Submission) {
    $scope.tagToAdd = "";
    $scope.submission = Submission.get({id: $stateParams.submissionId});
    $scope.validTags = [
    { text: 'Submit' },
    { text: 'Bugs' },
    { text: 'Comments' }
    ];;

    $scope.showInput = false;

    $scope.toggle = function() {
      $scope.showInput = !$scope.showInput;
    };

    $scope.add = function() {
      Submission.addTag({
        id: $stateParams.submissionId,
        tag: $scope.tagToAdd
      }, function() {
        $scope.submission.tags.push($scope.tagToAdd);
      });
      $scope.toggle();
    }
  }]);

app.controller("TagCtrl", ['$scope', 'Submission', '$stateParams',
  function($scope, Submission, $stateParams) {
    var submission = $scope.$parent.$parent.$parent.submission;
    $scope.remove = function() {
      Submission.removeTag({
        id: $stateParams.submissionId,
        tag: $scope.tag
      });
      var index = submission.tags.indexOf($scope.tag);
      submission.tags.splice(index, 1);
    }
  }]);

// Course Controllers
app.controller("CourseListCtrl", ['$scope', 'Course',
  function($scope, Course) {
    $scope.courses = Course.query({});
  }]);

app.controller("CourseDetailCtrl", ["$scope", "$stateParams", "Course",
  function ($scope, $stateParams, Course) {
    $scope.course = Course.get({id: $stateParams.courseId});
  }
  ]);

app.controller("CourseNewCtrl", ["$scope", "$state", "$window", "Course",
  function ($scope, $state, $window, Course) {
    $scope.course = {};

    $scope.createCourse = function() {
      Course.create({
        'display_name': $scope.course.name,
        'institution': $scope.course.institution,
        'offering': $scope.course.offering,
        'active': true
      },
       function (response) {
         $scope.courses = Course.query({},
          function (response) {
            $window.swal("Course Created!",'','success');
           $state.transitionTo('course.list' , {} , { reload: true, inherit: true, notify: true });
         });
       }, function (error) {
         $window.swal("Could not create course",'There was an error','error');

       })
    };
  }
  ]);



// Staff Controllers
app.controller("StaffListCtrl", ["$scope","$window", "$stateParams", "Course", "User",
  function($scope, $window, $stateParams, Course, User) {
  $scope.course = Course.get({id: $stateParams.courseId});
  $scope.members = Course.staff({id: $stateParams.courseId});
    $scope.remove = function (userEmail) {
      Course.remove_member({
        id: $stateParams.courseId,
        email: userEmail
      }, function() {
        $window.swal("Removed!", "Removed " + userEmail + " from the course staff", "success");
      });
    };

    }]);

app.controller("StaffDetailCtrl", ["$scope", "$stateParams", "Course", "User",
  function ($scope, $stateParams, Course, User) {
    $scope.course = Course.get({id: $stateParams.courseId});
    $scope.staff = User.get({id: $stateParams.staffId});
    $scope.roles = ['staff', 'admin', 'user'];
    $scope.save = function () {


    };

  }]);

app.controller("StaffAddCtrl", ["$scope", "$state", "$stateParams", "$window", "Course",
  function ($scope, $state, $stateParams, $window, Course) {
    $scope.course = Course.get({id: $stateParams.courseId});
    $scope.roles = ['staff', 'admin', 'user'];
    $scope.newMember = {
      role: 'staff'
    }
    $scope.save = function () {
      Course.add_member({
        id: $stateParams.courseId,
        email: $scope.newMember.email
      }, function() {
        Course.staff({
          id: $scope.course.id
        }, function () {
          $window.swal("Added!", "Added "+$scope.newMember.email+" to the course staff", "success");
          $state.transitionTo('staff.list', {courseId: $scope.course.id}, {'reload': true})
          $scope.newMember.email = "";
        })
      });
    };
  }
  ]);


// Student Enrollment Controllers
app.controller("StudentsAddCtrl", ["$scope", "$state", "$stateParams", "$window", "Course",  "User",
function($scope, $state, $stateParams, $window, Course, User) {
  $scope.course = Course.get({id: $stateParams.courseId});
  $scope.newMember = {
    role: 'user'
  }
       $scope.save = function () {
        Course.add_student({
          id: $stateParams.courseId,
          email: $scope.newMember.email
        }, function() {
          Course.students({
            id: $scope.course.id
          }, function () {
            $window.swal("Added!", "Enrolled "+$scope.newMember.email+" in the course.", "success");
            $state.transitionTo('students.list', {courseId: $scope.course.id}, {'reload': true})
            $scope.newMember.email = "";
          })
        }, function() {
          $window.swal("Oops", "Could not enroll student", 'error')
        });
      };

      $scope.saves = function () {
        arr = $scope.newMember.emails.split(',');
        $scope.newMember.emails = new Array()
        for (var i=0;i<arr.length;i++) {
          $scope.newMember.emails.push(arr[i].trim());
        }
        Course.add_students({
          id: $stateParams.courseId,
          emails: $scope.newMember.emails
        }, function() {
          Course.students({
            id: $scope.course.id
          }, function () {
            $window.swal("Added!", "Enrolled "+$scope.newMember.emails.toString().substr(1,-1)+" in the course.", "success");
            $state.transitionTo('students.list', {courseId: $scope.course.id}, {'reload': true})
            $scope.newMember.email = "";
          })
        }, function() {
          $window.swal("Oops", "Could not enroll student", 'error')
        });
      };
}]);

app.controller("StudentsListCtrl", ["$scope", "$stateParams", "$window", "Course",
  function($scope, $stateParams, $window, Course) {
    $scope.course = Course.get({id: $stateParams.courseId});
    $scope.members = Course.students({id: $stateParams.courseId});

    $scope.remove = function (userEmail) {
      Course.remove_student({
        id: $stateParams.courseId,
        email: userEmail
      }, function() {
        $window.swal("Removed!", "Removed " + userEmail + " from the course", "success");
        $scope.members = Course.students({id: $stateParams.courseId});
      });
    };
  }]);

// Diff Controllers
app.controller("SubmissionDiffCtrl", ['$scope', '$location', '$window', '$stateParams',  'Submission',  "$sessionStorage", '$timeout',
  function($scope, $location, $window, $stateParams, Submission, $sessionStorage, $timeout) {
    $scope.diff = Submission.diff({id: $stateParams.submissionId});
    $scope.storage = $sessionStorage;

    $scope.submission = Submission.get({
      fields: {
        created: true,
        compScore: true,
        tags: true,
        message: true
      }
    }, {
      id: $stateParams.submissionId
    }, function () {
      if ($scope.submission.compScore == null) {
        $scope.compScore = null;
        $scope.compMessage = null;
      } else {
        $scope.compScore = $scope.submission.compScore.score;
        $scope.compMessage = $scope.submission.compScore.message;
      }
    });

    if ($scope.storage.currentQueue) {
      var queue = JSON.parse($scope.storage.currentQueue);
      submissions = [];
      $scope.queueId = queue['id'];
      var submDict = queue['submissions']
      for (var key in submDict) {
       submissions.push(submDict[key]['id']);
     }
     var currSubm = submissions.indexOf(parseInt($stateParams.submissionId));
     console.log(currSubm)
     console.log(submissions)

     $scope.allSubmissions = submissions;
     $scope.currentPage = currSubm;
     $scope.totalItems = submissions.length;
     $scope.prevId = submissions[currSubm-1];
     $scope.nextId = submissions[currSubm+1];

   } else {
    $scope.prevId = undefined;
    $scope.nextId = undefined;
  }

  $scope.submitGrade = function() {
    Submission.addScore({
      id: $stateParams.submissionId,
      score: $scope.compScore,
      message: $scope.compMessage
    }, $scope.nextSubm);
  }

    // Goes to the next submission
    $scope.nextSubm = function () {
      if ($scope.nextId != undefined) {
       $location.path('/submission/'+$scope.nextId+'/diff');
     } else if ($scope.queueId != undefined) {
        // No more items. Show a success message.
        $window.swal({ title: "Nice work!", type: 'success',  text: "Great progress so far!",   timer: 2500 });
        $location.path('/queue/'+$scope.queueId)
      } else {
        $location.path('/queue/');
      }
    }

    $scope.hideEmpty = false;
    $scope.toggleBlank = function () {
      $scope.hideEmpty = !$scope.hideEmpty;
    }

    // Goes back a page.
    $scope.backPage = function () {
      $timeout(function() {
       $window.history.back();;
     }, 300);
    }
    $scope.refreshDiff = function() {
      $timeout(function() {
        $scope.diff = Submission.diff({id: $stateParams.submissionId});
      }, 300);
    }
  }]);

app.controller("CodeLineController", ["$scope", "$timeout", "$location", "$anchorScroll",
  function ($scope, $timeout, $location, $anchorScroll) {
    $scope.lineNum = $scope.$index + 1;
    $scope.anchorId = $scope.file_name + "-L" + $scope.lineNum;
    $scope.scroll = function() {
      console.log("Scrolling to "+$scope.anchorId);
      $location.hash($scope.anchorId);
      $anchorScroll();
    }

    if ($scope.$last === true) {
      $timeout(function () {
        $(".diff-line-code").each(function(i, elem) {
          hljs.highlightBlock(elem);
        })
        $anchorScroll();
      });
    }
  }
  ]);

app.controller("DiffController", ["$scope", "$timeout", "$location", "$anchorScroll", "$sce",
  function ($scope, $timeout, $location, $anchorScroll, $sce) {
    contents = [];
    var leftNum = 0, rightNum = 0;
    for (var i = 0; i < $scope.contents.length; i++) {
      codeline = {"type": "line"};
      codeline.start = $scope.contents[i][0];
      codeline.line = $scope.contents[i].slice(2);
      codeline.index = i;
      // Only care about right-num (which is the new-file)
      if ($scope.diff.comments.hasOwnProperty($scope.file_name) && $scope.diff.comments[$scope.file_name].hasOwnProperty(rightNum)) {
        codeline.comments = $scope.diff.comments[$scope.file_name][rightNum]
      }
      codeline.lineNum = i + 1;
      if (codeline.start == "+") {
        rightNum++;
        codeline.rightNum = rightNum;
        codeline.leftNum = "";
      } else if (codeline.start == "-") {
        leftNum++;
        codeline.leftNum = leftNum;;
        codeline.rightNum = "";
      } else if (codeline.start == "?") {
          // TODO: add in-line coloring
          continue;
        } else {
          leftNum++;
          rightNum++;
          codeline.leftNum = leftNum;;
          codeline.rightNum = rightNum;
        }
        contents.push(codeline);
      }
      $scope.contents = contents;
      $timeout(function() {
        $(".diff-line-code").each(function(i, elem) {
          hljs.highlightBlock(elem);
        });
        $anchorScroll();
      });
    }
    ]);

app.controller("DiffLineController", ["$scope", "$timeout", "$location", "$anchorScroll", "$sce", "$modal",
  function ($scope, $timeout, $location, $anchorScroll, $sce, $modal) {
    var converter = new Showdown.converter();
    $scope.convertMarkdown = function(text) {
      if (text == "" || text === undefined) {
        return $sce.trustAsHtml("")
      }
      return $sce.trustAsHtml(converter.makeHtml(text));
    }
    var start = $scope.codeline.start;
    if (start == "+") {
      $scope.positive = true;
    } else if (start == "-") {
      $scope.negative = true;
    } else {
      $scope.neutral = true;
    }
    $scope.anchorId = $scope.file_name + "-L" + $scope.codeline.lineNum;

    $scope.scroll = function() {
      //$location.hash($scope.anchorId);
      // $anchorScroll();
    }

    $scope.showComment = false;
    $scope.hideBox = false;
    $scope.showWriter = true;
    $scope.toggleComment = function() {
      $scope.showComment = !$scope.showComment;
    }
    $scope.toggleBox = function() {
      $scope.hideBox = !$scope.hideBox;
    }
    $scope.toggleWriter = function() {
      $scope.showWriter = !$scope.showWriter;
    }
  }
  ]);

app.controller("CommentController", ["$scope", "$window", "$stateParams", "$timeout", "$modal", "Submission",
  function ($scope, $window, $stateParams, $timeout, $modal, Submission) {
    $scope.remove = function() {
      var modal = $modal.open({
        templateUrl: '/static/partials/common/removecomment.modal.html',
        scope: $scope,
        size: 'sm',
        resolve: {
          modal: function () {
            return modal;
          }
        }
      });
      modal.result.then(function() {
        Submission.deleteComment({
          id: $scope.backupId,
          comment: $scope.comment.id
        }, function (result){
          $scope.toggleBox()
          $scope.comment = false;
        });
      });
    }
  }
  ]);

app.controller("WriteCommentController", ["$scope", "$sce", "$stateParams", "Submission",
  function ($scope, $sce, $stateParams, Submission) {
    var converter = new Showdown.converter();
    $scope.convertMarkdown = function(text) {
      if (text == "" || text === undefined) {
        return $sce.trustAsHtml("No comment yet...")
      }
      return $sce.trustAsHtml(converter.makeHtml(text));
    }
    $scope.commentText = {text:""}
    $scope.makeComment = function() {
      text = $scope.commentText.text;
      if (text !== undefined && text.trim() != "") {
        Submission.addComment({
          id: $scope.backupId,
          file: $scope.file_name,
          index: $scope.codeline.rightNum - 1,
          message: text,
        }, function (resp) {
          resp.self = true
          if ($scope.codeline.comments) {
            $scope.codeline.comments.push(resp)
          } else {
            $scope.codeline.comments = [resp]
          }
          $scope.toggleWriter()
        });
      }
    }
  }
  ]);

// Group Controllers
app.controller("GroupController", ["$scope", "$stateParams", "$window", "$timeout", "Group",
  function ($scope, $stateParams, $window, $timeout, Group) {
    $scope.loadGroup = function() {
      Group.query({assignment: $stateParams.assignmentId}, function(groups) {
        if (groups.length == 1) {
          $scope.group = groups[0];
          $scope.inGroup = true;
        } else {
          $scope.group = undefined;
          $scope.inGroup = false;
        }
      });
    }
    $scope.refreshGroup = function() {
      $timeout(function() {
        $scope.loadGroup();
      }, 300);
    }
    $scope.loadGroup();
    $scope.createGroup = function() {
      Group.save({
        assignment: $stateParams.assignmentId,
      }, $scope.refreshGroup);
    }
  }
  ]);

app.controller("MemberController", ["$scope", "$modal", "Group",
  function ($scope, $modal, Group) {
    $scope.remove = function() {
      var modal = $modal.open({
        templateUrl: '/static/partials/common/removemember.modal.html',
        scope: $scope,
        size: 'sm',
        resolve: {
          modal: function () {
            return modal;
          }
        }
      });
      modal.result.then(function() {
        Group.removeMember({
          member: $scope.member.email,
          id: $scope.group.id
        }, $scope.refreshGroup);
      });
    }
  }
  ]);

app.controller("AddMemberController", ["$scope", "$stateParams", "$window", "$timeout", "Group",
  function ($scope, $stateParams, $window, $timeout, Group) {
    $scope.add = function() {
      if ($scope.newMember != "") {
        Group.addMember({
          member: $scope.newMember,
          id: $scope.group.id
        }, $scope.refreshGroup);
      }
    }
  }
  ]);

app.controller("InvitationsController", ["$scope", "$stateParams", "$window", "$timeout", "User", "Group",
  function ($scope, $stateParams, $window, $timeout, User, Group) {
    $scope.invitations = User.invitations({
      assignment: $stateParams.assignmentId
    });
    $scope.refreshInvitations = function() {
      $timeout(function() {
        $scope.invitations = User.invitations({
          assignment: $stateParams.assignmentId
        });
      }, 300);
    }
    $scope.accept = function(invitation, $event) {
      $event.stopPropagation();
      if ($scope.inGroup === false) {
        Group.acceptInvitation({
          id: invitation.id
        }, function() {
          $scope.refreshInvitations();
          $scope.refreshGroup();
        });
      } else {
      }
    }

    $scope.reject = function(invitation, $event) {
      $event.stopPropagation();
      Group.rejectInvitation({
        id: invitation.id
      }, $scope.refreshInvitations);
    }
  }
  ]);


// Version Controllers
app.controller("VersionListCtrl", ['$scope', 'Version',
  function($scope, Version) {
    $scope.versions = Version.query();
  }]);

app.controller("VersionDetailCtrl", ["$scope", "$stateParams", "Version", "$state",
  function ($scope, $stateParams, Version, $state) {
    if ($stateParams.versionId == "new") {
      $state.go("^.new");
      return;
    }

    $scope.version = Version.get({id: $stateParams.versionId});
    $scope.download_link = function(version) {
      return [$scope.version.base_url, version, $scope.version.name].join('/');
    }
  }
  ]);

app.controller("VersionNewCtrl", ["$scope", "Version", "$state", "$stateParams",
  function ($scope, Version, $state, $stateParams) {
    $scope.versions = {};
    Version.query(function (versions) {
      angular.forEach(versions, function (version) {
        $scope.versions[version.name] = version;
      });
      if ($stateParams.versionId) {
        $scope.version = $scope.versions[$stateParams.versionId] || {};
      }
    });
    delete $scope.versionNames;
    $scope.version = {};
    $scope.version.current = true;

    $scope.$watch('version.name', function (newValue, oldValue) {
      if (newValue in $scope.versions) {
        var existingVersion = $scope.versions[newValue];
        $scope.version.base_url = existingVersion.base_url;
        if (existingVersion.current_version) {
          $scope.version.version = existingVersion.current_version;
          $scope.version.current = true;
        }
      }
      else {
        $scope.version = {name: newValue};
      }
    });

    $scope.save = function() {
      var version = new Version($scope.version);
      if (version.current) {
        version.current_version = version.version;
      }
      var oldVersion = $scope.versions && version.name in $scope.versions;

      if (oldVersion) {
        version.$update({"id": version.name},
          function (resp) {
            $state.go('^.list');
          }, function (err) {
            alert(err);
          }
        );
      }
      else{
        version.$save(function(resp) {
          $state.go('^.list');
        });
      }
    };
  }
  ]);

app.controller("QueueModuleController", ["$scope", "Queue",
  function ($scope, Queue) {
    $scope.queues = Queue.get(function (response) {
      $scope.num_submissions = 0;
      res = response['results']
      if (res.length > 0) {
        for (var i = 0; i < res.length; i++) {
          $scope.num_submissions += res[i].submissions.length;
        }
      } else {
        $scope.num_submissions = 0;
      }
    });
  }]);

app.controller("QueueListCtrl", ['$scope', 'Queue',
  function($scope, Queue) {
    /* TODO: Fields to this query */
     Queue.get(function (response) {
        $scope.queues = response['results']
      });
     $scope.refresh = function () {
      Queue.pull(function (response) {
          $scope.queues = response['results']
       });
     }
  }]);

app.controller("UserQueueListCtrl", ["$scope", "Queue", "$window", "$state",
  function($scope, Queue, $window, $state) {

    $scope.queues = Queue.query({
      "owner": $window.keyId
    });

  }]);

app.controller("QueueDetailCtrl", ["$scope", "Queue", "Submission", "$stateParams", "$sessionStorage",
  function ($scope, Queue, Submission, $stateParams, $sessionStorage) {
    $scope.$storage = $sessionStorage;
    Queue.pull({
      id: $stateParams.queueId
    }, function (result) {
      $scope.queue = result;
      result['submissions'].sort(function(a, b) {
        return a.id - b.id;
      });
      $scope.$storage.currentQueue = JSON.stringify(result);
      $scope.submList = result['submissions'];
    });


  }]);<|MERGE_RESOLUTION|>--- conflicted
+++ resolved
@@ -285,13 +285,8 @@
     $scope.query = {
       'string': ''
     }
-<<<<<<< HEAD
     
     $scope.getPage = function(page) {
-=======
-
-    $scope.getPage = function(page, query) {
->>>>>>> 41edf4d8
       Search.query({
         query: $scope.query.string || '',
         page: page,
@@ -313,13 +308,9 @@
     $scope.pageChanged = function() {
       $scope.getPage($scope.currentPage);
     }
-<<<<<<< HEAD
     
     $scope.getPage(1);
-    
-=======
-
->>>>>>> 41edf4d8
+
     $scope.search = function() {
       $scope.getPage($scope.currentPage, $scope.query)
     }
