// Admin Sidebar
app.controller("SidebarCntrl", ['$scope', 'Assignment',
  function($scope, Assignment) {
    Assignment.query(function(response) {
      $scope.assignments = response.results;
    });
    $scope.course_name = "Ok Admin"
  }]);

// Submission Controllers
app.controller("SubmissionModuleController", ["$scope", "Submission",
  function ($scope, Submission) {
    Submission.query(function(response) {
      $scope.num_submissions = response.results.length;
    });
  }
  ]);


// Assignment Controllers
app.controller("AssignmentModuleController", ["$scope", "Assignment",
  function ($scope, Assignment) {
    Assignment.query(function(response) {
      $scope.assignments = response.results;
    });
  }
  ]);


app.controller("AssignmentListCtrl", ['$scope', '$http', 'Assignment',
  function($scope, $http, Assignment) {
    Assignment.query(function(response) {
      $scope.assignments = response.results;
    });

    $scope.assign = function (assignmentId) {
         // if (confirm('Are you sure you want to assign this to staff? Only submit if you are sure. ')) {
         //      $http({
         //          url: '/api/v1/assignment/'+assignmentId+'/assign',
         //          method: "POST",
         //          data: { 'message' : 'hello' }
         //      })
         // }
         console.log('Unsupported for now');
       }

     }]);

app.controller("AssignmentDetailCtrl", ["$scope", "$stateParams", "Assignment",
  function ($scope, $stateParams, Assignment) {
    $scope.assignment = Assignment.get({id: $stateParams.assignmentId});
  }
  ]);

app.controller("AssignmentCreateCtrl", ["$scope", "$window", "$state", "$stateParams", "Assignment", "Course",
  function ($scope, $window, $state, $stateParams, Assignment, Course) {
    $scope.existingAssign = Assignment.get({id: $stateParams.assignmentId});
    var future = new Date();
    future.setDate(future.getDate() + 31);
    due_date = lock_date = future.getFullYear() + '-' + future.getMonth() + '-' + future.getDate()
    $scope.newAssign = {
      'due_date': due_date,
      'lock_date': lock_date,
      'due_time': '23:59:59.0000',
      'lock_time': '23:59:59.0000',
      'max_group_size': 2,
      'revisions': false,
      'points': 4
    };
    Course.get({}, function(resp) {
        $scope.courses = resp.results;
        $scope.newAssign.course = $scope.courses[0];
    });

    $scope.createAssign = function () {
        var due_date_time = $scope.newAssign.due_date + ' ' + $scope.newAssign.due_time
        var lock_date_time = $scope.newAssign.lock_date + ' ' + $scope.newAssign.lock_time
        Assignment.create({
          'display_name': $scope.newAssign.display_name,
          'name': $scope.newAssign.endpoint,
          'points': $scope.newAssign.points,
          'max_group_size': $scope.newAssign.max_group_size,
          'templates': {},
          'due_date': due_date_time,
          'course': $scope.newAssign.course.id,
          'revision': $scope.newAssign.revisions,
          'lock_date': lock_date_time
        },
          function (response) {
            $scope.courses = Course.query({},
              function (response) {
                $window.swal("Assignment Created!",'','success');
               $state.transitionTo('assignment.list' , {} , { reload: true, inherit: true, notify: true });
             });
          }, function (error) {
            console.log('error')
            $window.swal("Could not create assignment",'There was an error','error');

          }
        )

    }
  }
  ]);

app.controller("AssignmentEditCtrl", ["$scope", "$window", "$state", "$stateParams", "Assignment", "Course",
  function ($scope, $window, $state, $stateParams, Assignment, Course) {

    $scope.reloadAssignment = function() {
      Assignment.get({
        id: $stateParams.assignmentId
      }, function (response) {
        $scope.initAssignment(response);
      });
    }

    $scope.initAssignment = function(assign) {
      $scope.assign = assign;
      $scope.assign.endpoint = assign.name;
      parts = assign.due_date.split(' ');
      assign.due_date = parts[0];
      assign.due_time = parts[1];
      if (assign.lock_date != null) {
        parts = assign.lock_date.split(' ');
        assign.lock_date = parts[0];
        assign.lock_time = parts[1];
      }
      if (assign.revisions == null) {
        assign.revisions = false;
      }
      $scope.initCourses(assign);
    }

    $scope.initCourses = function(assign) {
      Course.get({}, function(resp) {
          $scope.courses = resp.results;
          for (var i=0;i<resp.results.length;i++) {
            course = resp.results[i];
            if (course.id == assign.course.id) {
              assign.course = course;
              break;
            }
          }
      });
    }

    $scope.reloadAssignment();

    $scope.editAssign = function () {
        var due_date_time = $scope.assign.due_date + ' ' + $scope.assign.due_time
        var lock_date_time = $scope.assign.lock_date + ' ' + $scope.assign.lock_time
        Assignment.edit({
          'id': $scope.assign.id,
          'display_name': $scope.assign.display_name,
          'name': $scope.assign.endpoint,
          'points': $scope.assign.points,
          'max_group_size': $scope.assign.max_group_size,
          'templates': {},
          'due_date': due_date_time,
          'course': $scope.assign.course.id,
          'revision': $scope.assign.revisions,
          'lock_date': lock_date_time
        },
          function (response) {
            $scope.assignments = Assignment.query({},
              function (response) {
              $window.swal("Assignment Updated!",'','success');
              $state.transitionTo('assignment.list', null, {'reload': true})
            });
          }, function (error) {
            console.log('error')
            $window.swal("Could not update assignment",'There was an error','error');

          }
        )

    }
  }
  ]);

app.controller("SubmissionDashboardController", ["$scope", "$state", "Submission",
  function ($scope, $state, Submission) {
    $scope.itemsPerPage = 3;
    $scope.currentPage = 1;
    $scope.getPage = function(page) {
      Submission.query({
        user: '',
        page: page,
        num_page: $scope.itemsPerPage,
        "messages.kind": "file_contents"
      }, function(response) {
        $scope.submissions = response.data.results;
        $scope.clicked = false;
        if (response.data.more) {
          $scope.totalItems = $scope.currentPage * $scope.itemsPerPage + 1;
        } else {
          $scope.totalItems = ($scope.currentPage - 1) * $scope.itemsPerPage + response.data.results.length;
        }
      });
    }

    $scope.pageChanged = function() {
      $scope.getPage($scope.currentPage);
    }
    $scope.getPage(1);
  }
  ]);

app.controller("FinalSubmissionCtrl", ['$scope', '$location', '$stateParams', '$sessionStorage', '$window', '$state', '$anchorScroll','FinalSubmission', 'Submission',
  function($scope, $location, $stateParams, $sessionStorage, $window, $state, $anchorScroll, FinalSubmission,Submission) {
    FinalSubmission.get({
      id: $stateParams.finalId
    }, function (response){
      $scope.finalSubmission = response;
      $scope.submission = response.submission;
      $scope.backupId = response.submission.backup.id;
      $scope.diff = Submission.diff({id: $scope.backupId});
      if (response.submission.score.length > 0) {
        $scope.compScore = response.submission.score[0].score
        $scope.compMessage = response.submission.score[0].message
      } else {
        $scope.compScore = null;
        $scope.compMessage = null;
      }
    });
    $scope.storage = $sessionStorage
    $scope.hideEmpty = false;
    $scope.toggleBlank = function () {
      $scope.hideEmpty = !$scope.hideEmpty;
    }

    if ($scope.storage.currentQueue) {
      var queue = JSON.parse($scope.storage.currentQueue);
      submissions = [];
      $scope.queueId = queue['id'];
      var submDict = queue['submissions']
      for (var key in submDict) {
       submissions.push(submDict[key]['id']);
     }
     var currSubm = submissions.indexOf(parseInt($stateParams.finalId));

     $scope.allSubmissions = submissions;
     $scope.currentPage = currSubm;
     $scope.totalItems = submissions.length;
     if (currSubm > 0) {
      $scope.prevId = submissions[currSubm-1];
    }
    if (currSubm > -1 && currSubm < submissions.length - 1) {
      $scope.nextId = submissions[currSubm+1];
    }

  }

  $scope.submitGrade = function() {
    FinalSubmission.score({
      id: $stateParams.finalId,
      score: $scope.compScore,
      message: $scope.compMessage,
      source: "composition"
    }, $scope.goTo($scope.nextId));
  }

    // Goes to the next submission
    $scope.goTo = function (finalSubm) {
      if (finalSubm != undefined) {
        $state.transitionTo("submission.final", { finalId: finalSubm});
     } else if ($scope.queueId != undefined) {
        // No more items. Show a success message.
        $window.swal({ title: "Nice work!", type: 'success',  text: "Great progress so far!",   timer: 2500 });
        // $location.path('/queue/'+$scope.queueId)
        $state.transitionTo("queue.detail", { queueId: $scope.queueId});
      } else {
        $state.transitionTo("queue.list")
      }
    }


  }]);


app.controller("SubmissionListCtrl", ['$scope', '$stateParams', '$window', 'Search', 'Course',
  function($scope, $stateParams, $window, Search, Course) {
    $scope.itemsPerPage = 20;
    $scope.currentPage = 1;
    $scope.query = {
      'string': ''
    }

    $scope.getPage = function(page) {
      Search.query({
        query: $scope.query.string || '',
        page: page,
        num_per_page: $scope.itemsPerPage,
        courseId: $scope.course.id
      }, function(response) {
        $scope.submissions = response.data.results;
        $scope.more = response.data.more;
        $scope.search_query = encodeURIComponent(response.data.query);
        if (response.data.more) {
          $scope.totalItems = $scope.currentPage * $scope.itemsPerPage + 1;
        } else {
          $scope.totalItems = ($scope.currentPage - 1) * $scope.itemsPerPage + response.data.results.length;
        }
      }, function(err) {
        $window.swal('Uh oh', 'Something went wrong. Remember that your query must have a flag.', 'error');
      });
    }

<<<<<<< HEAD
    $scope.course = Course.get({
      id: $stateParams.courseId 
    }, function (response) {
      $scope.getPage(1);
    });
=======
    $scope.pageChanged = function() {
      $scope.getPage($scope.currentPage);
    }

    $scope.getPage(1);
>>>>>>> 45b977ff

    $scope.search = function() {
      $scope.getPage($scope.currentPage)
    }
  }]);


app.controller("SubmissionDetailCtrl", ['$scope', '$location', '$stateParams',  '$timeout', '$anchorScroll', 'Submission',
  function($scope, $location, $stateParams, $timeout, $anchorScroll, Submission) {
    $scope.tagToAdd = "";
    $scope.submission = Submission.get({id: $stateParams.submissionId});
    $scope.validTags = [
    { text: 'Submit' },
    { text: 'Bugs' },
    { text: 'Comments' }
    ];;

    $scope.showInput = false;

    $scope.toggle = function() {
      $scope.showInput = !$scope.showInput;
    };

    $scope.add = function() {
      Submission.addTag({
        id: $stateParams.submissionId,
        tag: $scope.tagToAdd
      }, function() {
        $scope.submission.tags.push($scope.tagToAdd);
      });
      $scope.toggle();
    }
  }]);

app.controller("TagCtrl", ['$scope', 'Submission', '$stateParams',
  function($scope, Submission, $stateParams) {
    var submission = $scope.$parent.$parent.$parent.submission;
    $scope.remove = function() {
      Submission.removeTag({
        id: $stateParams.submissionId,
        tag: $scope.tag
      });
      var index = submission.tags.indexOf($scope.tag);
      submission.tags.splice(index, 1);
    }
  }]);

// Course Controllers
app.controller("CourseListCtrl", ['$scope', 'Course',
  function($scope, Course) {
    $scope.courses = Course.query({});
  }]);

  app.controller("CourseAssignmentsCtrl", ['$scope', '$http', 'Assignment', 'Course', '$stateParams',
    function($scope, $http, Assignment, Course, $stateParams) {
    $scope.course = Course.get({id: $stateParams.courseId});
     Course.assignments({
      id: $stateParams.courseId
     },function(response) {
       $scope.assignments = response
     });
   }]);

app.controller("CourseDetailCtrl", ["$scope", "$stateParams", "Course",
  function ($scope, $stateParams, Course) {
    $scope.course = Course.get({id: $stateParams.courseId});
  }
  ]);

app.controller("CourseNewCtrl", ["$scope", "$state", "$window", "Course",
  function ($scope, $state, $window, Course) {
    $scope.course = {};

    $scope.createCourse = function() {
      Course.create({
        'display_name': $scope.course.name,
        'institution': $scope.course.institution,
        'offering': $scope.course.offering,
        'active': true
      },
       function (response) {
         $scope.courses = Course.query({},
          function (response) {
            $window.swal("Course Created!",'','success');
           $state.transitionTo('course.list' , {} , { reload: true, inherit: true, notify: true });
         });
       }, function (error) {
         $window.swal("Could not create course",'There was an error','error');

       })
    };
  }
  ]);



// Staff Controllers
app.controller("StaffListCtrl", ["$scope","$window", "$stateParams", "Course", "User",
  function($scope, $window, $stateParams, Course, User) {
  $scope.course = Course.get({id: $stateParams.courseId});
  $scope.members = Course.staff({id: $stateParams.courseId});
    $scope.remove = function (userEmail) {
      Course.remove_member({
        id: $stateParams.courseId,
        email: userEmail
      }, function() {
        $window.swal("Removed!", "Removed " + userEmail + " from the course staff", "success");
      });
    };

    }]);

app.controller("StaffDetailCtrl", ["$scope", "$stateParams", "Course", "User",
  function ($scope, $stateParams, Course, User) {
    $scope.course = Course.get({id: $stateParams.courseId});
    $scope.staff = User.get({id: $stateParams.staffId});
    $scope.roles = ['staff', 'admin', 'user'];
    $scope.save = function () {


    };

  }]);

app.controller("StaffAddCtrl", ["$scope", "$state", "$stateParams", "$window", "Course",
  function ($scope, $state, $stateParams, $window, Course) {
    $scope.course = Course.get({id: $stateParams.courseId});
    $scope.roles = ['staff', 'admin', 'user'];
    $scope.newMember = {
      role: 'staff'
    }
    $scope.save = function () {
      Course.add_member({
        id: $stateParams.courseId,
        email: $scope.newMember.email
      }, function() {
        Course.staff({
          id: $scope.course.id
        }, function () {
          $window.swal("Added!", "Added "+$scope.newMember.email+" to the course staff", "success");
          $state.transitionTo('staff.list', {courseId: $scope.course.id}, {'reload': true})
          $scope.newMember.email = "";
        })
      });
    };
  }
  ]);


// Student Enrollment Controllers
app.controller("StudentsAddCtrl", ["$scope", "$state", "$stateParams", "$window", "Course",  "User",
function($scope, $state, $stateParams, $window, Course, User) {
  $scope.course = Course.get({id: $stateParams.courseId});
  $scope.newMember = {
    role: 'user'
  }
       $scope.save = function () {
        Course.add_student({
          id: $stateParams.courseId,
          email: $scope.newMember.email
        }, function() {
          Course.students({
            id: $scope.course.id
          }, function () {
            $window.swal("Added!", "Enrolled "+$scope.newMember.email+" in the course.", "success");
            $state.transitionTo('students.list', {courseId: $scope.course.id}, {'reload': true})
            $scope.newMember.email = "";
          })
        }, function() {
          $window.swal("Oops", "Could not enroll student", 'error')
        });
      };

      $scope.saves = function () {
        arr = $scope.newMember.emails.split(',');
        $scope.newMember.emails = new Array()
        for (var i=0;i<arr.length;i++) {
          $scope.newMember.emails.push(arr[i].trim());
        }
        Course.add_students({
          id: $stateParams.courseId,
          emails: $scope.newMember.emails
        }, function() {
          Course.students({
            id: $scope.course.id
          }, function () {
            $window.swal("Added!", "Enrolled "+$scope.newMember.emails.toString().substr(1,-1)+" in the course.", "success");
            $state.transitionTo('students.list', {courseId: $scope.course.id}, {'reload': true})
            $scope.newMember.email = "";
          })
        }, function() {
          $window.swal("Oops", "Could not enroll student", 'error')
        });
      };
}]);

app.controller("StudentsListCtrl", ["$scope", "$stateParams", "$window", "Course",
  function($scope, $stateParams, $window, Course) {
    $scope.course = Course.get({id: $stateParams.courseId});
    $scope.members = Course.students({id: $stateParams.courseId});

    $scope.remove = function (userEmail) {
      Course.remove_student({
        id: $stateParams.courseId,
        email: userEmail
      }, function() {
        $window.swal("Removed!", "Removed " + userEmail + " from the course", "success");
        $scope.members = Course.students({id: $stateParams.courseId});
      });
    };
  }]);

// Diff Controllers
app.controller("SubmissionDiffCtrl", ['$scope', '$location', '$window', '$stateParams',  'Submission',  "$sessionStorage", '$timeout',
  function($scope, $location, $window, $stateParams, Submission, $sessionStorage, $timeout) {
    $scope.diff = Submission.diff({id: $stateParams.submissionId});
    $scope.storage = $sessionStorage;

    $scope.submission = Submission.get({
      fields: {
        created: true,
        compScore: true,
        tags: true,
        message: true
      }
    }, {
      id: $stateParams.submissionId
    }, function () {
      if ($scope.submission.compScore == null) {
        $scope.compScore = null;
        $scope.compMessage = null;
      } else {
        $scope.compScore = $scope.submission.compScore.score;
        $scope.compMessage = $scope.submission.compScore.message;
      }
    });

    if ($scope.storage.currentQueue) {
      var queue = JSON.parse($scope.storage.currentQueue);
      submissions = [];
      $scope.queueId = queue['id'];
      var submDict = queue['submissions']
      for (var key in submDict) {
       submissions.push(submDict[key]['id']);
     }
     var currSubm = submissions.indexOf(parseInt($stateParams.submissionId));
     console.log(currSubm)
     console.log(submissions)

     $scope.allSubmissions = submissions;
     $scope.currentPage = currSubm;
     $scope.totalItems = submissions.length;
     $scope.prevId = submissions[currSubm-1];
     $scope.nextId = submissions[currSubm+1];

   } else {
    $scope.prevId = undefined;
    $scope.nextId = undefined;
  }

  $scope.submitGrade = function() {
    Submission.addScore({
      id: $stateParams.submissionId,
      score: $scope.compScore,
      message: $scope.compMessage
    }, $scope.nextSubm);
  }

    // Goes to the next submission
    $scope.nextSubm = function () {
      if ($scope.nextId != undefined) {
       $location.path('/submission/'+$scope.nextId+'/diff');
     } else if ($scope.queueId != undefined) {
        // No more items. Show a success message.
        $window.swal({ title: "Nice work!", type: 'success',  text: "Great progress so far!",   timer: 2500 });
        $location.path('/queue/'+$scope.queueId)
      } else {
        $location.path('/queue/');
      }
    }

    $scope.hideEmpty = false;
    $scope.toggleBlank = function () {
      $scope.hideEmpty = !$scope.hideEmpty;
    }

    // Goes back a page.
    $scope.backPage = function () {
      $timeout(function() {
       $window.history.back();;
     }, 300);
    }
    $scope.refreshDiff = function() {
      $timeout(function() {
        $scope.diff = Submission.diff({id: $stateParams.submissionId});
      }, 300);
    }
  }]);

app.controller("CodeLineController", ["$scope", "$timeout", "$location", "$anchorScroll",
  function ($scope, $timeout, $location, $anchorScroll) {
    $scope.lineNum = $scope.$index + 1;
    $scope.anchorId = $scope.file_name + "-L" + $scope.lineNum;
    $scope.scroll = function() {
      console.log("Scrolling to "+$scope.anchorId);
      $location.hash($scope.anchorId);
      $anchorScroll();
    }

    if ($scope.$last === true) {
      $timeout(function () {
        $(".diff-line-code").each(function(i, elem) {
          hljs.highlightBlock(elem);
        })
        $anchorScroll();
      });
    }
  }
  ]);

app.controller("DiffController", ["$scope", "$timeout", "$location", "$anchorScroll", "$sce",
  function ($scope, $timeout, $location, $anchorScroll, $sce) {
    contents = [];
    var leftNum = 0, rightNum = 0;
    for (var i = 0; i < $scope.contents.length; i++) {
      codeline = {"type": "line"};
      codeline.start = $scope.contents[i][0];
      codeline.line = $scope.contents[i].slice(2);
      codeline.index = i;
      // Only care about right-num (which is the new-file)
      if ($scope.diff.comments.hasOwnProperty($scope.file_name) && $scope.diff.comments[$scope.file_name].hasOwnProperty(rightNum)) {
        codeline.comments = $scope.diff.comments[$scope.file_name][rightNum]
      }
      codeline.lineNum = i + 1;
      if (codeline.start == "+") {
        rightNum++;
        codeline.rightNum = rightNum;
        codeline.leftNum = "";
      } else if (codeline.start == "-") {
        leftNum++;
        codeline.leftNum = leftNum;;
        codeline.rightNum = "";
      } else if (codeline.start == "?") {
          // TODO: add in-line coloring
          continue;
        } else {
          leftNum++;
          rightNum++;
          codeline.leftNum = leftNum;;
          codeline.rightNum = rightNum;
        }
        contents.push(codeline);
      }
      $scope.contents = contents;
      $timeout(function() {
        $(".diff-line-code").each(function(i, elem) {
          hljs.highlightBlock(elem);
        });
        $anchorScroll();
      });
    }
    ]);

app.controller("DiffLineController", ["$scope", "$timeout", "$location", "$anchorScroll", "$sce", "$modal",
  function ($scope, $timeout, $location, $anchorScroll, $sce, $modal) {
    var converter = new Showdown.converter();
    $scope.convertMarkdown = function(text) {
      if (text == "" || text === undefined) {
        return $sce.trustAsHtml("")
      }
      return $sce.trustAsHtml(converter.makeHtml(text));
    }
    var start = $scope.codeline.start;
    if (start == "+") {
      $scope.positive = true;
    } else if (start == "-") {
      $scope.negative = true;
    } else {
      $scope.neutral = true;
    }
    $scope.anchorId = $scope.file_name + "-L" + $scope.codeline.lineNum;

    $scope.scroll = function() {
      //$location.hash($scope.anchorId);
      // $anchorScroll();
    }

    $scope.showComment = false;
    $scope.hideBox = false;
    $scope.showWriter = true;
    $scope.toggleComment = function() {
      $scope.showComment = !$scope.showComment;
    }
    $scope.toggleBox = function() {
      $scope.hideBox = !$scope.hideBox;
    }
    $scope.toggleWriter = function() {
      $scope.showWriter = !$scope.showWriter;
    }
  }
  ]);

app.controller("CommentController", ["$scope", "$window", "$stateParams", "$timeout", "$modal", "Submission",
  function ($scope, $window, $stateParams, $timeout, $modal, Submission) {
    $scope.remove = function() {
      var modal = $modal.open({
        templateUrl: '/static/partials/common/removecomment.modal.html',
        scope: $scope,
        size: 'sm',
        resolve: {
          modal: function () {
            return modal;
          }
        }
      });
      modal.result.then(function() {
        Submission.deleteComment({
          id: $scope.backupId,
          comment: $scope.comment.id
        }, function (result){
          $scope.toggleBox()
          $scope.comment = false;
        });
      });
    }
  }
  ]);

app.controller("WriteCommentController", ["$scope", "$sce", "$stateParams", "Submission",
  function ($scope, $sce, $stateParams, Submission) {
    var converter = new Showdown.converter();
    $scope.convertMarkdown = function(text) {
      if (text == "" || text === undefined) {
        return $sce.trustAsHtml("No comment yet...")
      }
      return $sce.trustAsHtml(converter.makeHtml(text));
    }
    $scope.commentText = {text:""}
    $scope.makeComment = function() {
      text = $scope.commentText.text;
      if (text !== undefined && text.trim() != "") {
        Submission.addComment({
          id: $scope.backupId,
          file: $scope.file_name,
          index: $scope.codeline.rightNum - 1,
          message: text,
        }, function (resp) {
          resp.self = true
          if ($scope.codeline.comments) {
            $scope.codeline.comments.push(resp)
          } else {
            $scope.codeline.comments = [resp]
          }
          $scope.toggleWriter()
        });
      }
    }
  }
  ]);

// Group Controllers
app.controller("GroupController", ["$scope", "$stateParams", "$window", "$timeout", "Group",
  function ($scope, $stateParams, $window, $timeout, Group) {
    $scope.loadGroup = function() {
      Group.query({assignment: $stateParams.assignmentId}, function(groups) {
        if (groups.length == 1) {
          $scope.group = groups[0];
          $scope.inGroup = true;
        } else {
          $scope.group = undefined;
          $scope.inGroup = false;
        }
      });
    }
    $scope.refreshGroup = function() {
      $timeout(function() {
        $scope.loadGroup();
      }, 300);
    }
    $scope.loadGroup();
    $scope.createGroup = function() {
      Group.save({
        assignment: $stateParams.assignmentId,
      }, $scope.refreshGroup);
    }
  }
  ]);

app.controller("MemberController", ["$scope", "$modal", "Group",
  function ($scope, $modal, Group) {
    $scope.remove = function() {
      var modal = $modal.open({
        templateUrl: '/static/partials/common/removemember.modal.html',
        scope: $scope,
        size: 'sm',
        resolve: {
          modal: function () {
            return modal;
          }
        }
      });
      modal.result.then(function() {
        Group.removeMember({
          member: $scope.member.email,
          id: $scope.group.id
        }, $scope.refreshGroup);
      });
    }
  }
  ]);

app.controller("AddMemberController", ["$scope", "$stateParams", "$window", "$timeout", "Group",
  function ($scope, $stateParams, $window, $timeout, Group) {
    $scope.add = function() {
      if ($scope.newMember != "") {
        Group.addMember({
          member: $scope.newMember,
          id: $scope.group.id
        }, $scope.refreshGroup);
      }
    }
  }
  ]);

app.controller("InvitationsController", ["$scope", "$stateParams", "$window", "$timeout", "User", "Group",
  function ($scope, $stateParams, $window, $timeout, User, Group) {
    $scope.invitations = User.invitations({
      assignment: $stateParams.assignmentId
    });
    $scope.refreshInvitations = function() {
      $timeout(function() {
        $scope.invitations = User.invitations({
          assignment: $stateParams.assignmentId
        });
      }, 300);
    }
    $scope.accept = function(invitation, $event) {
      $event.stopPropagation();
      if ($scope.inGroup === false) {
        Group.acceptInvitation({
          id: invitation.id
        }, function() {
          $scope.refreshInvitations();
          $scope.refreshGroup();
        });
      } else {
      }
    }

    $scope.reject = function(invitation, $event) {
      $event.stopPropagation();
      Group.rejectInvitation({
        id: invitation.id
      }, $scope.refreshInvitations);
    }
  }
  ]);


// Version Controllers
app.controller("VersionListCtrl", ['$scope', 'Version',
  function($scope, Version) {
    $scope.versions = Version.query();
  }]);

app.controller("VersionDetailCtrl", ["$scope", "$stateParams", "Version", "$state",
  function ($scope, $stateParams, Version, $state) {
    if ($stateParams.versionId == "new") {
      $state.go("^.new");
      return;
    }

    $scope.version = Version.get({id: $stateParams.versionId});
    $scope.download_link = function(version) {
      return [$scope.version.base_url, version, $scope.version.name].join('/');
    }
  }
  ]);

app.controller("VersionNewCtrl", ["$scope", "Version", "$state", "$stateParams",
  function ($scope, Version, $state, $stateParams) {
    $scope.versions = {};
    Version.query(function (versions) {
      angular.forEach(versions, function (version) {
        $scope.versions[version.name] = version;
      });
      if ($stateParams.versionId) {
        $scope.version = $scope.versions[$stateParams.versionId] || {};
      }
    });
    delete $scope.versionNames;
    $scope.version = {};
    $scope.version.current = true;

    $scope.$watch('version.name', function (newValue, oldValue) {
      if (newValue in $scope.versions) {
        var existingVersion = $scope.versions[newValue];
        $scope.version.base_url = existingVersion.base_url;
        if (existingVersion.current_version) {
          $scope.version.version = existingVersion.current_version;
          $scope.version.current = true;
        }
      }
      else {
        $scope.version = {name: newValue};
      }
    });

    $scope.save = function() {
      var version = new Version($scope.version);
      if (version.current) {
        version.current_version = version.version;
      }
      var oldVersion = $scope.versions && version.name in $scope.versions;

      if (oldVersion) {
        version.$update({"id": version.name},
          function (resp) {
            $state.go('^.list');
          }, function (err) {
            alert(err);
          }
        );
      }
      else{
        version.$save(function(resp) {
          $state.go('^.list');
        });
      }
    };
  }
  ]);

app.controller("QueueModuleController", ["$scope", "Queue",
  function ($scope, Queue) {
    $scope.queues = Queue.get(function (response) {
      $scope.num_submissions = 0;
      res = response['results']
      if (res.length > 0) {
        for (var i = 0; i < res.length; i++) {
          $scope.num_submissions += res[i].submissions.length;
        }
      } else {
        $scope.num_submissions = 0;
      }
    });
  }]);

app.controller("QueueListCtrl", ['$scope', 'Queue',
  function($scope, Queue) {
    /* TODO: Fields to this query */
     Queue.get(function (response) {
        $scope.queues = response['results']
      });
     $scope.refresh = function () {
      Queue.pull(function (response) {
          $scope.queues = response['results']
       });
     }
  }]);

app.controller("UserQueueListCtrl", ["$scope", "Queue", "$window", "$state",
  function($scope, Queue, $window, $state) {

    $scope.queues = Queue.query({
      "owner": $window.keyId
    });

  }]);

app.controller("QueueDetailCtrl", ["$scope", "Queue", "Submission", "$stateParams", "$sessionStorage",
  function ($scope, Queue, Submission, $stateParams, $sessionStorage) {
    $scope.$storage = $sessionStorage;
    Queue.pull({
      id: $stateParams.queueId
    }, function (result) {
      $scope.queue = result;
      result['submissions'].sort(function(a, b) {
        return a.id - b.id;
      });
      $scope.$storage.currentQueue = JSON.stringify(result);
      $scope.submList = result['submissions'];
    });


  }]);<|MERGE_RESOLUTION|>--- conflicted
+++ resolved
@@ -306,19 +306,14 @@
       });
     }
 
-<<<<<<< HEAD
     $scope.course = Course.get({
-      id: $stateParams.courseId 
+      id: $stateParams.courseId
     }, function (response) {
       $scope.getPage(1);
     });
-=======
     $scope.pageChanged = function() {
       $scope.getPage($scope.currentPage);
     }
-
-    $scope.getPage(1);
->>>>>>> 45b977ff
 
     $scope.search = function() {
       $scope.getPage($scope.currentPage)
