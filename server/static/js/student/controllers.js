app.controller("HeaderController", ["$scope", "$window", "$state", "$stateParams",
    function ($scope, $window, $state, $stateParams) {
        $scope.openMenu = function(menu) {
            $(menu).addClass('active')
            $('.container-fluid').addClass('active').addClass('pushed')
        }
        $window.closeMenu = $scope.closeMenu = function() {
            $('.menu').removeClass('active')
            $('.container-fluid').removeClass('active').removeClass('pushed')
        }
    }
])

<<<<<<< HEAD
app.controller("NotificationsController", ["$scope", "$window", "$state", "$stateParams", 'Course',
    function ($scope, $window, Course, User) {
        $scope.notfs_quantity = 10;
        
        $scope.getNotifications = function(toIncrease) {
            if (toIncrease) {
                $scope.notfs_quantity += 50;
            }
        }
        
        $scope.toggleNotfs = function() {
            $('.notfs').toggleClass('active');
        }
        
        Course.getNotifications({

        }, function (response) {
            $scope.notfs = response.results;
        });
    }
])
=======
function filter_rows(items) {
    rows = [];
    row = [];
    for (var i=0;i<items.length;i++) {
        item = items[i];
        if (i%3 == 0 && i != 0) {
            rows.push(row);
            row = [];
        }
        row.push(item);
    }
    if (row.length > 0) {
        rows.push(row);
    }
    return rows;
}
>>>>>>> 50a5e5eb

app.controller("CourseSelectorController", ["$scope", "$window", "$state", '$stateParams', 'Course',
    function ($scope, $window, $state, $stateParams, Course) {
      Course.get({
        'onlyenrolled': true
      },function(response) {
        if (response.results) {
            $scope.courses = response.results;
            $scope.rows = filter_rows(response.results);
        } else {
            $scope.courses = $scope.rows = []
        }
      });
      if ($window.user.indexOf("berkeley.edu") == -1) {
        $window.swal({
            title: "Is this the right login?",
            text: "Logging you in with your \"" + $window.user + "\" account...",
            type: "info",
            showCancelButton: true,
            confirmButtonColor: "#DD6B55",
            confirmButtonText: "Yes - that's correct!",
            cancelButtonText: "No - log me out",
            closeOnConfirm: true,
            closeOnCancel: true
        }, function(isConfirm) {
            if (isConfirm) {
              // Do nothing, because the user might want to select a course.
            } else {
                $window.location.href = $window.reloginLink;
            }
        });
      } else {
         $window.location.hash = "";
      }
      
      $scope.loadAll = function() {
        Course.get(function(response) {
            if (response.results) {
                $scope.rows = filter_rows(response.results);
            } else {
                $scope.courses = $scope.rows = undefined;
            }
          });
      }
    }
]);

// Assignment Controllers
app.controller("AssignmentOverviewController", ['$scope', 'Assignment', 'User', '$timeout',
  function($scope, Assignment, User, $timeout) {
    Assignment.query({
      fields: {
        id: true,
        display_name: true,
        id: true,
        due_date: true,
        points: true,
        created: true,
      }}, function(response) {
      $scope.assignments = response.results;
    })}
]);

// Assignment Controllers
app.controller("GroupOverviewController", ['$scope', 'Assignment', 'User', '$timeout',
  function($scope, Assignment, User, $timeout) {
    Group.query(function(response) {
      $scope.assignments = response.results;
    })}
]);



app.controller("SubmissionDetailCtrl", ['$scope', '$window', '$location', '$stateParams', '$sce', '$timeout', '$anchorScroll', 'Submission',
  function($scope, $window, $location, $stateParams, $sce, $timeout, $anchorScroll, Submission) {
      var converter = new Showdown.converter();
      
      $window.closeMenu();
      
      $scope.convertMarkdown = function(text) {
        if (text == "" || text === undefined) {
          return $sce.trustAsHtml("")
        }
        return $sce.trustAsHtml(converter.makeHtml(text));
      }

     Submission.get({
      id: $stateParams.submissionId
     }, function (response) {
        $scope.submission = response;
        $scope.courseId = $stateParams.courseId;
        if (response.messages && response.messages.file_contents && response.messages.file_contents['submit']) {
          delete $scope.submission.messages.file_contents['submit'];
          $scope.isSubmit = true;
        }
      });
  }]);


// Main dashboard controller. Should be modularized later.
app.controller("AssignmentDashController", ['$scope', '$window', '$state',  '$stateParams', 'Assignment', 'User', 'Group', 'Submission', 'FinalSubmissionChange', '$timeout',
  function($scope, $window, $state,  $stateParams, Assignment, User, Group, Submission, FinalSubmissionChange, $timeout) {
      $scope.courseId = $stateParams.courseId

      $scope.reloadAssignments = function () {
          User.get({
            course: $stateParams.courseId,
          }, function (response) {
            $scope.closeDetails();
            $scope.initAssignments(response.assignments);
          }, function (error) {
            $window.swal('Unknown Course', 'Whoops. There was an error', 'error');
            $state.transitionTo('courseLanding', null, { reload: true, inherit: true, notify: true })
          })
      }
      $scope.assignInit = function(assign) {
        if (assign.backups) {
            $scope.getBackups(assign, false);
        }
        if (assign.submissions) {
            $scope.getSubmissions(assign, false);
        }
      }
      $scope.initAssignments = function(assignments) {
        $scope.assignments = assignments;
         $scope.rows = filter_rows(assignments);
          for (i = 0;i<assignments.length;i++) {
              $scope.assignInit(assignments[i]);
          }
      }
      $scope.showComposition = function(score, backupId) {
        if (score) {
          $window.swal({title: 'Score: '+score.score+'/2',
              text: 'Message: ' + score.message,
              showCancelButton: false,
              icon: false,
              allowEscapeKey: true,
              allowOutsideClick: true,
              confirmButtonText: "View Comments",
              closeOnConfirm: true},
              function(isConfirm){
                if (isConfirm) {
                  $window.location.replace('#/'+$scope.courseId+'/submission/'+backupId.toString()+'/diff')
                } else {

                } });
        }
      }
      $scope.reloadView = function () {
        // oldToggle = $scope.currAssign.id
//          $scope.currAssign = null;

          User.force_get({
            course: $stateParams.courseId,
          }, function (response) {
            $scope.initAssignments(response.assignments);
          }, function (error) {
            $window.swal('Unknown Course', 'Whoops. There was an error', 'error');
            $state.transitionTo('courseLanding', null, { reload: true, inherit: true, notify: true })
          });

        // $state.transitionTo($state.current, angular.copy($stateParams), { reload: true, inherit: true, notify: true });
      };

      $scope.reloadAssignments()

      $scope.removeMember = function(currGroup, member) {
            Group.removeMember({
              id: currGroup.id,
              email: member.email[0]
            }, function (err) {
                $scope.closeDetails();
                $scope.reloadView();
            });
      };

      $scope.winRate = function (assign, backupId) {
        assign.winrate = {'progress': 1, 'message': "Loading"}
        Submission.winRate({
          id: backupId
        }, function (response){
          if (response.error.type) {
            assign.winrate = {'progress': 0, 'error': true, 'message': response.error.type+" Error"}
            $window.swal(response.error.type + " Error",'There was a ' + response.error.type + ' error in your code.','error')
          } else {
            $scope.winrate = response
            assign.winrate = {
              'progress': (response.winrate / .56) * 100,
              'percent': response.winrate * 100,
              'message': response.message
            }
          }
          // $window.swal(response.winrate*100 +"%",'Final Win Rate','info')
        }, function (err) {
          assign.winrate = {
            'message': response.message,
            'error': true
          }

          $window.swal("Uhoh",'There was an error','error')
        });
      }

      $scope.rejectInvite = function(currGroup) {
          Group.rejectInvitation({
            id: currGroup.id,
          }, function (response) {
            $scope.closeDetails();
            $window.swal({
              title: "Invitation rejected.",
              text: "You can now invite other members and/or be invited.",
              timer: 3500,
              type: "success"
            });
            $scope.reloadView();
          }, function (err) {
            $window.swal("Oops...", "Looks like this invitation has expired.", "error");
          });
      };

      $scope.acceptInvite = function(currGroup) {
          Group.acceptInvitation({
              id: currGroup.id,
          }, function (response) {
            $scope.closeDetails();
            $window.swal({
              title: "Group joined!",
              text: "You can now view submissions credited to this group.",
              timer: 3500,
              type: "success"
            });
            $scope.reloadView();
          }, function (err) {
            $window.swal("Oops...", "Looks like you've already joined this group..", "error");
          });
      };

      $scope.subm_quantity = 5;
      $scope.backup_quantity = 5;


      $scope.getSubmissions = function (assign,toIncrease) {
            if (toIncrease) {
              $scope.subm_quantity += 10;
            }
            User.getSubmissions({
              assignment: assign.assignment.id,
              quantity: $scope.subm_quantity
            }, function (response) {
              assign.submissions = response;
            });
      }

      $scope.getBackups = function (assign, toIncrease) {
            if (toIncrease) {
              $scope.backup_quantity += 10;
            }
            User.getBackups({
              assignment: assign.assignment.id,
              quantity: $scope.backup_quantity
            }, function (response) {
                assign.backups = response;
            });
      }

      $scope.changeSubmission = function (submId) {
        FinalSubmissionChange.change({
          submission: submId
        }, function (response) {
          $scope.reloadView();
          $window.swal({
              title: "Changed Submission",
              text: "We'll grade the submission you marked.",
              timer: 3500,
              type: "success"
            });
        }, function (error) {
//            $window.swal("Oops...", "Couldn't change your submission (the deadline to do so may have passed).", "error");
            $window.swal("Oops...", "Please submit again, instead. This feature is not yet ready.", "error");
        })
      }


      $scope.addMember = function(assign, member) {
        if (member && member != '') {
          assignId = assign.assignment.id
          Assignment.invite({
            id: assignId,
            email: member
          }, function (response) {
                $scope.closeDetails();
                $window.swal({
                  title: "Invitation Sent!",
                  text: "Your partner will need to login to okpy.org and accept the invite.",
                  timer: 3500,
                  type: "success"
                });
                $scope.reloadView();
          }, function (err) {
            $window.swal("Oops...", "Can't add that user to your group.    Is that the right email? They might already be in a group or may not be in the course.", "error");
         });
        }
      };
      
      $scope.randomColor = function randomColor(assignment) {
        themes = ['blue','gold','purple']
        if (!assignment.color) {
            var blob = $('.blob[id="'+assignment.id+'"]');
            assignment.color = blob.length > 0 ? blob.attr('color') : themes[Math.ceil(Math.random()*themes.length)-1]
        }
        return assignment
      }

        $scope.openDetails = function openDetails(assign) {
            $scope.currGroup = assign.group
            $scope.currAssign = assign
            $('.container-fluid').addClass('active');
            $('.sidebar[id="'+assign.assignment.id+'"]').addClass('active');
        }
        
        $window.closeDetails = $scope.closeDetails = function closeDetails() {
            $('.sidebar').removeClass('active');
            $('.container-fluid').removeClass('active');
        }
        }
]);<|MERGE_RESOLUTION|>--- conflicted
+++ resolved
@@ -11,7 +11,6 @@
     }
 ])
 
-<<<<<<< HEAD
 app.controller("NotificationsController", ["$scope", "$window", "$state", "$stateParams", 'Course',
     function ($scope, $window, Course, User) {
         $scope.notfs_quantity = 10;
@@ -33,7 +32,7 @@
         });
     }
 ])
-=======
+
 function filter_rows(items) {
     rows = [];
     row = [];
@@ -50,7 +49,6 @@
     }
     return rows;
 }
->>>>>>> 50a5e5eb
 
 app.controller("CourseSelectorController", ["$scope", "$window", "$state", '$stateParams', 'Course',
     function ($scope, $window, $state, $stateParams, Course) {
