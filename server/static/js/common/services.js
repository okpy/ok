function defaultTransformer(data) {
  json = JSON.parse(data);
  if (json.status == '200') {
    return json.data;
  } else {
    if (json.status == '500') {
      if (json.message == 'internal server error :(') {
        json.message = 'An uncaught error or exception has been thrown. If this is urgent, please contact your instructors.'
      }
      return json;
    }
    return json;
  }
}

app.factory('User', ['$resource',
    function($resource) {
      return $resource('/api/v1/user/:id', {
        format: "json",
        id: window.user,
      }, {
        get: {
          transformResponse: defaultTransformer,
          cache: true
        },
        force_get: {
          method: "GET",
          transformResponse: defaultTransformer,
          cache: false
        },
        create: {
          method: "POST",
          transformResponse: defaultTransformer
        },
        invitations: {
          url: '/api/v1/user/:id/invitations',
          isArray: true,
          transformResponse: defaultTransformer
        },
        finalsub: {
          method: "GET",
          url: '/api/v1/user/:id/final_submission',
          transformResponse: defaultTransformer
        },
        getBackups: {
          method: "GET",
          isArray: true,
          url: '/api/v1/user/:id/get_backups',
          transformResponse: defaultTransformer
        },
        getSubmissions: {
          method: "GET",
          isArray: true,
          url: '/api/v1/user/:id/get_submissions',
          transformResponse: defaultTransformer
        },
      });
    }
  ]);

app.factory('Submission', ['$resource',
    function($resource) {
      return $resource('/api/v1/submission/:id', {
        format: "json",
        id: "@id",
      }, {
        query: {
        },
        get: {
          transformResponse: defaultTransformer,
          cache: true
        },
        diff: {
          url: '/api/v1/submission/:id/diff',
          transformResponse: defaultTransformer
        },
        addScore: {
          method: "POST",
          url: '/api/v1/submission/:id/score',
          transformResponse: defaultTransformer
        },
        addComment: {
          method: "POST",
          url: '/api/v1/submission/:id/add_comment',
          transformResponse: defaultTransformer
        },
        deleteComment: {
          method: "POST",
          url: '/api/v1/submission/:id/delete_comment',
          transformResponse: defaultTransformer
        },
        addTag: {
          method: "PUT",
          url: '/api/v1/submission/:id/add_tag',
          transformResponse: defaultTransformer
        },
        removeTag: {
          method: "PUT",
          url: '/api/v1/submission/:id/remove_tag',
          transformResponse: defaultTransformer
        }
      });
    }
  ]);

app.factory('FinalSubmission', ['$resource',
    function($resource) {
      return $resource('/api/v1/final_submission/:id', {
        format: "json",
        id: "@id"
      }, {
        get: {
          transformResponse: defaultTransformer
        },
<<<<<<< HEAD
        mark_backup: {
          method: "POST",
          url: "/api/v1/final_submission/mark_backup",
=======
        post: {
          method: 'POST',
>>>>>>> 85e00fae
          transformResponse: defaultTransformer
        }
      })
    }
  ]);


app.factory('Assignment', ['$resource',
    function($resource) {
      return $resource('/api/v1/assignment/:id', {
        format: "json",
        id: "@id"
      }, {
        query: {
          isArray: false,
          transformResponse: defaultTransformer,
          cache: true
        },
        get: {
          transformResponse: defaultTransformer
        },
        create: {
          method: "POST",
          url: '/api/v1/assignment',
          transformResponse: defaultTransformer
        },
        edit: {
          method: "POST",
          url: '/api/v1/assignment/:id/edit',
          transformResponse: defaultTransformer
        },
        group: {
          url: '/api/v1/assignment/:id/group',
          transformResponse: defaultTransformer
        },
        autograde: {
          method: "POST",
          url: '/api/v1/assignment/:id/autograde',
          transformResponse: defaultTransformer
        },
        invite: {
          method: "POST",
          url: '/api/v1/assignment/:id/invite',
          transformResponse: defaultTransformer
        },
        download_scores: {
          method: "GET",
          url: '/api/v1/assignment/:id/download_scores',
          transformResponse: defaultTransformer
        },
        queues: {
          isArray:true,
          url: '/api/v1/assignment/:id/queues',
          transformResponse: defaultTransformer
        }
      });
    }
  ]);

app.factory('Group', ['$resource',
    function($resource) {
      return $resource('/api/v1/group/:id', {
        format: "json",
          id: "@id"
      }, {
        addMember: {
          url: '/api/v1/group/:id/add_member',
          method: 'PUT',
          transformResponse: defaultTransformer
        },
        removeMember: {
          url: '/api/v1/group/:id/remove_member',
          method: 'PUT',
          transformResponse: defaultTransformer
        },
        acceptInvitation: {
          url: '/api/v1/group/:id/accept',
          method: 'PUT',
          transformResponse: defaultTransformer
        },
        rejectInvitation: {
          url: '/api/v1/group/:id/decline',
          method: 'PUT',
          transformResponse: defaultTransformer
        },
        reorder: {
          url: '/api/v1/group/:id/reorder',
          method: 'PUT',
          transformResponse: defaultTransformer
        }
      });
    }
  ]);

app.factory('Course', ['$resource',
    function($resource) {
      return $resource('/api/v1/course/:id', {
        format: "json",
        id: "@id"
      }, {
        query: {
          isArray: true,
          transformResponse: function(data) {
            return JSON.parse(data).data.results;
          },
          cache: true
        },
        create: {
          method: "POST",
          url: '/api/v1/course',
          transformResponse: defaultTransformer
        },
        get: {
          transformResponse: defaultTransformer,
          cache: true
        },
        assignments: {
           isArray: true,
           url:'/api/v1/course/:id/assignments',
           transformResponse: defaultTransformer
        },
        staff: {
          isArray: true,
          url: '/api/v1/course/:id/get_staff',
          transformResponse: defaultTransformer
        },
        students: {
          isArray: true,
          url: '/api/v1/course/:id/get_students',
         transformResponse: defaultTransformer
        },
        add_member: {
          method: "POST",
          url: '/api/v1/course/:id/add_staff',
          transformResponse: defaultTransformer
        },
        remove_member: {
          method: "POST",
          url: '/api/v1/course/:id/remove_staff',
          transformResponse: defaultTransformer
        },
        add_student: {
          method: "POST",
          url: '/api/v1/course/:id/add_student',
          transformResponse: defaultTransformer
        },
        add_students: {
          method: "POST",
          url: '/api/v1/course/:id/add_students',
          transformResponse: defaultTransformer
        },
        remove_student: {
          method: "POST",
          url: '/api/v1/course/:id/remove_student',
          transformResponse: defaultTransformer
        },
      });
    }
  ]);

app.factory('Version', ['$resource',
    function($resource) {
      return $resource('/api/v1/version/:id', {
        format: "json",
      }, {
        query: {
          isArray: true,
          transformResponse: function(data) {
            return JSON.parse(data).data.results;
          }
        },
        get: {
          isArray: false,
          transformResponse: defaultTransformer
        },
        update: {
          method: "PUT",
          url: "/api/v1/version/:id/new",
          params: {}
        }
      });
    }
  ]);


app.factory('Queue', ['$resource',
    function($resource) {
      return $resource('/api/v1/queue/:id', {
        id: "@id",
      }, {
        get: {
          cache: true,
          transformResponse: defaultTransformer
        },
        pull: {
          method: "GET",
          url: "/api/v1/queue/:id",
          cache: false,
          transformResponse: defaultTransformer
        },
        query: {
          isArray: true,
          transformResponse: function(data) {
            return JSON.parse(data).data.results;
          }
        },
      });
    }
  ]);


app.factory('Search', ['$resource',
    function($resource) {
      return $resource('/api/v1/search', {
        }, {
          query: {
            url: '/api/v1/search',
            transformResponse: defaultTransformer
          }
        }
      )
    }
  ]);

app.factory('Queues', ['$resource',
    function($resource) {
      return $resource('/api/v1/queues', {
        }, {
          generate: {
            isArray:true,
            method: 'POST',
            url: '/api/v1/queues/generate',
            transformResponse: function(data) {
              return JSON.parse(data).data;
            }
          }
        }
      )
    }
  ]);<|MERGE_RESOLUTION|>--- conflicted
+++ resolved
@@ -112,14 +112,8 @@
         get: {
           transformResponse: defaultTransformer
         },
-<<<<<<< HEAD
-        mark_backup: {
-          method: "POST",
-          url: "/api/v1/final_submission/mark_backup",
-=======
         post: {
           method: 'POST',
->>>>>>> 85e00fae
           transformResponse: defaultTransformer
         }
       })
