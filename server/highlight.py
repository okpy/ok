import difflib
import itertools

import pygments
import pygments.lexers
import pygments.formatters

from server.constants import DIFF_SIZE_LIMIT

class File:
    def __init__(self, lines, too_big=False):
        self.lines = lines
        self.too_big = too_big

class Line:
    def __init__(self, is_diff=True, tag=None,
            line_before=None, line_after=None, contents='', comments=()):
        self.is_diff = is_diff
        self.tag = tag
        self.line_before = line_before
        self.line_after = line_after
        self.contents = contents
        self.comments = comments

def highlight(filename, source):
    """Highlights an input string into a list of HTML strings, one per line."""
    if not source:
        return []  # pygments does not play nice with empty files
    try:
        highlighted = pygments.highlight(source,
            pygments.lexers.guess_lexer_for_filename(filename, source, stripnl=False),
            pygments.formatters.HtmlFormatter(nowrap=True))
    except pygments.util.ClassNotFound:
        highlighted = source
    return highlighted.splitlines(keepends=True)

def highlight_file(filename, source):
    """Given a source file, generate a sequence of (line index, HTML) pairs."""
    for i, contents in zip(itertools.count(1), highlight(filename, source)):
        yield Line(is_diff=False, tag='equal', line_after=i, contents=contents)

def highlight_diff(filename, a, b, diff_type='short'):
    """Given two input strings, generate a sequence of 4-tuples. The elements
    of each tuple are:
        * 'delete', 'insert', 'equal', or 'header' (the tag)
        * the line number of the first file (or None)
        * the line number of the second file (or None)
        * the rendered HTML string of the line

    DIFF_TYPE is either 'short' (3 lines of context) or
    'full' (all context lines).
    """
    highlighted_a = highlight(filename, a)
    highlighted_b = highlight(filename, b)

    def delete(i1, i2):
        for i in range(i1, i2):
            yield Line(
                tag='delete',
                line_before=i + 1,
                contents='-' + highlighted_a[i])

    def insert(i1, i2):
        for j in range(j1, j2):
            yield Line(
                tag='insert',
                line_after=j + 1,
                contents='+' + highlighted_b[j])

    def equal(i1, i2, j1, j2):
        for i, j in zip(range(i1, i2), range(j1, j2)):
            yield Line(
                tag='equal',
                line_before=i + 1,
                line_after=j + 1,
                contents=' ' + highlighted_b[j])

    def format_range_unified(start, stop):
        """Convert range to the "ed" format. From difflib.py"""
        # Per the diff spec at http://www.unix.org/single_unix_specification/
        beginning = start + 1     # lines start numbering with one
        length = stop - start
        if length == 1:
            return '{}'.format(beginning)
        if not length:
            beginning -= 1        # empty ranges begin at line just before the range
        return '{},{}'.format(beginning, length)

    matcher = difflib.SequenceMatcher(difflib.IS_CHARACTER_JUNK, a.splitlines(), b.splitlines())
    if diff_type == 'short':
        groups = matcher.get_grouped_opcodes()
    elif diff_type == 'full':
        opcodes = matcher.get_opcodes()
        if opcodes:
            groups = [opcodes]
        else:
            groups = []
    else:
        raise ValueError('Unknown diff type {}'.format(diff_type))
    for group in groups:
        first, last = group[0], group[-1]
        header = '@@ -{} +{} @@\n'.format(
            format_range_unified(first[1], last[2]),
            format_range_unified(first[3], last[4]))
        yield Line(tag='header', contents=header)
        for tag, i1, i2, j1, j2 in group:
            if tag == 'replace':
                yield from delete(i1, i2)
                yield from insert(j1, j2)
            elif tag == 'delete':
                yield from delete(i1, i2)
            elif tag == 'insert':
                yield from insert(j1, j2)
            elif tag == 'equal':
                yield from equal(i1, i2, j1, j2)

def diff_files(files_before, files_after, diff_type):
    files = {}
    if diff_type:
        for filename in files_before.keys() | files_after.keys():
            before = files_before.get(filename, '')
            after = files_after.get(filename, '')
            if len(before) > DIFF_SIZE_LIMIT or len(after) > DIFF_SIZE_LIMIT:
                files[filename] = File([], too_big=True)
            else:
                lines = list(highlight_diff(filename, before, after, diff_type))
                files[filename] = File(lines)
    else:
<<<<<<< HEAD
        files = {filename: list(highlight_file(filename, source))
                 for filename, source in files_after.items()}
    return files

def diff_lines(files_before, files_after):
    diff_lines = 0
    for filename in files_before.keys() | files_after.keys():
        a = files_before.get(filename, '')
        b = files_after.get(filename, '')
        matcher = difflib.SequenceMatcher(difflib.IS_CHARACTER_JUNK, a.splitlines(), b.splitlines())
        groups = matcher.get_grouped_opcodes()
        for group in groups:
            for tag, i1, i2, j1, j2 in group:
                if tag == 'replace':
                    diff_lines += (j2 - j1) + (i2 - i1)
                elif tag == 'delete':
                    diff_lines += (i2 - i1)
                elif tag == 'insert':
                    diff_lines += (j2 - j1)
    return diff_lines
=======
        for filename, source in files_after.items():
            if len(source) > DIFF_SIZE_LIMIT:
                files[filename] = File([], too_big=True)
            else:
                lines = list(highlight_file(filename, source))
                files[filename] = File(lines)
    return files
>>>>>>> c00f84ec
<|MERGE_RESOLUTION|>--- conflicted
+++ resolved
@@ -126,9 +126,12 @@
                 lines = list(highlight_diff(filename, before, after, diff_type))
                 files[filename] = File(lines)
     else:
-<<<<<<< HEAD
-        files = {filename: list(highlight_file(filename, source))
-                 for filename, source in files_after.items()}
+        for filename, source in files_after.items():
+            if len(source) > DIFF_SIZE_LIMIT:
+                files[filename] = File([], too_big=True)
+            else:
+                lines = list(highlight_file(filename, source))
+                files[filename] = File(lines)
     return files
 
 def diff_lines(files_before, files_after):
@@ -146,13 +149,4 @@
                     diff_lines += (i2 - i1)
                 elif tag == 'insert':
                     diff_lines += (j2 - j1)
-    return diff_lines
-=======
-        for filename, source in files_after.items():
-            if len(source) > DIFF_SIZE_LIMIT:
-                files[filename] = File([], too_big=True)
-            else:
-                lines = list(highlight_file(filename, source))
-                files[filename] = File(lines)
-    return files
->>>>>>> c00f84ec
+    return diff_lines