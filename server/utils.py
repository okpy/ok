import csv
import datetime as dt
import logging
from io import StringIO
import os
import random
import re
import urllib
from urllib.parse import urlparse, urljoin

import bleach
from flask import render_template, url_for, Markup
from hashids import Hashids
import humanize
from oauthlib.common import generate_token
import markdown
from pynliner import fromString as emailFormat
import pytz
import requests
import sendgrid
import sendgrid.helpers.mail as sg_helpers

from server import constants

logger = logging.getLogger(__name__)

# ID hashing configuration.
# DO NOT CHANGE ONCE THE APP IS PUBLICLY AVAILABLE. You will break every
# link with an ID in it.
hashids = Hashids(min_length=6)

sg = sendgrid.SendGridAPIClient(apikey=os.getenv('SENDGRID_KEY'))

def encode_id(id_number):
    return hashids.encode(id_number)


def decode_id(value):
    numbers = hashids.decode(value)
    if len(numbers) != 1:
        raise ValueError('Could not decode hash {0} into ID'.format(value))
    return numbers[0]


def convert_markdown(text):
    # https://pythonadventures.wordpress.com/tag/markdown/
    allowed_tags = [
        'a', 'abbr', 'acronym', 'b',
        'blockquote', 'code', 'em',
        'i', 'li', 'ol', 'pre', 'strong',
        'ul', 'h1', 'h2', 'h3', 'p', 'br', 'ins', 'del',
    ]
    unsafe_html = markdown.markdown(
        text,
        extensions=["markdown.extensions.fenced_code"],
    )
    html = bleach.linkify(bleach.clean(unsafe_html, tags=allowed_tags))
    return Markup(html)

# Timezones. Be cautious with using tzinfo argument. http://pytz.sourceforge.net/
# "tzinfo argument of the standard datetime constructors 'does not work'
# with pytz for many timezones."


def local_time(time, course, fmt='%a %m/%d %I:%M %p'):
    """ Format a time string in a course's locale.
    Note that %-I does not perform as expected on Alpine Linux
    """
    return local_time_obj(time, course).strftime(fmt)


def local_time_obj(time, course):
    """ Get a Datetime object in a course's locale from a TZ Aware DT object."""
    if not time.tzinfo:
        time = pytz.utc.localize(time)
    return time.astimezone(course.timezone)


def server_time_obj(time, course):
    """ Convert a datetime object from a course's locale to a UTC
    datetime object.
    """
    if not time.tzinfo:
        time = course.timezone.localize(time)
    # Store using UTC on the server side.
    return time.astimezone(pytz.utc)


def future_time_obj(course, **kwargs):
    """ Get a datetime object representing some timedelta from now with the time
    set at 23:59:59.
    """
    date = course.timezone.localize(dt.datetime.now() + dt.timedelta(**kwargs))
    time = dt.time(hour=23, minute=59, second=59, microsecond=0)
    return dt.datetime.combine(date, time)


def new_due_date(course):
    """ Return a string representing a new due date next week."""
    return future_time_obj(course, weeks=1).strftime(constants.ISO_DATETIME_FMT)


def new_lock_date(course):
    """ Return a string representing a new lock date 8 days from now."""
    return (future_time_obj(course, weeks=1, days=1)
            .strftime(constants.ISO_DATETIME_FMT))


def natural_time(date):
    """ Format a human-readable time difference (e.g. "6 days ago")"""
    if date.tzinfo:
        date = date.astimezone(pytz.utc).replace(tzinfo=None)
    now = dt.datetime.utcnow()
    return humanize.naturaltime(now - date)


def humanize_name(name):
    """ Return a canonical representation of a name in First Last format."""
    if not isinstance(name, str):
        return name
    elif name.upper() == name:
        return " ".join([part.strip().title() for part in name.split(",")][::-1])
    else:
        return " ".join([part.strip() for part in name.split(",")][::-1])


def is_safe_redirect_url(request, target):
    host_url = urlparse(request.host_url)
    redirect_url = urlparse(urljoin(request.host_url, target))
    return redirect_url.scheme in ('http', 'https') and \
        host_url.netloc == redirect_url.netloc


def random_row(query):
    count = query.count()
    if not count:
        return None
    return query.offset(random.randrange(count)).first()

<<<<<<< HEAD

def group_action_email(members, subject, text):
    emails = [m.user.email for m in members]
    return send_email(emails, subject, text)

def new_course_email(instructor, course):
    subject = "{} + OK - Welcome!".format(course.display_name)
    template = 'email/new_course.html'
    text = "" # The template already includes the copy
    link_text = "View OK Documentation"
    link = url_for('about.documentation', _external=True)
    # use +ok in cc'd emails so that those users are still valid recipients
    return send_email(instructor.email, subject, text,
               reply_to="sumukh+ok@berkeley.edu",
               from_name="OK Team",
               cc=('sumukh+ok@berkeley.edu', 'denero+ok@berkeley.edu'),
               template=template, link_text=link_text, link=link,
               course=course, instructor=instructor)

=======
>>>>>>> 407ea7ec
def invite_email(member, recipient, assignment):
    subject = "{0} group invitation".format(assignment.display_name)
    text = "{0} has invited you to join their group".format(member.email)
    link_text = "Respond to the invitation"
    link = url_for('student.assignment', name=assignment.name, _external=True)
    template = 'email/invite.html'

    send_email(recipient.email, subject, text, template,
               link_text=link_text, link=link)

def send_emails(recipients, subject, body, **kwargs):
    for email in recipients:
        send_email(email, subject, body, **kwargs)

def send_email(to, subject, body, cc=(), from_name='Ok',
               link=None, link_text="Sign in",
               template='email/notification.html', reply_to=None, **kwargs):
    """ Send an email using sendgrid.
    Usage: send_email('student@okpy.org', 'Hey from OK', 'hi',
                      cc=['test@example.com'], reply_to='ta@cs61a.org')
    """
    if not link:
        link = url_for('student.index', _external=True)

    html = render_template(template, subject=subject, body=body,
                           link=link, link_text=link_text, **kwargs)
    mail = sg_helpers.Mail()
    mail.set_from(sg_helpers.Email('no-reply@okpy.org', from_name))
    mail.set_subject(subject)
    mail.add_content(sg_helpers.Content("text/html", emailFormat(html)))

    if reply_to:
        mail.set_reply_to(sg_helpers.Email(reply_to))

    personalization = sg_helpers.Personalization()
    personalization.add_to(sg_helpers.Email(to))
    for recipient in cc:
        personalization.add_cc(sg_helpers.Email(recipient))

    mail.add_personalization(personalization)

    try:
        response = sg.client.mail.send.post(request_body=mail.get())
    except urllib.error.HTTPError:
        logger.error("Could not send the email", exc_info=True)
        return False


    if response.status_code != 202:
        logger.error("Could not send email: {} - {}"
                     .format(response.status_code, response.body))
        return False
    return True

def ceildiv(a, b):
    return -(-a // b)

def chunks(l, n):
    """ Divides L into N many chunks, each containing approximately the
    same number of elements. Used for GradingTask distribution.

    Refrence: http://stackoverflow.com/a/9873935

    >>> [len(x) for x in chunks(range(45), 13)]
    [4, 3, 4, 3, 4, 3, 4, 3, 4, 3, 4, 3, 3]
    >>> [len(x) for x in chunks(range(253), 13)]
    [20, 19, 20, 19, 20, 19, 20, 19, 20, 19, 20, 19, 19]
    >>> [len(i) for i in chunks(range(56), 3)]
    [19, 19, 18]
    >>> [len(i) for i in chunks(range(55), 5)]
    [11, 11, 11, 11, 11]
    """
    length = len(l)
    prev_index = 0
    for i in range(1, n + 1):
        index = ceildiv(i * length, n)
        yield l[prev_index:index]
        prev_index = index


def generate_csv(query, items, selector_fn):
    """ Generate csv export of scores for assignment.
        selector_fn: 1 arg function that returns a list of dictionaries
    """
    # Yield Column Info as first row
    yield ','.join(items) + '\n'
    for row in query:
        csv_file = StringIO()
        csv_writer = csv.DictWriter(csv_file, fieldnames=items)
        export_values = selector_fn(row)
        data = {}
        for dict in export_values:
            data.update(dict)
        csv_writer.writerow(data)
        yield csv_file.getvalue()


def is_valid_endpoint(endpoint, valid_format):
    """ Validates an endpoint name against a regex pattern VALID_FORMAT. """
    r = re.compile(valid_format)
    is_forbidden = any(
        endpoint.startswith(name) for name in constants.FORBIDDEN_ROUTE_NAMES)
    if r.match(endpoint) is not None and not is_forbidden:
        # Ensure that the name does not begin with forbidden names
        return True
    return False


def pluralize(number, singular='', plural='s'):
    """ Pluralize filter for Jinja.
    Source: http://stackoverflow.com/a/22336061/411514
    """
    if number == 1:
        return singular
    else:
        return plural


def generate_secret_key(length=31):
    """ Generates a random secret, as a string."""
    return generate_token(length=length)


def generate_number_table(num):
    """ Generate a table of number with column name pos.
    Used in models.Assignment.mysql_course_submissions_query
    """
    return ' UNION '.join('SELECT {} as pos'.format(i) for i in range(1, num + 1))

def check_url(url):
    """Returns TRUE if the URL can be fetched."""
    try:
        r = requests.head(url)
        r.raise_for_status()
        return True
    except Exception:
        return False<|MERGE_RESOLUTION|>--- conflicted
+++ resolved
@@ -137,12 +137,6 @@
         return None
     return query.offset(random.randrange(count)).first()
 
-<<<<<<< HEAD
-
-def group_action_email(members, subject, text):
-    emails = [m.user.email for m in members]
-    return send_email(emails, subject, text)
-
 def new_course_email(instructor, course):
     subject = "{} + OK - Welcome!".format(course.display_name)
     template = 'email/new_course.html'
@@ -157,8 +151,6 @@
                template=template, link_text=link_text, link=link,
                course=course, instructor=instructor)
 
-=======
->>>>>>> 407ea7ec
 def invite_email(member, recipient, assignment):
     subject = "{0} group invitation".format(assignment.display_name)
     text = "{0} has invited you to join their group".format(member.email)
