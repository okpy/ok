--- conflicted
+++ resolved
@@ -36,14 +36,10 @@
         return decode_id(value)
 
     def to_url(self, value):
-<<<<<<< HEAD
-        return self.hashids.encode(value)
+        return encode_id(value)
 
 def is_safe_redirect_url(request, target):
   host_url = urlparse(request.host_url)
   redirect_url = urlparse(urljoin(request.host_url, target))
   return redirect_url.scheme in ('http', 'https') and \
-    host_url.netloc == redirect_url.netloc
-=======
-        return encode_id(value)
->>>>>>> d6ff1f6e
+    host_url.netloc == redirect_url.netloc