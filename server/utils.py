--- conflicted
+++ resolved
@@ -43,8 +43,7 @@
         return decode_id(value)
 
     def to_url(self, value):
-<<<<<<< HEAD
-        return self.hashids.encode(value)
+        return encode_id(value)
 
 def send_email(to, subject, body, link="http://okpy.org", linktext="Sign into okpy.org"):
     """ Send an email using sendgrid.
@@ -66,7 +65,4 @@
     except SendGridClientError as e:
         log.error(exc_info=True)
     except SendGridServerError as e:
-        log.error(exc_info=True)
-=======
-        return encode_id(value)
->>>>>>> d6ff1f6e
+        log.error(exc_info=True)