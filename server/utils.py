import csv
import datetime as dt
import logging
import math
from io import StringIO
import os
import random
import re
from urllib.parse import urlparse, urljoin

from flask import render_template, url_for
from hashids import Hashids
import humanize
from oauthlib.common import generate_token
from pynliner import fromString as emailFormat
import pytz
import sendgrid

from server.extensions import cache
from server import constants

sg = sendgrid.SendGridClient(
    os.getenv('SENDGRID_KEY'), None, raise_errors=True)
logger = logging.getLogger(__name__)

# ID hashing configuration.
# DO NOT CHANGE ONCE THE APP IS PUBLICLY AVAILABLE. You will break every
# link with an ID in it.
hashids = Hashids(min_length=6)


def encode_id(id_number):
    return hashids.encode(id_number)

def decode_id(value):
    numbers = hashids.decode(value)
    if len(numbers) != 1:
        raise ValueError('Could not decode hash {0} into ID'.format(value))
    return numbers[0]

# Timezones. Be cautious with using tzinfo argument. http://pytz.sourceforge.net/
# "tzinfo argument of the standard datetime constructors 'does not work'
# with pytz for many timezones."

def local_time(time, course, fmt='%a %m/%d %I:%M %p'):
    """Format a time string in a course's locale.
    Note that %-I does not perform as expected on Alpine Linux
    """
    if not time.tzinfo:
        # Assume UTC
        time = pytz.utc.localize(time)
    local = time.astimezone(pytz.timezone('America/Los_Angeles'))
    return local.strftime(fmt)

def local_time_obj(time, course):
    """Get a Datetime object in a course's locale from a TZ Aware DT object."""
    if not time.tzinfo:
        time = pytz.utc.localize(time)
    return time.astimezone(course.timezone)

def server_time_obj(time, course):
    """Convert a datetime object from a course's locale to a UTC
    datetime object.
    """
    if not time.tzinfo:
        time = course.timezone.localize(time)
    # Store using UTC on the server side.
    return time.astimezone(pytz.utc)

def natural_time(date):
    """Format a human-readable time difference (e.g. "6 days ago")"""
    if date.tzinfo:
        date = date.astimezone(pytz.utc).replace(tzinfo=None)
    now = dt.datetime.utcnow()
    return humanize.naturaltime(now - date)

def is_safe_redirect_url(request, target):
    host_url = urlparse(request.host_url)
    redirect_url = urlparse(urljoin(request.host_url, target))
    return redirect_url.scheme in ('http', 'https') and \
        host_url.netloc == redirect_url.netloc

def random_row(query):
    count = query.count()
    if not count:
        return None
    return query.offset(random.randrange(count)).first()


def group_action_email(members, subject, text):
    emails = [m.user.email for m in members]
    return send_email(emails, subject, text)


def invite_email(member, recipient, assignment):
    subject = "{0} group invitation".format(assignment.display_name)
    text = "{0} has invited you to join their group".format(member.email)
    link_text = "Respond to the invitation"
    link = url_for('student.assignment', name=assignment.name, _external=True)
    template = 'email/invite.html'

    send_email(recipient.email, subject, text, template,
               link_text=link_text, link=link)


def send_email(to, subject, body, template='email/notification.html',
               link=None, link_text="Sign in"):
    """ Send an email using sendgrid.
    Usage: send_email('student@okpy.org', 'Hey from OK', 'hi')
    """
    if not link:
        link = url_for('student.index', _external=True)
    html = render_template(template, subject=subject, body=body,
                           link=link, link_text=link_text)
    message = sendgrid.Mail(
        to=to,
        from_name="Okpy.org",
        from_email="no-reply@okpy.org",
        subject=subject,
        html=emailFormat(html),
        text=body)

    try:
        status, msg = sg.send(message)
        return status
    except (sendgrid.SendGridClientError, sendgrid.SendGridServerError,
            TypeError, ValueError):
        logger.error("Could not send email", exc_info=True)
        return

def chunks(l, n):
    """ Divides L into N many chunks, each containing approximately the
    same number of elements. Used for GradingTask distribution.

    Refrence: http://stackoverflow.com/a/9873935

    >>> [len(x) for x in chunks(range(45), 13)]
    [4, 3, 4, 3, 4, 3, 4, 3, 4, 3, 4, 3, 3]
    >>> [len(x) for x in chunks(range(253), 13)]
    [20, 19, 20, 19, 20, 19, 20, 19, 20, 19, 20, 19, 19]
    >>> [len(i) for i in chunks(range(56), 3)]
    [19, 19, 18]
    >>> [len(i) for i in chunks(range(55), 5)]
    [11, 11, 11, 11, 11]
    """
    length = len(l)
    prev_index = 0
    for i in range(1, n + 1):
        index = math.ceil((i / n) * length)
        yield l[prev_index:index]
        prev_index = index


def generate_csv(query, items, selector_fn):
    """ Generate csv export of scores for assignment.
        selector_fn: 1 arg function that returns a list of dictionaries
    """
    # Yield Column Info as first row
    yield ','.join(items) + '\n'
    for row in query:
        csv_file = StringIO()
        csv_writer = csv.DictWriter(csv_file, fieldnames=items)
        export_values = selector_fn(row)
        data = {}
        for dict in export_values:
            data.update(dict)
        csv_writer.writerow(data)
        yield csv_file.getvalue()

<<<<<<< HEAD
def is_valid_endpoint(endpoint, valid_format):
    """Validates an endpoint name against a regex pattern VALID_FORMAT. """
    r = re.compile(valid_format)
    is_forbidden = any([endpoint.startswith(name) for name
                        in constants.FORBIDDEN_ROUTE_NAMES])
    if r.match(endpoint) is not None and not is_forbidden:
        # Ensure that the name does not begin with forbidden names
        return True
    return False
=======
def generate_secret_key(length=31):
    """Generates a random secret, as a string."""
    return generate_token(length=length)
>>>>>>> db9b7d0d
<|MERGE_RESOLUTION|>--- conflicted
+++ resolved
@@ -167,7 +167,6 @@
         csv_writer.writerow(data)
         yield csv_file.getvalue()
 
-<<<<<<< HEAD
 def is_valid_endpoint(endpoint, valid_format):
     """Validates an endpoint name against a regex pattern VALID_FORMAT. """
     r = re.compile(valid_format)
@@ -177,8 +176,7 @@
         # Ensure that the name does not begin with forbidden names
         return True
     return False
-=======
+
 def generate_secret_key(length=31):
     """Generates a random secret, as a string."""
-    return generate_token(length=length)
->>>>>>> db9b7d0d
+    return generate_token(length=length)