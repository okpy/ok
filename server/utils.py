import os
import logging
from urllib.parse import urlparse, urljoin

from flask import render_template, url_for
from hashids import Hashids
<<<<<<< HEAD
from premailer import transform
import sendgrid
from werkzeug.routing import BaseConverter, ValidationError

from server.extensions import cache

sg = sendgrid.SendGridClient(os.getenv('SENDGRID_API_KEY'), None, raise_errors=True)

=======
from urllib.parse import urlparse, urljoin

>>>>>>> 4321fce2
# ID hashing configuration.
# DO NOT CHANGE ONCE THE APP IS PUBLICLY AVAILABLE. You will break every
# link with an ID in it.
hashids = Hashids(min_length=6)

def encode_id(id_number):
    return hashids.encode(id_number)

def decode_id(value):
    numbers = hashids.decode(value)
    if len(numbers) != 1:
        raise ValueError('Could not decode hash {} into ID'.format(value))
    return numbers[0]

def local_time(dt, course):
    """Format a time string in a course's locale."""
    return course.timezone.localize(dt).strftime('%a %m/%d %H:%M %p')

def is_safe_redirect_url(request, target):
<<<<<<< HEAD
  host_url = urlparse(request.host_url)
  redirect_url = urlparse(urljoin(request.host_url, target))
  return redirect_url.scheme in ('http', 'https') and \
    host_url.netloc == redirect_url.netloc

def group_action_email(members, subject, text):
    emails = [m.user.email for m in members]
    return send_email(emails, subject, text)

def invite_email(member, recipient, assignment):
    subject = "{} group invitation".format(assignment.display_name)
    text = "{} has invited you to join their group".format(member.email)
    link_text = "Respond to the invitation"
    link = url_for('student.assignment',
        course=assignment.course.offering, assign=assignment.offering_name(), _external=True)
    template = 'email/invite.html'

    send_email(recipient.email, subject, text,template,
               link_text=link_text, link=link)

def send_email(to, subject, body, template='email/notification.html',
               link_text="Sign in"):
    """ Send an email using sendgrid.
    Usage: send_email('student@okpy.org', 'Hey from OK', 'hi')
    """

    html = render_template(template, subject=subject, body=body,
       link=url_for('student.index', _external=True), link_text=link_text)

    message = sendgrid.Mail(
        to=to,
        from_name="Okpy.org",
        from_email="no-reply@okpy.org",
        subject=subject,
        html=transform(html),
        text=body)

    try:
        status, msg = sg.send(message)
        return status
    except sendgrid.SendGridClientError, sendgrid.SendGridServerError as e:
        log.error("Could not send email", exc_info=True)
=======
    host_url = urlparse(request.host_url)
    redirect_url = urlparse(urljoin(request.host_url, target))
    return redirect_url.scheme in ('http', 'https') and \
        host_url.netloc == redirect_url.netloc
>>>>>>> 4321fce2
<|MERGE_RESOLUTION|>--- conflicted
+++ resolved
@@ -4,7 +4,6 @@
 
 from flask import render_template, url_for
 from hashids import Hashids
-<<<<<<< HEAD
 from premailer import transform
 import sendgrid
 from werkzeug.routing import BaseConverter, ValidationError
@@ -13,10 +12,6 @@
 
 sg = sendgrid.SendGridClient(os.getenv('SENDGRID_API_KEY'), None, raise_errors=True)
 
-=======
-from urllib.parse import urlparse, urljoin
-
->>>>>>> 4321fce2
 # ID hashing configuration.
 # DO NOT CHANGE ONCE THE APP IS PUBLICLY AVAILABLE. You will break every
 # link with an ID in it.
@@ -36,11 +31,10 @@
     return course.timezone.localize(dt).strftime('%a %m/%d %H:%M %p')
 
 def is_safe_redirect_url(request, target):
-<<<<<<< HEAD
-  host_url = urlparse(request.host_url)
-  redirect_url = urlparse(urljoin(request.host_url, target))
-  return redirect_url.scheme in ('http', 'https') and \
-    host_url.netloc == redirect_url.netloc
+    host_url = urlparse(request.host_url)
+    redirect_url = urlparse(urljoin(request.host_url, target))
+    return redirect_url.scheme in ('http', 'https') and \
+        host_url.netloc == redirect_url.netloc
 
 def group_action_email(members, subject, text):
     emails = [m.user.email for m in members]
@@ -50,8 +44,7 @@
     subject = "{} group invitation".format(assignment.display_name)
     text = "{} has invited you to join their group".format(member.email)
     link_text = "Respond to the invitation"
-    link = url_for('student.assignment',
-        course=assignment.course.offering, assign=assignment.offering_name(), _external=True)
+    link = url_for('student.assignment', name=assignment.name, _external=True)
     template = 'email/invite.html'
 
     send_email(recipient.email, subject, text,template,
@@ -78,10 +71,4 @@
         status, msg = sg.send(message)
         return status
     except sendgrid.SendGridClientError, sendgrid.SendGridServerError as e:
-        log.error("Could not send email", exc_info=True)
-=======
-    host_url = urlparse(request.host_url)
-    redirect_url = urlparse(urljoin(request.host_url, target))
-    return redirect_url.scheme in ('http', 'https') and \
-        host_url.netloc == redirect_url.netloc
->>>>>>> 4321fce2
+        log.error("Could not send email", exc_info=True)