from server.settings import LocalConfig

class DevConfig(LocalConfig):
    ENV = 'dev'
    DEBUG_TB_INTERCEPT_REDIRECTS = False
<<<<<<< HEAD
    SQLALCHEMY_DATABASE_URI = 'postgresql://postgres:@localhost:5432/okdev'
    RQ_LOW_URL = "redis://localhost:6379/1"
    CACHE_REDIS_URL = "redis://localhost:6379/0"
=======
    SQLALCHEMY_DATABASE_URI = 'sqlite:///../development.db'

>>>>>>> 26faa585
    CACHE_TYPE = 'simple'
    ASSETS_DEBUG = True<|MERGE_RESOLUTION|>--- conflicted
+++ resolved
@@ -3,13 +3,10 @@
 class DevConfig(LocalConfig):
     ENV = 'dev'
     DEBUG_TB_INTERCEPT_REDIRECTS = False
-<<<<<<< HEAD
-    SQLALCHEMY_DATABASE_URI = 'postgresql://postgres:@localhost:5432/okdev'
+    SQLALCHEMY_DATABASE_URI = 'sqlite:///../development.db'
     RQ_LOW_URL = "redis://localhost:6379/1"
+
     CACHE_REDIS_URL = "redis://localhost:6379/0"
-=======
-    SQLALCHEMY_DATABASE_URI = 'sqlite:///../development.db'
+    CACHE_TYPE = 'simple'
 
->>>>>>> 26faa585
-    CACHE_TYPE = 'simple'
     ASSETS_DEBUG = True