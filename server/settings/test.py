--- conflicted
+++ resolved
@@ -3,13 +3,8 @@
 class TestConfig(LocalConfig):
     ENV = 'test'
     DEBUG_TB_INTERCEPT_REDIRECTS = False
-<<<<<<< HEAD
     TESTING = True
-    SQLALCHEMY_DATABASE_URI = 'postgresql://postgres:@localhost:5432/oktest'
-=======
-
     SQLALCHEMY_DATABASE_URI = 'sqlite:///../testing.db'
->>>>>>> 26faa585
 
     CACHE_TYPE = 'null'
     WTF_CSRF_ENABLED = False