--- conflicted
+++ resolved
@@ -16,11 +16,7 @@
 common_js = Bundle(
     'lib/jquery/jquery.min.js',
     'lib/bootstrap/js/bootstrap.min.js',
-<<<<<<< HEAD
-=======
-    'lib/moment/moment-with-locales.min.js',
     'lib/swal/sweetalert.min.js',
->>>>>>> 8669c144
     Bundle(
         'js/main.js',
         filters='jsmin'
