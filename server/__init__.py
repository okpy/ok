#! ../env/bin/python

from flask import Flask
from flask.ext.rq import RQ
<<<<<<< HEAD
import humanize
=======
from flask_wtf.csrf import CsrfProtect

>>>>>>> 8669c144
from webassets.loaders import PythonLoader as PythonAssetsLoader

from server import assets, highlight, utils
from server.models import db
from server.controllers.admin import admin
from server.controllers.api import endpoints as api
from server.controllers.auth import auth, login_manager
from server.controllers.main import main
from server.controllers.student import student

from server.constants import API_PREFIX

from server.extensions import (
    cache,
    assets_env,
    debug_toolbar
)



def create_app(object_name):
    """
    An flask application factory, as explained here:
    http://flask.pocoo.org/docs/patterns/appfactories/

    Arguments:
        object_name: the python path of the config object,
                     e.g. appname.settings.ProdConfig
    """

    app = Flask(__name__)

    app.config.from_object(object_name)

    # initialize redis task queues
    RQ(app)

    # initialize the cache
    cache.init_app(app)

    # Protect All Routes from csrf
    csrf = CsrfProtect()
    csrf.init_app(app)

    # initialize the debug tool bar
    debug_toolbar.init_app(app)

    # initialize SQLAlchemy
    db.init_app(app)

    login_manager.init_app(app)

    # Import and register the different asset bundles
    assets_env.init_app(app)
    assets_loader = PythonAssetsLoader(assets)
    for name, bundle in assets_loader.load_bundles().items():
        assets_env.register(name, bundle)

    # custom URL handling
    app.url_map.converters['bool'] = utils.BoolConverter
    app.url_map.converters['hashid'] = utils.HashidConverter

    # custom Jinja rendering
    app.jinja_env.globals.update({
        'highlight': highlight,
        'humanize': humanize,
        'utils': utils
    })

    # register our blueprints
    app.register_blueprint(main)

    # OAuth should not need CSRF protection
    csrf.exempt(auth)
    app.register_blueprint(auth)

    app.register_blueprint(admin, url_prefix='/admin')

    app.register_blueprint(student, url_prefix='/student')

    # API does not need CSRF protection
    csrf.exempt(api)
    app.register_blueprint(api, url_prefix=API_PREFIX)

    return app<|MERGE_RESOLUTION|>--- conflicted
+++ resolved
@@ -2,12 +2,9 @@
 
 from flask import Flask
 from flask.ext.rq import RQ
-<<<<<<< HEAD
+from flask_wtf.csrf import CsrfProtect
 import humanize
-=======
-from flask_wtf.csrf import CsrfProtect
 
->>>>>>> 8669c144
 from webassets.loaders import PythonLoader as PythonAssetsLoader
 
 from server import assets, highlight, utils
