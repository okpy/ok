import os

from flask import Flask, render_template, g, request
from flask_rq import RQ
from webassets.loaders import PythonLoader as PythonAssetsLoader
from werkzeug.contrib.fixers import ProxyFix

from server import assets, converters, logging, utils
from server.forms import CSRFForm
from server.models import db
from server.controllers.about import about
from server.controllers.admin import admin
from server.controllers.api import endpoints as api_endpoints
from server.controllers.api import api  # Flask Restful API
from server.controllers.auth import auth, login_manager
from server.controllers.oauth import oauth
from server.controllers.student import student
from server.controllers.queue import queue
from server.controllers.files import files
from server.constants import API_PREFIX

from server.extensions import (
    assets_env,
    cache,
    csrf,
    debug_toolbar,
    sentry,
    storage
)

def create_app(default_config_path=None):
    """Create and return a Flask application. Reads a config file path from the
    OK_SERVER_CONFIG environment variable. If it is not set, reads from
    default_config_path instead. This is so we can default to a development
    environment locally, but the app will fail in production if there is no
    config file rather than dangerously defaulting to a development environment.
    """

    app = Flask(__name__)

    config_path = os.getenv('OK_SERVER_CONFIG', default_config_path)
    if config_path is None:
        raise ValueError('No configuration file found'
            'Check that the OK_SERVER_CONFIG environment variable is set.')
    app.config.from_pyfile(config_path)

    # Set REMOTE_ADDR for proxies
    num_proxies = app.config.get('NUM_PROXIES', 0)
    if num_proxies:
        app.wsgi_app = ProxyFix(app.wsgi_app, num_proxies=num_proxies)

    # Sentry Error Reporting
    sentry_dsn = os.getenv('SENTRY_DSN')
    if not app.debug and sentry_dsn:
        sentry.init_app(app, dsn=sentry_dsn)

        @app.errorhandler(500)
        def internal_server_error(error):
            return render_template('errors/500.html',
                event_id=g.sentry_event_id,
                public_dsn=sentry.client.get_public_dsn('https')
            ), 500

    @app.errorhandler(404)
    def not_found_error(error):
        if request.path.startswith("/api"):
            return api.handle_error(error)
        return render_template('errors/404.html'), 404

    @app.route("/healthz")
    def health_check():
        return 'OK'

    # initialize the cache
    cache.init_app(app)

    # initialize redis task queues
    RQ(app)

    # Protect All Routes from csrf
    csrf.init_app(app)

    # initialize the debug tool bar
    debug_toolbar.init_app(app)

    # initialize SQLAlchemy
    db.init_app(app)

    # Flask-Login manager
    login_manager.init_app(app)

<<<<<<< HEAD
    # initalize cloud storage
    storage.init_app(app)
=======
    # Set up logging
    logging.init_app(app)
>>>>>>> 954a5d4c

    # Import and register the different asset bundles
    assets_env.init_app(app)
    assets_loader = PythonAssetsLoader(assets)
    for name, bundle in assets_loader.load_bundles().items():
        assets_env.register(name, bundle)

    # custom URL handling
    converters.init_app(app)

    # custom Jinja rendering
    app.jinja_env.globals.update({
        'utils': utils,
        'debug': app.debug,
        'instantclick': app.config.get('INSTANTCLICK', True),
        'CSRFForm': CSRFForm
    })

    app.jinja_env.filters.update({
        'markdown': utils.convert_markdown,
        'pluralize': utils.pluralize,
    })

    # register our blueprints
    # OAuth should not need CSRF protection
    csrf.exempt(auth)
    app.register_blueprint(auth)

    csrf.exempt(oauth)
    app.register_blueprint(oauth)
    app.register_blueprint(files)

    app.register_blueprint(student)

    app.register_blueprint(admin, url_prefix='/admin')
    app.register_blueprint(about, url_prefix='/about')

    # Redis Queue dashboard
    csrf.exempt(queue)
    app.register_blueprint(queue, url_prefix='/rq')

    # API does not need CSRF protection
    csrf.exempt(api_endpoints)
    app.register_blueprint(api_endpoints, url_prefix=API_PREFIX)

    return app<|MERGE_RESOLUTION|>--- conflicted
+++ resolved
@@ -89,13 +89,10 @@
     # Flask-Login manager
     login_manager.init_app(app)
 
-<<<<<<< HEAD
     # initalize cloud storage
     storage.init_app(app)
-=======
     # Set up logging
     logging.init_app(app)
->>>>>>> 954a5d4c
 
     # Import and register the different asset bundles
     assets_env.init_app(app)
