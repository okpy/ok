import os
import logging

from markdown import markdown
from flask import Flask, render_template, g, request, jsonify
from flask import Markup
from flask_rq import RQ
from flask_wtf.csrf import CsrfProtect
from webassets.loaders import PythonLoader as PythonAssetsLoader
from werkzeug.contrib.fixers import ProxyFix
from jinja2 import escape

from server import assets, converters, utils
from server.forms import CSRFForm
from server.models import db
from server.controllers.about import about
from server.controllers.admin import admin
from server.controllers.api import endpoints as api_endpoints
from server.controllers.api import api  # Flask Restful API
from server.controllers.auth import auth, login_manager
from server.controllers.oauth import oauth
from server.controllers.student import student
from server.controllers.queue import queue
from server.constants import API_PREFIX

from server.extensions import (
    assets_env,
    cache,
    csrf,
    debug_toolbar,
    oauth_provider,
    sentry
)

def create_app(default_config_path=None):
    """Create and return a Flask application. Reads a config file path from the
    OK_SERVER_CONFIG environment variable. If it is not set, reads from
    default_config_path instead. This is so we can default to a development
    environment locally, but the app will fail in production if there is no
    config file rather than dangerously defaulting to a development environment.
    """

    app = Flask(__name__)

    config_path = os.getenv('OK_SERVER_CONFIG', default_config_path)
    if config_path is None:
        raise ValueError('No configuration file found'
            'Check that the OK_SERVER_CONFIG environment variable is set.')
    app.config.from_pyfile(config_path)

    # Senty Error Reporting & Other Prod Changes
    sentry_dsn = os.getenv('SENTRY_DSN')
    if not app.debug:
        app.wsgi_app = ProxyFix(app.wsgi_app)
        if sentry_dsn:
            sentry.init_app(app, dsn=sentry_dsn)

            @app.errorhandler(500)
            def internal_server_error(error):
                return render_template('errors/500.html',
                    event_id=g.sentry_event_id,
                    public_dsn=sentry.client.get_public_dsn('https')
                ), 500

        # In production mode, add log handler to sys.stderr.
        app.logger.addHandler(logging.StreamHandler())
        app.logger.setLevel(logging.INFO)

    @app.errorhandler(404)
    def not_found_error(error):
        if request.path.startswith("/api"):
            return api.handle_error(error)
        return render_template('errors/404.html'), 404

    if app.config.get('MAINTAINENCE'):
        # Throw a 503 page during maintainence (http://is.gd/DksGDm).
        @app.before_request
        def check_for_maintenance():
            if request.path.startswith('/api/'):
                return jsonify({'code': 503,
                                'message': "Maintainence - scheduled downtime. We'll be back soon.",
                                'data': {}}), 503
            if not request.path.startswith('/static/'):
                return render_template('errors/maintenance.html'), 503

    # initialize the cache
    cache.init_app(app)

    # initialize redis task queues
    RQ(app)

    # Protect All Routes from csrf
    csrf.init_app(app)

    # initialize the debug tool bar
    debug_toolbar.init_app(app)

    # initialize SQLAlchemy
    db.init_app(app)


    # Flask-Login manager
    login_manager.init_app(app)

    # Import and register the different asset bundles
    assets_env.init_app(app)
    assets_loader = PythonAssetsLoader(assets)
    for name, bundle in assets_loader.load_bundles().items():
        assets_env.register(name, bundle)

    # custom URL handling
    converters.init_app(app)

    # custom Jinja rendering
    app.jinja_env.globals.update({
        'utils': utils,
        'debug': app.debug,
        'instantclick': app.config.get('INSTANTCLICK', True),
        'CSRFForm': CSRFForm
    })

    app.jinja_env.filters.update({
        'markdown': lambda data: Markup(markdown(escape(data))),
        'pluralize': utils.pluralize
    })

    # register our blueprints
    # OAuth should not need CSRF protection
    csrf.exempt(auth)
    app.register_blueprint(auth)
<<<<<<< HEAD
=======

    csrf.exempt(oauth)
    app.register_blueprint(oauth)

>>>>>>> 922214cf
    app.register_blueprint(student)
    app.register_blueprint(admin, url_prefix='/admin')
    app.register_blueprint(about, url_prefix='/about')

    # Redis Queue dashboard
    csrf.exempt(queue)
    app.register_blueprint(queue, url_prefix='/rq')

    # API does not need CSRF protection
    csrf.exempt(api_endpoints)
    app.register_blueprint(api_endpoints, url_prefix=API_PREFIX)

    return app<|MERGE_RESOLUTION|>--- conflicted
+++ resolved
@@ -128,13 +128,10 @@
     # OAuth should not need CSRF protection
     csrf.exempt(auth)
     app.register_blueprint(auth)
-<<<<<<< HEAD
-=======
 
     csrf.exempt(oauth)
     app.register_blueprint(oauth)
 
->>>>>>> 922214cf
     app.register_blueprint(student)
     app.register_blueprint(admin, url_prefix='/admin')
     app.register_blueprint(about, url_prefix='/about')
