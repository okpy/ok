#!/bin/sh

if env | grep -q ^VIRTUAL_ENV=
then
    deactivate
fi

source env/client/bin/activate;
cd client;
nosetests;
cd ..;
deactivate;
RESULT=$?

if [ $RESULT -ne 0 ];
then
  exit $RESULT
fi

source env/server/bin/activate
cd server
FLASK_CONF=TEST python apptest.py $1
RESULT=$?
<<<<<<< HEAD
deactivate
=======
cd ..
>>>>>>> 7e9365ab
exit $RESULT<|MERGE_RESOLUTION|>--- conflicted
+++ resolved
@@ -8,9 +8,9 @@
 source env/client/bin/activate;
 cd client;
 nosetests;
+RESULT=$?
 cd ..;
 deactivate;
-RESULT=$?
 
 if [ $RESULT -ne 0 ];
 then
@@ -21,9 +21,6 @@
 cd server
 FLASK_CONF=TEST python apptest.py $1
 RESULT=$?
-<<<<<<< HEAD
+cd ..
 deactivate
-=======
-cd ..
->>>>>>> 7e9365ab
 exit $RESULT