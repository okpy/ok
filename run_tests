#!/bin/sh

<<<<<<< HEAD
python server/apptest.py $GAE_SDK

python3 client/runtest.py

=======
cd server
FLASK_CONF=TEST python apptest.py $1
>>>>>>> a084f337
RESULT=$?
exit $RESULT<|MERGE_RESOLUTION|>--- conflicted
+++ resolved
@@ -1,13 +1,8 @@
 #!/bin/sh
-
-<<<<<<< HEAD
-python server/apptest.py $GAE_SDK
 
 python3 client/runtest.py
 
-=======
 cd server
 FLASK_CONF=TEST python apptest.py $1
->>>>>>> a084f337
 RESULT=$?
 exit $RESULT