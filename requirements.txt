Flask==0.10.1

# Database
pymysql

# Caching
redis==2.10.5

# Job Queue
rq==0.5.6
rq-dashboard==0.3.5

# Forms
WTForms>=2.0,<3.0

# Flask Extensions
Flask-Assets==0.11
Flask-Cache==0.13.1
Flask-DebugToolbar==0.10.0
Flask-Login==0.3.2
Flask-SQLAlchemy==2.1
Flask-Script==2.0.5
Flask-WTF==0.12
Flask-Migrate==1.7.0
Flask-OAuthlib==0.9.2
Flask-RESTful==0.3.5
Flask-Testing==0.4.2
Flask-RQ==0.2

# Timezones
pytz

# Emailing
sendgrid==1.5.20
premailer==2.9.7

<<<<<<< HEAD
# Other
=======
# Front end
>>>>>>> a676cab1
itsdangerous==0.24
cssmin==0.2.0
jsmin==2.2.0
hashids==1.1.0
pygments==2.1
humanize==0.5.1

# Testing
pytest==2.8.5
pytest-cov==2.2.0
mccabe==0.3.1
flake8==2.5.1
pylint==1.5.2<|MERGE_RESOLUTION|>--- conflicted
+++ resolved
@@ -34,11 +34,7 @@
 sendgrid==1.5.20
 premailer==2.9.7
 
-<<<<<<< HEAD
-# Other
-=======
 # Front end
->>>>>>> a676cab1
 itsdangerous==0.24
 cssmin==0.2.0
 jsmin==2.2.0
