--- conflicted
+++ resolved
@@ -500,10 +500,6 @@
         def test_get_comments(self):
             self._test_backup(True)
             user = User.lookup(self.user1.email)
-<<<<<<< HEAD
-            backup = Backup.query.filter(Backup.submitter_id == user.id).first()
-            comment_url = "/api/v3/backups/{}/comment/".format(encode_id(backup.id))
-=======
             staff = User.lookup(self.staff1.email)
             backup = Backup.query.filter(Backup.submitter_id == user.id).first()
             comment_url = "/api/v3/backups/{}/comment/".format(encode_id(backup.id))
@@ -523,18 +519,14 @@
             )
             db.session.add(comment1)
             db.session.add(comment2)
->>>>>>> 7d469fff
 
             #check to see if student can view comments on own backup's comments
             self.login(self.user1.email)
             response = self.client.get(comment_url)
             self.assert_200(response)
-<<<<<<< HEAD
-=======
             self.assertEquals(len(response['data']['comments']), 2)
             self.assertEquals(response['data']['comments'][0].message, 'hello world')
             self.assertEquals(response['data']['comments'][1].message, 'wow')
->>>>>>> 7d469fff
             self.logout()
 
             #check to see if staff can access comments
@@ -549,11 +541,8 @@
             self.assert_403(response)
             self.logout()
 
-<<<<<<< HEAD
-=======
-
-
->>>>>>> 7d469fff
+
+
 
     def test_user_api(self):
         self._test_backup(True)
