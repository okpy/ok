import csv
import datetime
import random
from io import StringIO

import werkzeug.datastructures
from werkzeug.exceptions import BadRequest

from server.constants import SCORE_KINDS
from server.models import db, Backup, Group, Message, GradingTask, Score
import server.utils as utils
from server import generate
from server import constants

from tests import OkTestCase

class TestGrading(OkTestCase):
    """Tests Grading/Queue Generation."""
    def setUp(self):
        super(TestGrading, self).setUp()
        self.setup_course()

        message_dict = {'file_contents': {'backup.py': '1'}, 'analytics': {}}

        self.active_user_ids = [self.user1.id, self.user2.id, self.user3.id]
        self.active_staff = [self.staff1, self.staff2]
        self.active_assignments = [self.assignment, self.assignment2]

        Group.invite(self.user1, self.user2, self.assignment)
        group = Group.lookup(self.user1, self.assignment)
        group.accept(self.user2)

        # Creates 5 submissions for each assignment per user, each spaced two minutes apart

        for assign in self.active_assignments:
            time = assign.due_date - datetime.timedelta(minutes=30)
            for num in range(5):
                for user_id in self.active_user_ids:
                    num += 1
                    time += datetime.timedelta(minutes=2)
                    backup = Backup(submitter_id=user_id,
                        assignment=assign, submit=True)
                    messages = [Message(kind=k, backup=backup,
                        contents=m) for k, m in message_dict.items()]
                    backup.created = time
                    db.session.add_all(messages)
                    db.session.add(backup)
                    # Debugging print if tests fails
                    # print("User {} | Assignment {} | Submission {} | Time {}".format(
                    #     user_id, assign.id, num, time))
        db.session.commit()

    def _course_submissions_ids(self, assignment):
        """Return IDs of students with/out submissions & IDs of submissions."""
        seen = set()
        students, submissions, no_submissions = set(), set(), set()
        for student in assignment.course.participations:
            if student.role == constants.STUDENT_ROLE and student.user_id not in seen:
                group = assignment.active_user_ids(student.user_id)
                fs = assignment.final_submission(group)
                seen |= group  # Perform union of two sets
                if fs:
                    students |= group
                    submissions.add(fs.id)
                else:
                    no_submissions |= group
        return students, submissions, no_submissions

    def test_course_submissions_ids(self):
        students, submissions, no_submission = self._course_submissions_ids(self.assignment)
        self.assertEquals(sorted(list(students)), [2, 3, 4])
        self.assertEquals(sorted(list(no_submission)), [5, 6])
        self.assertEquals(sorted(list(submissions)), [14, 15])
        owners_by_backup = [(i, Backup.query.get(i).owners()) for i in submissions]
        self.assertEquals(sorted(owners_by_backup),  [(14, {2, 3}), (15, {4})])

    def test_course_submissions(self):
        students, submissions, no_submission = self._course_submissions_ids(self.assignment)
        self.assertEquals(sorted(list(students)), [2, 3, 4])
        self.assertEquals(sorted(list(no_submission)), [5, 6])
        self.assertEquals(sorted(list(submissions)), [14, 15])


    def test_course_submissions_optimized(self):
        # Slow query should be indentical to general query (which might be fast)
        course_submissions = self.assignment.course_submissions()
        slow_course_subms = self.assignment.course_submissions_slow()

        course_subms_filtered = self.assignment.course_submissions(include_empty=False)
        assert len(course_subms_filtered) < len(course_submissions)

        submissions = [fs['backup']['id'] for fs in course_submissions if fs['backup']]
        slow_submissions = [fs['backup']['id'] for fs in slow_course_subms if fs['backup']]
        self.assertEquals(len(submissions), len(course_subms_filtered))
        self.assertEquals(len(slow_submissions), len(course_subms_filtered))
        print("Running with {}".format(db.engine.name))

        if db.engine.name == 'mysql':
            query = self.assignment.mysql_course_submissions_query()
            mysql_data = [d for d in query]
            self.assertEquals(len(course_submissions), len(mysql_data))

            has_submission = sorted(list(fs['user']['id'] for fs in course_submissions
                                 if fs['backup']))
            has_submission_slow = sorted(list(fs['user']['id'] for fs in slow_course_subms
                                      if fs['backup']))
            self.assertEquals(has_submission, has_submission_slow)

            no_subm = sorted(list(fs['user']['id'] for fs in course_submissions
                                 if not fs['backup']))
            no_subm_slow = sorted(list(fs['user']['id'] for fs in slow_course_subms
                                      if not fs['backup']))
            self.assertEquals(no_subm, no_subm_slow)

            backup = sorted(list(fs['backup']['id'] for fs in course_submissions
                                 if fs['backup']))
            backup_slow = sorted(list(fs['backup']['id'] for fs in slow_course_subms
                                      if fs['backup']))

            self.assertEquals(backup, backup_slow)
        else:
            self.assertEquals(slow_course_subms, course_submissions)


    def test_flag(self):
        submission = self.assignment.submissions(self.active_user_ids).all()[10]
        self.assignment.flag(submission.id, self.active_user_ids)
        print("Flagged submission {}".format(submission.id))

        students, submissions, no_submission = self._course_submissions_ids(self.assignment)
        self.assertEquals(sorted(list(students)), [2, 3, 4])
        self.assertEquals(sorted(list(no_submission)), [5, 6])
        self.assertEquals(sorted(list(submissions)), [submission.id, 15])
        owners_by_backup = [(i, Backup.query.get(i).owners()) for i in submissions]
        self.assertEquals(sorted(owners_by_backup),  [(submission.id, {2, 3}), (15, {4})])

    def test_queue_generation(self):
        students, backups, no_submissions = self._course_submissions_ids(self.assignment)

        tasks = GradingTask.create_staff_tasks(backups, self.active_staff,
                                               self.assignment.id,
                                               self.assignment.course.id,
                                               "Composition")
        self.assertEquals(len(tasks), 2)
        self.assertEquals([t.grader.id for t in tasks], [self.staff1.id, self.staff2.id])

        # When only_unassigned is true, it should not add any new backups
        tasks = GradingTask.create_staff_tasks(backups, self.active_staff,
                                               self.assignment.id,
                                               self.assignment.course.id,
                                               "Composition", True)
        self.assertEquals(len(tasks), 0)

    def test_score_export(self):
        self.login(self.staff1.email)
        endpoint = '/admin/course/1/assignments/1/scores'
        response = self.client.get(endpoint)
        self.assert_200(response)
        # No Scores
        self.assertEquals(response.data, b'time,is_late,email,group,sid,class_account,section,assignment_id,kind,score,message,backup_id,grader\n')

    def test_scores_with_generate(self, generate=False):
        if generate:
            db.drop_all()
            db.create_all()
            generate.seed()
            self.login('okstaff@okpy.org')
        else:
            backup = Backup.query.filter_by(submitter_id=self.user1.id, submit=True).first()
            score = Score(backup_id=backup.id, kind="Composition", score=2.0,
                          message="Good work", assignment_id=self.assignment.id,
                          grader=self.staff1)
            db.session.add(score)
            db.session.commit()
            self.login(self.staff1.email)

        endpoint = '/admin/course/1/assignments/1/scores'
        response = self.client.get(endpoint)
        self.assert_200(response)
        csv_rows = list(csv.reader(StringIO(str(response.data, 'utf-8'))))

        scores = Score.query.filter_by(assignment_id=1).all()

        backup_creators = []
        for s in scores:
            backup_creators.extend(s.backup.owners())

        self.assertEquals(len(backup_creators), len(csv_rows) - 1)


    def test_publish_grades(self):
        scores, users = {}, [self.user1, self.user3]
        for score_kind in ['total', 'composition']:
            for user in users:
                for assign in self.active_assignments:
                    backup = assign.final_submission(assign.active_user_ids(user.id))
                    duplicate_score = False
                    for s in backup.scores:
                        if s.kind == score_kind:
                            duplicate_score = True
                    if not duplicate_score:
                        if score_kind == "composition":
                            point = random.randrange(2)
                        else:
                            point = random.uniform(0, 100)
                    scores = Score(backup_id=backup.id, kind=score_kind, score=point,
                                   message="Good work", assignment_id=assign.id,
                                   grader=self.staff1)
                    db.session.add(scores)
        db.session.commit()

        def publish_scores(assignment, kinds_to_publish):
            endpoint = '/admin/course/{}/assignments/{}/publish'.format(
                assignment.course.id, assignment.id)
            data = werkzeug.datastructures.MultiDict(
                ('published_scores', kind) for kind in SCORE_KINDS
                    if kind.title() in kinds_to_publish
            )
            data['csrf_token'] = 'token'  # need at least one form field?
            response = self.client.post(endpoint, data=data, follow_redirects=True)
            self.assert_200(response)
            return response

        def check_visible_scores(user, assignment, hidden=(), visible=()):
            self.login(user.email)
            endpoint = '/{}/'.format(assignment.name)
            r = self.client.get(endpoint)
            self.assert_200(r)
            s = r.get_data().decode("utf-8")
            for score in hidden:
                self.assertFalse("{}:".format(score) in s)
            for score in visible:
                self.assertTrue("{}:".format(score) in s)

        # Checks that by default scores are hidden
        for user, assign in zip(users, self.active_assignments):
            check_visible_scores(user, assign, hidden=['Total', 'Composition'])

        # Lab assistants and students cannot make changes
        for email in [self.lab_assistant1.email, self.user1.email]:
            self.login(email)
            response = publish_scores(self.assignment, [])
            source = response.get_data().decode('utf-8')
            self.assertIn('You are not on the course staff', source)

        # Adding total tag by staff changes score visibility for all users for that assignment
        self.login(self.staff1.email)
        response = publish_scores(self.assignment, ['Total'])
        source = response.get_data().decode('utf-8')
        self.assertTrue("Saved published scores for {}".format(self.assignment.display_name) in source)
        for user in users:
            check_visible_scores(user, self.assignment, hidden=['Composition'], visible=['Total'])
            check_visible_scores(user, self.assignment2, hidden=['Total', 'Composition'])

        # Admin can publish and hide scores
        self.login('okadmin@okpy.org')
        response = publish_scores(self.assignment2, ['Composition'])
        for user in users:
            check_visible_scores(user, self.assignment, hidden=['Composition'], visible=['Total'])
            check_visible_scores(user, self.assignment2, hidden=['Total'], visible=['Composition'])

        # Hiding score only affect targeted assignment
        self.login(self.staff1.email)
        response = publish_scores(self.assignment, [])
        source = response.get_data().decode('utf-8')
        self.assertTrue("Saved published scores for {}".format(self.assignment.display_name) in source)
        for user in users:
            check_visible_scores(user, self.assignment, hidden=['Total', 'Composition'])
            check_visible_scores(user, self.assignment2, hidden=['Total'], visible=['Composition'])

        self.login(self.staff1.email)
        endpoint = '/admin/course/{}/assignments/{}/publish'.format(self.course.id, self.assignment2.id)
        response = publish_scores(self.assignment2, ['Composition', 'Total'])
        for user in users:
            check_visible_scores(user, self.assignment, hidden=['Total', 'Composition'])
            check_visible_scores(user, self.assignment2, visible=['Composition', 'Total'])

        # If assignment is not visible, still can publish
        self.assignment.visible = False
        self.login(self.staff1.email)
        response = publish_scores(self.assignment, ['Total'])
        source = response.get_data().decode('utf-8')
        self.assertTrue("Saved published scores for {}".format(self.assignment.display_name) in source)
        for user in users:
            check_visible_scores(user, self.assignment, visible=['Total'], hidden=['Composition'])
<<<<<<< HEAD
            check_visible_scores(user, self.assignment2, visible=['Composition', 'Total'])

    def test_assignment_scores(self):
        def get_backups(user):
            return Backup.query.filter_by(
                submitter=user,
                assignment=self.assignment,
            ).all()

        backups1 = get_backups(self.user1)
        backups2 = get_backups(self.user2)

        def add_score(backup, kind, score, archived=False):
            score = Score(
                backup_id=backup.id,
                assignment_id=backup.assignment_id,
                kind=kind,
                score=score,
                message='Good work',
                grader_id=self.staff1.id,
                archived=archived,
            )
            db.session.add(score)

        add_score(backups1[0], 'composition', 2)
        add_score(backups1[0], 'composition', 1000, archived=True)
        add_score(backups1[4], 'composition', 3)
        add_score(backups2[2], 'composition', 10)

        add_score(backups2[0], 'regrade', 3)
        add_score(backups1[2], 'regrade', 8)
        add_score(backups2[4], 'regrade', 8)

        db.session.commit()

        scores = self.assignment.scores(
            [self.user1.id, self.user2.id],
            only_published=False,
        )
        scores.sort(key=lambda score: score.kind)
        self.assertEquals(len(scores), 2)

        a_score = scores[0]
        self.assertEquals(a_score.kind, 'composition')
        self.assertEquals(a_score.score, 10)
        self.assertEquals(a_score.backup_id, backups2[2].id)

        b_score = scores[1]
        self.assertEquals(b_score.kind, 'regrade')
        self.assertEquals(b_score.score, 8)
        self.assertEquals(b_score.backup_id, backups2[4].id)

        scores = self.assignment.scores([self.user1.id, self.user2.id])
        self.assertEquals(len(scores), 0)  # no scores have been published

        self.assignment.publish_score('composition')
        scores = self.assignment.scores([self.user1.id, self.user2.id])
        scores.sort(key=lambda score: score.kind)
        self.assertEquals(len(scores), 1)

        a_score = scores[0]
        self.assertEquals(a_score.kind, 'composition')
        self.assertEquals(a_score.score, 10)
        self.assertEquals(a_score.backup_id, backups2[2].id)
=======
            check_visible_scores(user, self.assignment2, visible=['Composition', 'Total'])
>>>>>>> de9b8b43
<|MERGE_RESOLUTION|>--- conflicted
+++ resolved
@@ -283,7 +283,6 @@
         self.assertTrue("Saved published scores for {}".format(self.assignment.display_name) in source)
         for user in users:
             check_visible_scores(user, self.assignment, visible=['Total'], hidden=['Composition'])
-<<<<<<< HEAD
             check_visible_scores(user, self.assignment2, visible=['Composition', 'Total'])
 
     def test_assignment_scores(self):
@@ -347,7 +346,4 @@
         a_score = scores[0]
         self.assertEquals(a_score.kind, 'composition')
         self.assertEquals(a_score.score, 10)
-        self.assertEquals(a_score.backup_id, backups2[2].id)
-=======
-            check_visible_scores(user, self.assignment2, visible=['Composition', 'Total'])
->>>>>>> de9b8b43
+        self.assertEquals(a_score.backup_id, backups2[2].id)