sudo: required
dist: trusty
language: generic
services:
  - docker
env:
<<<<<<< HEAD
- SERVER_ENV=sqlite
python:
- '3.3'
- '3.4'
- '3.5'
services:
  - redis-server
install:
- pip install pip --upgrade
- pip install -r requirements.txt
- pip install python-coveralls
=======
  DOCKER_COMPOSE_VERSION: 1.5.2
before_install:
  - sudo rm /usr/local/bin/docker-compose
  - curl -L https://github.com/docker/compose/releases/download/${DOCKER_COMPOSE_VERSION}/docker-compose-`uname -s`-`uname -m` > docker-compose
  - chmod +x docker-compose
  - sudo mv docker-compose /usr/local/bin
>>>>>>> c50c4ecd
script:
  - make test
cache:
  directories:
    - /var/lib/docker
notifications:
  slack:
    secure: mGqCgRCFMB89AKsYVOZI79sifCFOLaQkuY3rvFKMitpD1GYQQpkBbZ9Z1SWi0VQV63oOKTQBrPCeDSwhZMaJA/dCZZIuz6e9nkVyJJUIrqAuH9PjgQr6FM4FkKzVLpHdPnXIikAvUAKiPRzzj8z4KO1EohBRR/xb2/4TpoWrkSA=<|MERGE_RESOLUTION|>--- conflicted
+++ resolved
@@ -4,26 +4,12 @@
 services:
   - docker
 env:
-<<<<<<< HEAD
-- SERVER_ENV=sqlite
-python:
-- '3.3'
-- '3.4'
-- '3.5'
-services:
-  - redis-server
-install:
-- pip install pip --upgrade
-- pip install -r requirements.txt
-- pip install python-coveralls
-=======
   DOCKER_COMPOSE_VERSION: 1.5.2
 before_install:
   - sudo rm /usr/local/bin/docker-compose
   - curl -L https://github.com/docker/compose/releases/download/${DOCKER_COMPOSE_VERSION}/docker-compose-`uname -s`-`uname -m` > docker-compose
   - chmod +x docker-compose
   - sudo mv docker-compose /usr/local/bin
->>>>>>> c50c4ecd
 script:
   - make test
 cache:
